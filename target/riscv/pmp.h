/*
 * QEMU RISC-V PMP (Physical Memory Protection)
 *
 * Author: Daire McNamara, daire.mcnamara@emdalo.com
 *         Ivan Griffin, ivan.griffin@emdalo.com
 *
 * This provides a RISC-V Physical Memory Protection interface
 *
 * This program is free software; you can redistribute it and/or modify it
 * under the terms and conditions of the GNU General Public License,
 * version 2 or later, as published by the Free Software Foundation.
 *
 * This program is distributed in the hope it will be useful, but WITHOUT
 * ANY WARRANTY; without even the implied warranty of MERCHANTABILITY or
 * FITNESS FOR A PARTICULAR PURPOSE.  See the GNU General Public License for
 * more details.
 *
 * You should have received a copy of the GNU General Public License along with
 * this program.  If not, see <http://www.gnu.org/licenses/>.
 */

#ifndef RISCV_PMP_H
#define RISCV_PMP_H

#include "cpu.h"

typedef enum {
    PMP_READ  = 1 << 0,
    PMP_WRITE = 1 << 1,
    PMP_EXEC  = 1 << 2,
    PMP_LOCK  = 1 << 7
} pmp_priv_t;

typedef enum {
    PMP_AMATCH_OFF,  /* Null (off)                            */
    PMP_AMATCH_TOR,  /* Top of Range                          */
    PMP_AMATCH_NA4,  /* Naturally aligned four-byte region    */
    PMP_AMATCH_NAPOT /* Naturally aligned power-of-two region */
} pmp_am_t;

typedef enum {
    MSECCFG_MML   = 1 << 0,
    MSECCFG_MMWP  = 1 << 1,
    MSECCFG_RLB   = 1 << 2,
    MSECCFG_USEED = 1 << 8,
    MSECCFG_SSEED = 1 << 9
} mseccfg_field_t;

typedef struct {
    target_ulong addr_reg;
    uint8_t  cfg_reg;
} pmp_entry_t;

typedef struct {
    target_ulong sa;
    target_ulong ea;
} pmp_addr_t;

typedef struct {
    pmp_entry_t pmp[MAX_RISCV_PMPS];
    pmp_addr_t  addr[MAX_RISCV_PMPS];
    uint32_t num_rules;
} pmp_table_t;

void pmpcfg_csr_write(CPURISCVState *env, uint32_t reg_index,
                      target_ulong val);
target_ulong pmpcfg_csr_read(CPURISCVState *env, uint32_t reg_index);

void mseccfg_csr_write(CPURISCVState *env, target_ulong val);
target_ulong mseccfg_csr_read(CPURISCVState *env);

void pmpaddr_csr_write(CPURISCVState *env, uint32_t addr_index,
                       target_ulong val);
target_ulong pmpaddr_csr_read(CPURISCVState *env, uint32_t addr_index);
<<<<<<< HEAD
int pmp_hart_has_privs(CPURISCVState *env, target_ulong addr,
                       target_ulong size, pmp_priv_t privs,
                       pmp_priv_t *allowed_privs,
                       target_ulong mode);
=======
bool pmp_hart_has_privs(CPURISCVState *env, target_ulong addr,
                        target_ulong size, pmp_priv_t privs,
                        pmp_priv_t *allowed_privs,
                        target_ulong mode);
>>>>>>> 78385bc7
target_ulong pmp_get_tlb_size(CPURISCVState *env, target_ulong addr);
void pmp_update_rule_addr(CPURISCVState *env, uint32_t pmp_index);
void pmp_update_rule_nums(CPURISCVState *env);
uint32_t pmp_get_num_rules(CPURISCVState *env);
int pmp_priv_to_page_prot(pmp_priv_t pmp_priv);

#define MSECCFG_MML_ISSET(env) get_field(env->mseccfg, MSECCFG_MML)
#define MSECCFG_MMWP_ISSET(env) get_field(env->mseccfg, MSECCFG_MMWP)
#define MSECCFG_RLB_ISSET(env) get_field(env->mseccfg, MSECCFG_RLB)

#endif<|MERGE_RESOLUTION|>--- conflicted
+++ resolved
@@ -72,17 +72,10 @@
 void pmpaddr_csr_write(CPURISCVState *env, uint32_t addr_index,
                        target_ulong val);
 target_ulong pmpaddr_csr_read(CPURISCVState *env, uint32_t addr_index);
-<<<<<<< HEAD
-int pmp_hart_has_privs(CPURISCVState *env, target_ulong addr,
-                       target_ulong size, pmp_priv_t privs,
-                       pmp_priv_t *allowed_privs,
-                       target_ulong mode);
-=======
 bool pmp_hart_has_privs(CPURISCVState *env, target_ulong addr,
                         target_ulong size, pmp_priv_t privs,
                         pmp_priv_t *allowed_privs,
                         target_ulong mode);
->>>>>>> 78385bc7
 target_ulong pmp_get_tlb_size(CPURISCVState *env, target_ulong addr);
 void pmp_update_rule_addr(CPURISCVState *env, uint32_t pmp_index);
 void pmp_update_rule_nums(CPURISCVState *env);
