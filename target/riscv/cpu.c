/*
 * QEMU RISC-V CPU
 *
 * Copyright (c) 2016-2017 Sagar Karandikar, sagark@eecs.berkeley.edu
 * Copyright (c) 2017-2018 SiFive, Inc.
 *
 * This program is free software; you can redistribute it and/or modify it
 * under the terms and conditions of the GNU General Public License,
 * version 2 or later, as published by the Free Software Foundation.
 *
 * This program is distributed in the hope it will be useful, but WITHOUT
 * ANY WARRANTY; without even the implied warranty of MERCHANTABILITY or
 * FITNESS FOR A PARTICULAR PURPOSE.  See the GNU General Public License for
 * more details.
 *
 * You should have received a copy of the GNU General Public License along with
 * this program.  If not, see <http://www.gnu.org/licenses/>.
 */

#include "qemu/osdep.h"
#include "qemu/qemu-print.h"
#include "qemu/ctype.h"
#include "qemu/log.h"
#include "cpu.h"
#include "cpu_vendorid.h"
#include "internals.h"
#include "exec/exec-all.h"
#include "qapi/error.h"
#include "qapi/visitor.h"
#include "qemu/error-report.h"
#include "hw/qdev-properties.h"
#include "hw/core/qdev-prop-internal.h"
#include "migration/vmstate.h"
#include "fpu/softfloat-helpers.h"
#include "sysemu/device_tree.h"
#include "sysemu/kvm.h"
#include "sysemu/tcg.h"
#include "kvm/kvm_riscv.h"
#include "tcg/tcg-cpu.h"
#include "tcg/tcg.h"

/* RISC-V CPU definitions */
static const char riscv_single_letter_exts[] = "IEMAFDQCBPVH";
const uint32_t misa_bits[] = {RVI, RVE, RVM, RVA, RVF, RVD, RVV,
                              RVC, RVS, RVU, RVH, RVJ, RVG, RVB, RVX, 0};

/*
 * From vector_helper.c
 * Note that vector data is stored in host-endian 64-bit chunks,
 * so addressing bytes needs a host-endian fixup.
 */
#if HOST_BIG_ENDIAN
#define BYTE(x)   ((x) ^ 7)
#else
#define BYTE(x)   (x)
#endif

bool riscv_cpu_is_32bit(RISCVCPU *cpu)
{
    return riscv_cpu_mxl(&cpu->env) == MXL_RV32;
}

/* Hash that stores general user set numeric options */
static GHashTable *general_user_opts;

static void cpu_option_add_user_setting(const char *optname, uint32_t value)
{
    g_hash_table_insert(general_user_opts, (gpointer)optname,
                        GUINT_TO_POINTER(value));
}

bool riscv_cpu_option_set(const char *optname)
{
    return g_hash_table_contains(general_user_opts, optname);
}

#define ISA_EXT_DATA_ENTRY(_name, _min_ver, _prop) \
    {#_name, _min_ver, CPU_CFG_OFFSET(_prop)}

/*
 * Here are the ordering rules of extension naming defined by RISC-V
 * specification :
 * 1. All extensions should be separated from other multi-letter extensions
 *    by an underscore.
 * 2. The first letter following the 'Z' conventionally indicates the most
 *    closely related alphabetical extension category, IMAFDQLCBKJTPVH.
 *    If multiple 'Z' extensions are named, they should be ordered first
 *    by category, then alphabetically within a category.
 * 3. Standard supervisor-level extensions (starts with 'S') should be
 *    listed after standard unprivileged extensions.  If multiple
 *    supervisor-level extensions are listed, they should be ordered
 *    alphabetically.
 * 4. Non-standard extensions (starts with 'X') must be listed after all
 *    standard extensions. They must be separated from other multi-letter
 *    extensions by an underscore.
 *
 * Single letter extensions are checked in riscv_cpu_validate_misa_priv()
 * instead.
 */
const RISCVIsaExtData isa_edata_arr[] = {
    ISA_EXT_DATA_ENTRY(zic64b, PRIV_VERSION_1_12_0, ext_zic64b),
    ISA_EXT_DATA_ENTRY(zicbom, PRIV_VERSION_1_12_0, ext_zicbom),
    ISA_EXT_DATA_ENTRY(zicbop, PRIV_VERSION_1_12_0, ext_zicbop),
    ISA_EXT_DATA_ENTRY(zicboz, PRIV_VERSION_1_12_0, ext_zicboz),
    ISA_EXT_DATA_ENTRY(ziccamoa, PRIV_VERSION_1_11_0, has_priv_1_11),
    ISA_EXT_DATA_ENTRY(ziccif, PRIV_VERSION_1_11_0, has_priv_1_11),
    ISA_EXT_DATA_ENTRY(zicclsm, PRIV_VERSION_1_11_0, has_priv_1_11),
    ISA_EXT_DATA_ENTRY(ziccrse, PRIV_VERSION_1_11_0, has_priv_1_11),
    ISA_EXT_DATA_ENTRY(zicond, PRIV_VERSION_1_12_0, ext_zicond),
    ISA_EXT_DATA_ENTRY(zicntr, PRIV_VERSION_1_12_0, ext_zicntr),
    ISA_EXT_DATA_ENTRY(zicsr, PRIV_VERSION_1_10_0, ext_zicsr),
    ISA_EXT_DATA_ENTRY(zifencei, PRIV_VERSION_1_10_0, ext_zifencei),
    ISA_EXT_DATA_ENTRY(zihintntl, PRIV_VERSION_1_10_0, ext_zihintntl),
    ISA_EXT_DATA_ENTRY(zihintpause, PRIV_VERSION_1_10_0, ext_zihintpause),
    ISA_EXT_DATA_ENTRY(zihpm, PRIV_VERSION_1_12_0, ext_zihpm),
    ISA_EXT_DATA_ENTRY(zimop, PRIV_VERSION_1_13_0, ext_zimop),
    ISA_EXT_DATA_ENTRY(zmmul, PRIV_VERSION_1_12_0, ext_zmmul),
    ISA_EXT_DATA_ENTRY(za64rs, PRIV_VERSION_1_12_0, has_priv_1_11),
    ISA_EXT_DATA_ENTRY(zaamo, PRIV_VERSION_1_12_0, ext_zaamo),
    ISA_EXT_DATA_ENTRY(zabha, PRIV_VERSION_1_13_0, ext_zabha),
    ISA_EXT_DATA_ENTRY(zacas, PRIV_VERSION_1_12_0, ext_zacas),
    ISA_EXT_DATA_ENTRY(zama16b, PRIV_VERSION_1_13_0, ext_zama16b),
    ISA_EXT_DATA_ENTRY(zalrsc, PRIV_VERSION_1_12_0, ext_zalrsc),
    ISA_EXT_DATA_ENTRY(zawrs, PRIV_VERSION_1_12_0, ext_zawrs),
    ISA_EXT_DATA_ENTRY(zfa, PRIV_VERSION_1_12_0, ext_zfa),
    ISA_EXT_DATA_ENTRY(zfbfmin, PRIV_VERSION_1_12_0, ext_zfbfmin),
    ISA_EXT_DATA_ENTRY(zfh, PRIV_VERSION_1_11_0, ext_zfh),
    ISA_EXT_DATA_ENTRY(zfhmin, PRIV_VERSION_1_11_0, ext_zfhmin),
    ISA_EXT_DATA_ENTRY(zfinx, PRIV_VERSION_1_12_0, ext_zfinx),
    ISA_EXT_DATA_ENTRY(zdinx, PRIV_VERSION_1_12_0, ext_zdinx),
    ISA_EXT_DATA_ENTRY(zca, PRIV_VERSION_1_12_0, ext_zca),
    ISA_EXT_DATA_ENTRY(zcb, PRIV_VERSION_1_12_0, ext_zcb),
    ISA_EXT_DATA_ENTRY(zcf, PRIV_VERSION_1_12_0, ext_zcf),
    ISA_EXT_DATA_ENTRY(zcd, PRIV_VERSION_1_12_0, ext_zcd),
    ISA_EXT_DATA_ENTRY(zce, PRIV_VERSION_1_12_0, ext_zce),
    ISA_EXT_DATA_ENTRY(zcmop, PRIV_VERSION_1_13_0, ext_zcmop),
    ISA_EXT_DATA_ENTRY(zcmp, PRIV_VERSION_1_12_0, ext_zcmp),
    ISA_EXT_DATA_ENTRY(zcmt, PRIV_VERSION_1_12_0, ext_zcmt),
    ISA_EXT_DATA_ENTRY(zba, PRIV_VERSION_1_12_0, ext_zba),
    ISA_EXT_DATA_ENTRY(zbb, PRIV_VERSION_1_12_0, ext_zbb),
    ISA_EXT_DATA_ENTRY(zbc, PRIV_VERSION_1_12_0, ext_zbc),
    ISA_EXT_DATA_ENTRY(zbkb, PRIV_VERSION_1_12_0, ext_zbkb),
    ISA_EXT_DATA_ENTRY(zbkc, PRIV_VERSION_1_12_0, ext_zbkc),
    ISA_EXT_DATA_ENTRY(zbkx, PRIV_VERSION_1_12_0, ext_zbkx),
    ISA_EXT_DATA_ENTRY(zbs, PRIV_VERSION_1_12_0, ext_zbs),
    ISA_EXT_DATA_ENTRY(zk, PRIV_VERSION_1_12_0, ext_zk),
    ISA_EXT_DATA_ENTRY(zkn, PRIV_VERSION_1_12_0, ext_zkn),
    ISA_EXT_DATA_ENTRY(zknd, PRIV_VERSION_1_12_0, ext_zknd),
    ISA_EXT_DATA_ENTRY(zkne, PRIV_VERSION_1_12_0, ext_zkne),
    ISA_EXT_DATA_ENTRY(zknh, PRIV_VERSION_1_12_0, ext_zknh),
    ISA_EXT_DATA_ENTRY(zkr, PRIV_VERSION_1_12_0, ext_zkr),
    ISA_EXT_DATA_ENTRY(zks, PRIV_VERSION_1_12_0, ext_zks),
    ISA_EXT_DATA_ENTRY(zksed, PRIV_VERSION_1_12_0, ext_zksed),
    ISA_EXT_DATA_ENTRY(zksh, PRIV_VERSION_1_12_0, ext_zksh),
    ISA_EXT_DATA_ENTRY(zkt, PRIV_VERSION_1_12_0, ext_zkt),
    ISA_EXT_DATA_ENTRY(ztso, PRIV_VERSION_1_12_0, ext_ztso),
    ISA_EXT_DATA_ENTRY(zvbb, PRIV_VERSION_1_12_0, ext_zvbb),
    ISA_EXT_DATA_ENTRY(zvbc, PRIV_VERSION_1_12_0, ext_zvbc),
    ISA_EXT_DATA_ENTRY(zve32f, PRIV_VERSION_1_10_0, ext_zve32f),
    ISA_EXT_DATA_ENTRY(zve32x, PRIV_VERSION_1_10_0, ext_zve32x),
    ISA_EXT_DATA_ENTRY(zve64f, PRIV_VERSION_1_10_0, ext_zve64f),
    ISA_EXT_DATA_ENTRY(zve64d, PRIV_VERSION_1_10_0, ext_zve64d),
    ISA_EXT_DATA_ENTRY(zve64x, PRIV_VERSION_1_10_0, ext_zve64x),
    ISA_EXT_DATA_ENTRY(zvfbfmin, PRIV_VERSION_1_12_0, ext_zvfbfmin),
    ISA_EXT_DATA_ENTRY(zvfbfwma, PRIV_VERSION_1_12_0, ext_zvfbfwma),
    ISA_EXT_DATA_ENTRY(zvfh, PRIV_VERSION_1_12_0, ext_zvfh),
    ISA_EXT_DATA_ENTRY(zvfhmin, PRIV_VERSION_1_12_0, ext_zvfhmin),
    ISA_EXT_DATA_ENTRY(zvkb, PRIV_VERSION_1_12_0, ext_zvkb),
    ISA_EXT_DATA_ENTRY(zvkg, PRIV_VERSION_1_12_0, ext_zvkg),
    ISA_EXT_DATA_ENTRY(zvkn, PRIV_VERSION_1_12_0, ext_zvkn),
    ISA_EXT_DATA_ENTRY(zvknc, PRIV_VERSION_1_12_0, ext_zvknc),
    ISA_EXT_DATA_ENTRY(zvkned, PRIV_VERSION_1_12_0, ext_zvkned),
    ISA_EXT_DATA_ENTRY(zvkng, PRIV_VERSION_1_12_0, ext_zvkng),
    ISA_EXT_DATA_ENTRY(zvknha, PRIV_VERSION_1_12_0, ext_zvknha),
    ISA_EXT_DATA_ENTRY(zvknhb, PRIV_VERSION_1_12_0, ext_zvknhb),
    ISA_EXT_DATA_ENTRY(zvks, PRIV_VERSION_1_12_0, ext_zvks),
    ISA_EXT_DATA_ENTRY(zvksc, PRIV_VERSION_1_12_0, ext_zvksc),
    ISA_EXT_DATA_ENTRY(zvksed, PRIV_VERSION_1_12_0, ext_zvksed),
    ISA_EXT_DATA_ENTRY(zvksg, PRIV_VERSION_1_12_0, ext_zvksg),
    ISA_EXT_DATA_ENTRY(zvksh, PRIV_VERSION_1_12_0, ext_zvksh),
    ISA_EXT_DATA_ENTRY(zvkt, PRIV_VERSION_1_12_0, ext_zvkt),
    ISA_EXT_DATA_ENTRY(zhinx, PRIV_VERSION_1_12_0, ext_zhinx),
    ISA_EXT_DATA_ENTRY(zhinxmin, PRIV_VERSION_1_12_0, ext_zhinxmin),
    ISA_EXT_DATA_ENTRY(smaia, PRIV_VERSION_1_12_0, ext_smaia),
    ISA_EXT_DATA_ENTRY(smcntrpmf, PRIV_VERSION_1_12_0, ext_smcntrpmf),
    ISA_EXT_DATA_ENTRY(smepmp, PRIV_VERSION_1_12_0, ext_smepmp),
    ISA_EXT_DATA_ENTRY(smstateen, PRIV_VERSION_1_12_0, ext_smstateen),
    ISA_EXT_DATA_ENTRY(ssaia, PRIV_VERSION_1_12_0, ext_ssaia),
    ISA_EXT_DATA_ENTRY(ssccptr, PRIV_VERSION_1_11_0, has_priv_1_11),
    ISA_EXT_DATA_ENTRY(sscofpmf, PRIV_VERSION_1_12_0, ext_sscofpmf),
    ISA_EXT_DATA_ENTRY(sscounterenw, PRIV_VERSION_1_12_0, has_priv_1_12),
    ISA_EXT_DATA_ENTRY(sstc, PRIV_VERSION_1_12_0, ext_sstc),
    ISA_EXT_DATA_ENTRY(sstvala, PRIV_VERSION_1_12_0, has_priv_1_12),
    ISA_EXT_DATA_ENTRY(sstvecd, PRIV_VERSION_1_12_0, has_priv_1_12),
    ISA_EXT_DATA_ENTRY(svade, PRIV_VERSION_1_11_0, ext_svade),
    ISA_EXT_DATA_ENTRY(svadu, PRIV_VERSION_1_12_0, ext_svadu),
    ISA_EXT_DATA_ENTRY(svinval, PRIV_VERSION_1_12_0, ext_svinval),
    ISA_EXT_DATA_ENTRY(svnapot, PRIV_VERSION_1_12_0, ext_svnapot),
    ISA_EXT_DATA_ENTRY(svpbmt, PRIV_VERSION_1_12_0, ext_svpbmt),
    ISA_EXT_DATA_ENTRY(xtheadba, PRIV_VERSION_1_11_0, ext_xtheadba),
    ISA_EXT_DATA_ENTRY(xtheadbb, PRIV_VERSION_1_11_0, ext_xtheadbb),
    ISA_EXT_DATA_ENTRY(xtheadbs, PRIV_VERSION_1_11_0, ext_xtheadbs),
    ISA_EXT_DATA_ENTRY(xtheadcmo, PRIV_VERSION_1_11_0, ext_xtheadcmo),
    ISA_EXT_DATA_ENTRY(xtheadcondmov, PRIV_VERSION_1_11_0, ext_xtheadcondmov),
    ISA_EXT_DATA_ENTRY(xtheadfmemidx, PRIV_VERSION_1_11_0, ext_xtheadfmemidx),
    ISA_EXT_DATA_ENTRY(xtheadfmv, PRIV_VERSION_1_11_0, ext_xtheadfmv),
    ISA_EXT_DATA_ENTRY(xtheadmac, PRIV_VERSION_1_11_0, ext_xtheadmac),
    ISA_EXT_DATA_ENTRY(xtheadmemidx, PRIV_VERSION_1_11_0, ext_xtheadmemidx),
    ISA_EXT_DATA_ENTRY(xtheadmempair, PRIV_VERSION_1_11_0, ext_xtheadmempair),
    ISA_EXT_DATA_ENTRY(xtheadsync, PRIV_VERSION_1_11_0, ext_xtheadsync),
    ISA_EXT_DATA_ENTRY(xventanacondops, PRIV_VERSION_1_12_0, ext_XVentanaCondOps),

    DEFINE_PROP_END_OF_LIST(),
};

bool isa_ext_is_enabled(RISCVCPU *cpu, uint32_t ext_offset)
{
    bool *ext_enabled = (void *)&cpu->cfg + ext_offset;

    return *ext_enabled;
}

void isa_ext_update_enabled(RISCVCPU *cpu, uint32_t ext_offset, bool en)
{
    bool *ext_enabled = (void *)&cpu->cfg + ext_offset;

    *ext_enabled = en;
}

bool riscv_cpu_is_vendor(Object *cpu_obj)
{
    return object_dynamic_cast(cpu_obj, TYPE_RISCV_VENDOR_CPU) != NULL;
}

const char * const riscv_int_regnames[] = {
    "x0/zero", "x1/ra",  "x2/sp",  "x3/gp",  "x4/tp",  "x5/t0",   "x6/t1",
    "x7/t2",   "x8/s0",  "x9/s1",  "x10/a0", "x11/a1", "x12/a2",  "x13/a3",
    "x14/a4",  "x15/a5", "x16/a6", "x17/a7", "x18/s2", "x19/s3",  "x20/s4",
    "x21/s5",  "x22/s6", "x23/s7", "x24/s8", "x25/s9", "x26/s10", "x27/s11",
    "x28/t3",  "x29/t4", "x30/t5", "x31/t6"
};

const char * const riscv_int_regnamesh[] = {
    "x0h/zeroh", "x1h/rah",  "x2h/sph",   "x3h/gph",   "x4h/tph",  "x5h/t0h",
    "x6h/t1h",   "x7h/t2h",  "x8h/s0h",   "x9h/s1h",   "x10h/a0h", "x11h/a1h",
    "x12h/a2h",  "x13h/a3h", "x14h/a4h",  "x15h/a5h",  "x16h/a6h", "x17h/a7h",
    "x18h/s2h",  "x19h/s3h", "x20h/s4h",  "x21h/s5h",  "x22h/s6h", "x23h/s7h",
    "x24h/s8h",  "x25h/s9h", "x26h/s10h", "x27h/s11h", "x28h/t3h", "x29h/t4h",
    "x30h/t5h",  "x31h/t6h"
};

const char * const riscv_fpr_regnames[] = {
    "f0/ft0",   "f1/ft1",  "f2/ft2",   "f3/ft3",   "f4/ft4",  "f5/ft5",
    "f6/ft6",   "f7/ft7",  "f8/fs0",   "f9/fs1",   "f10/fa0", "f11/fa1",
    "f12/fa2",  "f13/fa3", "f14/fa4",  "f15/fa5",  "f16/fa6", "f17/fa7",
    "f18/fs2",  "f19/fs3", "f20/fs4",  "f21/fs5",  "f22/fs6", "f23/fs7",
    "f24/fs8",  "f25/fs9", "f26/fs10", "f27/fs11", "f28/ft8", "f29/ft9",
    "f30/ft10", "f31/ft11"
};

const char * const riscv_rvv_regnames[] = {
  "v0",  "v1",  "v2",  "v3",  "v4",  "v5",  "v6",
  "v7",  "v8",  "v9",  "v10", "v11", "v12", "v13",
  "v14", "v15", "v16", "v17", "v18", "v19", "v20",
  "v21", "v22", "v23", "v24", "v25", "v26", "v27",
  "v28", "v29", "v30", "v31"
};

static const char * const riscv_excp_names[] = {
    "misaligned_fetch",
    "fault_fetch",
    "illegal_instruction",
    "breakpoint",
    "misaligned_load",
    "fault_load",
    "misaligned_store",
    "fault_store",
    "user_ecall",
    "supervisor_ecall",
    "hypervisor_ecall",
    "machine_ecall",
    "exec_page_fault",
    "load_page_fault",
    "reserved",
    "store_page_fault",
    "reserved",
    "reserved",
    "reserved",
    "reserved",
    "guest_exec_page_fault",
    "guest_load_page_fault",
    "reserved",
    "guest_store_page_fault",
};

static const char * const riscv_intr_names[] = {
    "u_software",
    "s_software",
    "vs_software",
    "m_software",
    "u_timer",
    "s_timer",
    "vs_timer",
    "m_timer",
    "u_external",
    "s_external",
    "vs_external",
    "m_external",
    "reserved",
    "reserved",
    "reserved",
    "reserved"
};

const char *riscv_cpu_get_trap_name(target_ulong cause, bool async)
{
    if (async) {
        return (cause < ARRAY_SIZE(riscv_intr_names)) ?
               riscv_intr_names[cause] : "(unknown)";
    } else {
        return (cause < ARRAY_SIZE(riscv_excp_names)) ?
               riscv_excp_names[cause] : "(unknown)";
    }
}

void riscv_cpu_set_misa_ext(CPURISCVState *env, uint32_t ext)
{
    env->misa_ext_mask = env->misa_ext = ext;
}

int riscv_cpu_max_xlen(RISCVCPUClass *mcc)
{
    return 16 << mcc->misa_mxl_max;
}

#ifndef CONFIG_USER_ONLY
static uint8_t satp_mode_from_str(const char *satp_mode_str)
{
    if (!strncmp(satp_mode_str, "mbare", 5)) {
        return VM_1_10_MBARE;
    }

    if (!strncmp(satp_mode_str, "sv32", 4)) {
        return VM_1_10_SV32;
    }

    if (!strncmp(satp_mode_str, "sv39", 4)) {
        return VM_1_10_SV39;
    }

    if (!strncmp(satp_mode_str, "sv48", 4)) {
        return VM_1_10_SV48;
    }

    if (!strncmp(satp_mode_str, "sv57", 4)) {
        return VM_1_10_SV57;
    }

    if (!strncmp(satp_mode_str, "sv64", 4)) {
        return VM_1_10_SV64;
    }

    g_assert_not_reached();
}

uint8_t satp_mode_max_from_map(uint32_t map)
{
    /*
     * 'map = 0' will make us return (31 - 32), which C will
     * happily overflow to UINT_MAX. There's no good result to
     * return if 'map = 0' (e.g. returning 0 will be ambiguous
     * with the result for 'map = 1').
     *
     * Assert out if map = 0. Callers will have to deal with
     * it outside of this function.
     */
    g_assert(map > 0);

    /* map here has at least one bit set, so no problem with clz */
    return 31 - __builtin_clz(map);
}

const char *satp_mode_str(uint8_t satp_mode, bool is_32_bit)
{
    if (is_32_bit) {
        switch (satp_mode) {
        case VM_1_10_SV32:
            return "sv32";
        case VM_1_10_MBARE:
            return "none";
        }
    } else {
        switch (satp_mode) {
        case VM_1_10_SV64:
            return "sv64";
        case VM_1_10_SV57:
            return "sv57";
        case VM_1_10_SV48:
            return "sv48";
        case VM_1_10_SV39:
            return "sv39";
        case VM_1_10_MBARE:
            return "none";
        }
    }

    g_assert_not_reached();
}

static void set_satp_mode_max_supported(RISCVCPU *cpu,
                                        uint8_t satp_mode)
{
    bool rv32 = riscv_cpu_mxl(&cpu->env) == MXL_RV32;
    const bool *valid_vm = rv32 ? valid_vm_1_10_32 : valid_vm_1_10_64;

    for (int i = 0; i <= satp_mode; ++i) {
        if (valid_vm[i]) {
            cpu->cfg.satp_mode.supported |= (1 << i);
        }
    }
}

/* Set the satp mode to the max supported */
static void set_satp_mode_default_map(RISCVCPU *cpu)
{
    /*
     * Bare CPUs do not default to the max available.
     * Users must set a valid satp_mode in the command
     * line.
     */
    if (object_dynamic_cast(OBJECT(cpu), TYPE_RISCV_BARE_CPU) != NULL) {
        warn_report("No satp mode set. Defaulting to 'bare'");
        cpu->cfg.satp_mode.map = (1 << VM_1_10_MBARE);
        return;
    }

    cpu->cfg.satp_mode.map = cpu->cfg.satp_mode.supported;
}
#endif

static void riscv_any_cpu_init(Object *obj)
{
    RISCVCPU *cpu = RISCV_CPU(obj);
    CPURISCVState *env = &cpu->env;
    riscv_cpu_set_misa_ext(env, RVI | RVM | RVA | RVF | RVD | RVC | RVU);

#ifndef CONFIG_USER_ONLY
    set_satp_mode_max_supported(RISCV_CPU(obj),
        riscv_cpu_mxl(&RISCV_CPU(obj)->env) == MXL_RV32 ?
        VM_1_10_SV32 : VM_1_10_SV57);
#endif

    env->priv_ver = PRIV_VERSION_LATEST;

    /* inherited from parent obj via riscv_cpu_init() */
    cpu->cfg.ext_zifencei = true;
    cpu->cfg.ext_zicsr = true;
    cpu->cfg.mmu = true;
    cpu->cfg.pmp = true;
}

static void riscv_max_cpu_init(Object *obj)
{
    RISCVCPU *cpu = RISCV_CPU(obj);
    CPURISCVState *env = &cpu->env;

    cpu->cfg.mmu = true;
    cpu->cfg.pmp = true;

    env->priv_ver = PRIV_VERSION_LATEST;
#ifndef CONFIG_USER_ONLY
#ifdef TARGET_RISCV32
    set_satp_mode_max_supported(cpu, VM_1_10_SV32);
#else
    set_satp_mode_max_supported(cpu, VM_1_10_SV57);
#endif
#endif
}

#if defined(TARGET_RISCV64)
static void rv64_base_cpu_init(Object *obj)
{
    RISCVCPU *cpu = RISCV_CPU(obj);
    CPURISCVState *env = &cpu->env;

    cpu->cfg.mmu = true;
    cpu->cfg.pmp = true;

    /* Set latest version of privileged specification */
    env->priv_ver = PRIV_VERSION_LATEST;
#ifndef CONFIG_USER_ONLY
    set_satp_mode_max_supported(RISCV_CPU(obj), VM_1_10_SV57);
#endif
}

static void rv64_sifive_u_cpu_init(Object *obj)
{
    RISCVCPU *cpu = RISCV_CPU(obj);
    CPURISCVState *env = &cpu->env;
    riscv_cpu_set_misa_ext(env, RVI | RVM | RVA | RVF | RVD | RVC | RVS | RVU);
    env->priv_ver = PRIV_VERSION_1_10_0;
#ifndef CONFIG_USER_ONLY
    set_satp_mode_max_supported(RISCV_CPU(obj), VM_1_10_SV39);
#endif

    /* inherited from parent obj via riscv_cpu_init() */
    cpu->cfg.ext_zifencei = true;
    cpu->cfg.ext_zicsr = true;
    cpu->cfg.mmu = true;
    cpu->cfg.pmp = true;
}

static void rv64_sifive_e_cpu_init(Object *obj)
{
    CPURISCVState *env = &RISCV_CPU(obj)->env;
    RISCVCPU *cpu = RISCV_CPU(obj);

    riscv_cpu_set_misa_ext(env, RVI | RVM | RVA | RVC | RVU);
    env->priv_ver = PRIV_VERSION_1_10_0;
#ifndef CONFIG_USER_ONLY
    set_satp_mode_max_supported(cpu, VM_1_10_MBARE);
#endif

    /* inherited from parent obj via riscv_cpu_init() */
    cpu->cfg.ext_zifencei = true;
    cpu->cfg.ext_zicsr = true;
    cpu->cfg.pmp = true;
}

static void rv64_thead_c906_cpu_init(Object *obj)
{
    CPURISCVState *env = &RISCV_CPU(obj)->env;
    RISCVCPU *cpu = RISCV_CPU(obj);

    riscv_cpu_set_misa_ext(env, RVG | RVC | RVS | RVU);
    env->priv_ver = PRIV_VERSION_1_11_0;

    cpu->cfg.ext_zfa = true;
    cpu->cfg.ext_zfh = true;
    cpu->cfg.mmu = true;
    cpu->cfg.ext_xtheadba = true;
    cpu->cfg.ext_xtheadbb = true;
    cpu->cfg.ext_xtheadbs = true;
    cpu->cfg.ext_xtheadcmo = true;
    cpu->cfg.ext_xtheadcondmov = true;
    cpu->cfg.ext_xtheadfmemidx = true;
    cpu->cfg.ext_xtheadmac = true;
    cpu->cfg.ext_xtheadmemidx = true;
    cpu->cfg.ext_xtheadmempair = true;
    cpu->cfg.ext_xtheadsync = true;

    cpu->cfg.mvendorid = THEAD_VENDOR_ID;
#ifndef CONFIG_USER_ONLY
    set_satp_mode_max_supported(cpu, VM_1_10_SV39);
    th_register_custom_csrs(cpu);
#endif

    /* inherited from parent obj via riscv_cpu_init() */
    cpu->cfg.pmp = true;
}

static void rv64_veyron_v1_cpu_init(Object *obj)
{
    CPURISCVState *env = &RISCV_CPU(obj)->env;
    RISCVCPU *cpu = RISCV_CPU(obj);

    riscv_cpu_set_misa_ext(env, RVG | RVC | RVS | RVU | RVH);
    env->priv_ver = PRIV_VERSION_1_12_0;

    /* Enable ISA extensions */
    cpu->cfg.mmu = true;
    cpu->cfg.ext_zifencei = true;
    cpu->cfg.ext_zicsr = true;
    cpu->cfg.pmp = true;
    cpu->cfg.ext_zicbom = true;
    cpu->cfg.cbom_blocksize = 64;
    cpu->cfg.cboz_blocksize = 64;
    cpu->cfg.ext_zicboz = true;
    cpu->cfg.ext_smaia = true;
    cpu->cfg.ext_ssaia = true;
    cpu->cfg.ext_sscofpmf = true;
    cpu->cfg.ext_sstc = true;
    cpu->cfg.ext_svinval = true;
    cpu->cfg.ext_svnapot = true;
    cpu->cfg.ext_svpbmt = true;
    cpu->cfg.ext_smstateen = true;
    cpu->cfg.ext_zba = true;
    cpu->cfg.ext_zbb = true;
    cpu->cfg.ext_zbc = true;
    cpu->cfg.ext_zbs = true;
    cpu->cfg.ext_XVentanaCondOps = true;

    cpu->cfg.mvendorid = VEYRON_V1_MVENDORID;
    cpu->cfg.marchid = VEYRON_V1_MARCHID;
    cpu->cfg.mimpid = VEYRON_V1_MIMPID;

#ifndef CONFIG_USER_ONLY
    set_satp_mode_max_supported(cpu, VM_1_10_SV48);
#endif
}

#ifdef CONFIG_TCG
static void rv128_base_cpu_init(Object *obj)
{
    RISCVCPU *cpu = RISCV_CPU(obj);
    CPURISCVState *env = &cpu->env;

    if (qemu_tcg_mttcg_enabled()) {
        /* Missing 128-bit aligned atomics */
        error_report("128-bit RISC-V currently does not work with Multi "
                     "Threaded TCG. Please use: -accel tcg,thread=single");
        exit(EXIT_FAILURE);
    }

    cpu->cfg.mmu = true;
    cpu->cfg.pmp = true;

    /* Set latest version of privileged specification */
    env->priv_ver = PRIV_VERSION_LATEST;
#ifndef CONFIG_USER_ONLY
    set_satp_mode_max_supported(RISCV_CPU(obj), VM_1_10_SV57);
#endif
}
#endif /* CONFIG_TCG */

static void rv64i_bare_cpu_init(Object *obj)
{
    CPURISCVState *env = &RISCV_CPU(obj)->env;
    riscv_cpu_set_misa_ext(env, RVI);
}

static void rv64e_bare_cpu_init(Object *obj)
{
    CPURISCVState *env = &RISCV_CPU(obj)->env;
    riscv_cpu_set_misa_ext(env, RVE);
}

#else /* !TARGET_RISCV64 */

static void rv32_base_cpu_init(Object *obj)
{
    RISCVCPU *cpu = RISCV_CPU(obj);
    CPURISCVState *env = &cpu->env;

    cpu->cfg.mmu = true;
    cpu->cfg.pmp = true;

    /* Set latest version of privileged specification */
    env->priv_ver = PRIV_VERSION_LATEST;
#ifndef CONFIG_USER_ONLY
    set_satp_mode_max_supported(RISCV_CPU(obj), VM_1_10_SV32);
#endif
}

static void rv32_sifive_u_cpu_init(Object *obj)
{
    RISCVCPU *cpu = RISCV_CPU(obj);
    CPURISCVState *env = &cpu->env;
    riscv_cpu_set_misa_ext(env, RVI | RVM | RVA | RVF | RVD | RVC | RVS | RVU);
    env->priv_ver = PRIV_VERSION_1_10_0;
#ifndef CONFIG_USER_ONLY
    set_satp_mode_max_supported(RISCV_CPU(obj), VM_1_10_SV32);
#endif

    /* inherited from parent obj via riscv_cpu_init() */
    cpu->cfg.ext_zifencei = true;
    cpu->cfg.ext_zicsr = true;
    cpu->cfg.mmu = true;
    cpu->cfg.pmp = true;
}

static void rv32_sifive_e_cpu_init(Object *obj)
{
    CPURISCVState *env = &RISCV_CPU(obj)->env;
    RISCVCPU *cpu = RISCV_CPU(obj);

    riscv_cpu_set_misa_ext(env, RVI | RVM | RVA | RVC | RVU);
    env->priv_ver = PRIV_VERSION_1_10_0;
#ifndef CONFIG_USER_ONLY
    set_satp_mode_max_supported(cpu, VM_1_10_MBARE);
#endif

    /* inherited from parent obj via riscv_cpu_init() */
    cpu->cfg.ext_zifencei = true;
    cpu->cfg.ext_zicsr = true;
    cpu->cfg.pmp = true;
}

static void rv32_lowrisc_ibexdemo_cpu_init(Object *obj)
{
    CPURISCVState *env = &RISCV_CPU(obj)->env;
    RISCVCPU *cpu = RISCV_CPU(obj);

    riscv_cpu_set_misa_ext(env, RVI | RVM | RVC | RVU);
    env->priv_ver = PRIV_VERSION_1_12_0;
#ifndef CONFIG_USER_ONLY
    set_satp_mode_max_supported(cpu, VM_1_10_MBARE);
#endif

    /* Enable ISA extensions */
    cpu->cfg.ext_zifencei = true;
    cpu->cfg.ext_zicsr = true;

    cpu->cfg.marchid = 0x16u;
    cpu->cfg.mtvec = 0x00000001u;
    cpu->cfg.pmu_mask = MAKE_64BIT_MASK(3, 10);

    riscv_add_ibex_csr_ops(cpu);
}

static void rv32_lowrisc_opentitan_cpu_init(Object *obj)
{
    CPURISCVState *env = &RISCV_CPU(obj)->env;
    RISCVCPU *cpu = RISCV_CPU(obj);

    riscv_cpu_set_misa_ext(env, RVI | RVM | RVC | RVU | RVX);
    env->priv_ver = PRIV_VERSION_1_12_0;
#ifndef CONFIG_USER_ONLY
    set_satp_mode_max_supported(cpu, VM_1_10_MBARE);
#endif

    /* Enable ISA extensions */
    cpu->cfg.ext_zifencei = true;
    cpu->cfg.ext_zicsr = true;
    cpu->cfg.ext_zba = true;
    cpu->cfg.ext_zbb = true;
    cpu->cfg.ext_zbc = true;
    cpu->cfg.ext_zbr = true;
    cpu->cfg.ext_zbs = true;
    cpu->cfg.pmp = true;
    cpu->cfg.ext_smepmp = true;

    cpu->cfg.marchid = 0x16u;
    cpu->cfg.mtvec = 0x00000001u;
    cpu->cfg.pmu_mask = MAKE_64BIT_MASK(3, 10);

    riscv_add_ibex_csr_ops(cpu);
}

static void rv32_imafcu_nommu_cpu_init(Object *obj)
{
    CPURISCVState *env = &RISCV_CPU(obj)->env;
    RISCVCPU *cpu = RISCV_CPU(obj);

    riscv_cpu_set_misa_ext(env, RVI | RVM | RVA | RVF | RVC | RVU);
    env->priv_ver = PRIV_VERSION_1_10_0;
#ifndef CONFIG_USER_ONLY
    set_satp_mode_max_supported(cpu, VM_1_10_MBARE);
#endif

    /* inherited from parent obj via riscv_cpu_init() */
    cpu->cfg.ext_zifencei = true;
    cpu->cfg.ext_zicsr = true;
    cpu->cfg.pmp = true;
}

static void rv32i_bare_cpu_init(Object *obj)
{
    CPURISCVState *env = &RISCV_CPU(obj)->env;
    riscv_cpu_set_misa_ext(env, RVI);
}

static void rv32e_bare_cpu_init(Object *obj)
{
    CPURISCVState *env = &RISCV_CPU(obj)->env;
    riscv_cpu_set_misa_ext(env, RVE);
}
#endif

static ObjectClass *riscv_cpu_class_by_name(const char *cpu_model)
{
    ObjectClass *oc;
    char *typename;
    char **cpuname;

    cpuname = g_strsplit(cpu_model, ",", 1);
    typename = g_strdup_printf(RISCV_CPU_TYPE_NAME("%s"), cpuname[0]);
    oc = object_class_by_name(typename);
    g_strfreev(cpuname);
    g_free(typename);

    return oc;
}

char *riscv_cpu_get_name(RISCVCPU *cpu)
{
    RISCVCPUClass *rcc = RISCV_CPU_GET_CLASS(cpu);
    const char *typename = object_class_get_name(OBJECT_CLASS(rcc));

    g_assert(g_str_has_suffix(typename, RISCV_CPU_TYPE_SUFFIX));

    return cpu_model_from_type(typename);
}

static void riscv_cpu_dump_state(CPUState *cs, FILE *f, int flags)
{
    RISCVCPU *cpu = RISCV_CPU(cs);
    CPURISCVState *env = &cpu->env;
    int i, j;
    uint8_t *p;

#if !defined(CONFIG_USER_ONLY)
    if (riscv_has_ext(env, RVH)) {
        qemu_fprintf(f, " %s %d\n", "V      =  ", env->virt_enabled);
    }
#endif
    qemu_fprintf(f, " %s " TARGET_FMT_lx "\n", "pc      ", env->pc);
#ifndef CONFIG_USER_ONLY
    {
        static const int dump_csrs[] = {
            CSR_MHARTID,
            CSR_MSTATUS,
            CSR_MSTATUSH,
            /*
             * CSR_SSTATUS is intentionally omitted here as its value
             * can be figured out by looking at CSR_MSTATUS
             */
            CSR_HSTATUS,
            CSR_VSSTATUS,
            CSR_MIP,
            CSR_MIE,
            CSR_MIDELEG,
            CSR_HIDELEG,
            CSR_MEDELEG,
            CSR_HEDELEG,
            CSR_MTVEC,
            CSR_STVEC,
            CSR_VSTVEC,
            CSR_MEPC,
            CSR_SEPC,
            CSR_VSEPC,
            CSR_MCAUSE,
            CSR_SCAUSE,
            CSR_VSCAUSE,
            CSR_MTVAL,
            CSR_STVAL,
            CSR_HTVAL,
            CSR_MTVAL2,
            CSR_MSCRATCH,
            CSR_SSCRATCH,
            CSR_SATP,
            CSR_MMTE,
            CSR_UPMBASE,
            CSR_UPMMASK,
            CSR_SPMBASE,
            CSR_SPMMASK,
            CSR_MPMBASE,
            CSR_MPMMASK,
        };

        for (i = 0; i < ARRAY_SIZE(dump_csrs); ++i) {
            int csrno = dump_csrs[i];
            target_ulong val = 0;
            RISCVException res = riscv_csrrw_debug(env, csrno, &val, 0, 0);

            /*
             * Rely on the smode, hmode, etc, predicates within csr.c
             * to do the filtering of the registers that are present.
             */
            if (res == RISCV_EXCP_NONE) {
                qemu_fprintf(f, " %-8s " TARGET_FMT_lx "\n",
                             csr_ops[csrno].name, val);
            }
        }
    }
#endif

    for (i = 0; i < 32; i++) {
        qemu_fprintf(f, " %-8s " TARGET_FMT_lx,
                     riscv_int_regnames[i], env->gpr[i]);
        if ((i & 3) == 3) {
            qemu_fprintf(f, "\n");
        }
    }
    if (flags & CPU_DUMP_FPU) {
        for (i = 0; i < 32; i++) {
            qemu_fprintf(f, " %-8s %016" PRIx64,
                         riscv_fpr_regnames[i], env->fpr[i]);
            if ((i & 3) == 3) {
                qemu_fprintf(f, "\n");
            }
        }
    }
    if (riscv_has_ext(env, RVV) && (flags & CPU_DUMP_VPU)) {
        static const int dump_rvv_csrs[] = {
                    CSR_VSTART,
                    CSR_VXSAT,
                    CSR_VXRM,
                    CSR_VCSR,
                    CSR_VL,
                    CSR_VTYPE,
                    CSR_VLENB,
                };
        for (i = 0; i < ARRAY_SIZE(dump_rvv_csrs); ++i) {
            int csrno = dump_rvv_csrs[i];
            target_ulong val = 0;
            RISCVException res = riscv_csrrw_debug(env, csrno, &val, 0, 0);

            /*
             * Rely on the smode, hmode, etc, predicates within csr.c
             * to do the filtering of the registers that are present.
             */
            if (res == RISCV_EXCP_NONE) {
                qemu_fprintf(f, " %-8s " TARGET_FMT_lx "\n",
                             csr_ops[csrno].name, val);
            }
        }
        uint16_t vlenb = cpu->cfg.vlenb;

        for (i = 0; i < 32; i++) {
            qemu_fprintf(f, " %-8s ", riscv_rvv_regnames[i]);
            p = (uint8_t *)env->vreg;
            for (j = vlenb - 1 ; j >= 0; j--) {
                qemu_fprintf(f, "%02x", *(p + i * vlenb + BYTE(j)));
            }
            qemu_fprintf(f, "\n");
        }
    }
}

static void riscv_cpu_set_pc(CPUState *cs, vaddr value)
{
    RISCVCPU *cpu = RISCV_CPU(cs);
    CPURISCVState *env = &cpu->env;

    if (env->xl == MXL_RV32) {
        env->pc = (int32_t)value;
    } else {
        env->pc = value;
    }
}

static vaddr riscv_cpu_get_pc(CPUState *cs)
{
    RISCVCPU *cpu = RISCV_CPU(cs);
    CPURISCVState *env = &cpu->env;

    /* Match cpu_get_tb_cpu_state. */
    if (env->xl == MXL_RV32) {
        return env->pc & UINT32_MAX;
    }
    return env->pc;
}

bool riscv_cpu_has_work(CPUState *cs)
{
#ifndef CONFIG_USER_ONLY
    RISCVCPU *cpu = RISCV_CPU(cs);
    CPURISCVState *env = &cpu->env;
    /*
     * Definition of the WFI instruction requires it to ignore the privilege
     * mode and delegation registers, but respect individual enables
     */
    return riscv_cpu_all_pending(env) != 0 ||
        riscv_cpu_sirq_pending(env) != RISCV_EXCP_NONE ||
        riscv_cpu_vsirq_pending(env) != RISCV_EXCP_NONE ||
        env->debug_cs;
#else
    return true;
#endif
}

static int riscv_cpu_mmu_index(CPUState *cs, bool ifetch)
{
    return riscv_env_mmu_index(cpu_env(cs), ifetch);
}

static void riscv_cpu_reset_hold(Object *obj, ResetType type)
{
#ifndef CONFIG_USER_ONLY
    uint8_t iprio;
    int i, irq, rdzero;
#endif
    CPUState *cs = CPU(obj);
    RISCVCPU *cpu = RISCV_CPU(cs);
    RISCVCPUClass *mcc = RISCV_CPU_GET_CLASS(obj);
    CPURISCVState *env = &cpu->env;

    if (mcc->parent_phases.hold) {
        mcc->parent_phases.hold(obj, type);
    }
#ifndef CONFIG_USER_ONLY
    env->misa_mxl = mcc->misa_mxl_max;
    env->priv = PRV_M;
    env->mstatus &= ~(MSTATUS_MIE | MSTATUS_MPRV);
    if (env->misa_mxl > MXL_RV32) {
        /*
         * The reset status of SXL/UXL is undefined, but mstatus is WARL
         * and we must ensure that the value after init is valid for read.
         */
        env->mstatus = set_field(env->mstatus, MSTATUS64_SXL, env->misa_mxl);
        env->mstatus = set_field(env->mstatus, MSTATUS64_UXL, env->misa_mxl);
        if (riscv_has_ext(env, RVH)) {
            env->vsstatus = set_field(env->vsstatus,
                                      MSTATUS64_SXL, env->misa_mxl);
            env->vsstatus = set_field(env->vsstatus,
                                      MSTATUS64_UXL, env->misa_mxl);
            env->mstatus_hs = set_field(env->mstatus_hs,
                                        MSTATUS64_SXL, env->misa_mxl);
            env->mstatus_hs = set_field(env->mstatus_hs,
                                        MSTATUS64_UXL, env->misa_mxl);
        }
    }
    env->mcause = 0;
    env->miclaim = MIP_SGEIP;
    env->bins = 0;
    env->two_stage_lookup = false;

    env->menvcfg = (cpu->cfg.ext_svpbmt ? MENVCFG_PBMTE : 0) |
                   (!cpu->cfg.ext_svade && cpu->cfg.ext_svadu ?
                    MENVCFG_ADUE : 0);
    env->henvcfg = 0;

    /* Initialized default priorities of local interrupts. */
    for (i = 0; i < ARRAY_SIZE(env->miprio); i++) {
        iprio = riscv_cpu_default_priority(i);
        env->miprio[i] = (i == IRQ_M_EXT) ? 0 : iprio;
        env->siprio[i] = (i == IRQ_S_EXT) ? 0 : iprio;
        env->hviprio[i] = 0;
    }
    i = 0;
    while (!riscv_cpu_hviprio_index2irq(i, &irq, &rdzero)) {
        if (!rdzero) {
            env->hviprio[irq] = env->miprio[irq];
        }
        i++;
    }
    /* mmte is supposed to have pm.current hardwired to 1 */
    env->mmte |= (EXT_STATUS_INITIAL | MMTE_M_PM_CURRENT);

    /*
     * Bits 10, 6, 2 and 12 of mideleg are read only 1 when the Hypervisor
     * extension is enabled.
     */
    if (riscv_has_ext(env, RVH)) {
        env->mideleg |= HS_MODE_INTERRUPTS;
    }

    /*
     * Clear mseccfg and unlock all the PMP entries upon reset.
     * This is allowed as per the priv and smepmp specifications
     * and is needed to clear stale entries across reboots.
     */
    if (riscv_cpu_cfg(env)->ext_smepmp) {
        env->mseccfg = 0;
    }

    pmp_unlock_entries(env);
#endif
    env->xl = riscv_cpu_mxl(env);
    riscv_cpu_update_mask(env);
    cs->exception_index = RISCV_EXCP_NONE;
    env->load_res = -1;
    set_default_nan_mode(1, &env->fp_status);

#ifndef CONFIG_USER_ONLY
    if (cpu->cfg.debug) {
        riscv_trigger_reset_hold(env);
    }

    if (kvm_enabled()) {
        kvm_riscv_reset_vcpu(cpu);
    }

    /* default physical memory protection configuration */
    const RISCVCPUConfig *cfg = &cpu->cfg;
    g_assert(cfg->pmp_cfg_count <= MAX_RISCV_PMPS);
    g_assert(cfg->pmp_addr_count <= MAX_RISCV_PMPS);
    for (i = 0; i < MAX_RISCV_PMPS; i++) {
        env->pmp_state.pmp[i].cfg_reg =
            i < cfg->pmp_cfg_count ? cfg->pmp_cfg[i] : 0;
    }
    for (i = 0; i < MAX_RISCV_PMPS; i++) {
        env->pmp_state.pmp[i].addr_reg =
            i < cfg->pmp_addr_count ? (target_ulong)cfg->pmp_addr[i] : 0;
    }
    for (i = 0; i < MAX_RISCV_PMPS; i++) {
        pmp_update_rule_addr(env, i);
    }
    pmp_update_rule_nums(env);

    env->mseccfg = (target_ulong)cfg->mseccfg;
#endif
}

static void riscv_cpu_reset_exit(Object *obj)
{
    CPUState *cs = CPU(obj);
    RISCVCPU *cpu = RISCV_CPU(cs);
    RISCVCPUClass *mcc = RISCV_CPU_GET_CLASS(cpu);

#ifndef CONFIG_USER_ONLY
    CPURISCVState *env = &cpu->env;

    /* reset vector and mtvec may be updated while hart is in reset */
    env->pc = env->resetvec;
    env->mtvec = cpu->cfg.mtvec;
#endif

    if (mcc->parent_phases.exit) {
        mcc->parent_phases.exit(obj);
    }
}

static void riscv_cpu_disas_set_info(CPUState *s, disassemble_info *info)
{
    RISCVCPU *cpu = RISCV_CPU(s);
    CPURISCVState *env = &cpu->env;
    info->target_info = &cpu->cfg;

    switch (env->xl) {
    case MXL_RV32:
        info->print_insn = print_insn_riscv32;
        break;
    case MXL_RV64:
        info->print_insn = print_insn_riscv64;
        break;
    case MXL_RV128:
        info->print_insn = print_insn_riscv128;
        break;
    default:
        g_assert_not_reached();
    }
}

#ifndef CONFIG_USER_ONLY
static void riscv_cpu_satp_mode_finalize(RISCVCPU *cpu, Error **errp)
{
    bool rv32 = riscv_cpu_is_32bit(cpu);
    uint8_t satp_mode_map_max, satp_mode_supported_max;

    /* The CPU wants the OS to decide which satp mode to use */
    if (cpu->cfg.satp_mode.supported == 0) {
        return;
    }

    satp_mode_supported_max =
                    satp_mode_max_from_map(cpu->cfg.satp_mode.supported);

    if (cpu->cfg.satp_mode.map == 0) {
        if (cpu->cfg.satp_mode.init == 0) {
            /* If unset by the user, we fallback to the default satp mode. */
            set_satp_mode_default_map(cpu);
        } else {
            /*
             * Find the lowest level that was disabled and then enable the
             * first valid level below which can be found in
             * valid_vm_1_10_32/64.
             */
            for (int i = 1; i < 16; ++i) {
                if ((cpu->cfg.satp_mode.init & (1 << i)) &&
                    (cpu->cfg.satp_mode.supported & (1 << i))) {
                    for (int j = i - 1; j >= 0; --j) {
                        if (cpu->cfg.satp_mode.supported & (1 << j)) {
                            cpu->cfg.satp_mode.map |= (1 << j);
                            break;
                        }
                    }
                    break;
                }
            }
        }
    }

    satp_mode_map_max = satp_mode_max_from_map(cpu->cfg.satp_mode.map);

    /* Make sure the user asked for a supported configuration (HW and qemu) */
    if (satp_mode_map_max > satp_mode_supported_max) {
        error_setg(errp, "satp_mode %s is higher than hw max capability %s",
                   satp_mode_str(satp_mode_map_max, rv32),
                   satp_mode_str(satp_mode_supported_max, rv32));
        return;
    }

    /*
     * Make sure the user did not ask for an invalid configuration as per
     * the specification.
     */
    if (!rv32) {
        for (int i = satp_mode_map_max - 1; i >= 0; --i) {
            if (!(cpu->cfg.satp_mode.map & (1 << i)) &&
                (cpu->cfg.satp_mode.init & (1 << i)) &&
                (cpu->cfg.satp_mode.supported & (1 << i))) {
                error_setg(errp, "cannot disable %s satp mode if %s "
                           "is enabled", satp_mode_str(i, false),
                           satp_mode_str(satp_mode_map_max, false));
                return;
            }
        }
    }

    /* Finally expand the map so that all valid modes are set */
    for (int i = satp_mode_map_max - 1; i >= 0; --i) {
        if (cpu->cfg.satp_mode.supported & (1 << i)) {
            cpu->cfg.satp_mode.map |= (1 << i);
        }
    }
}
#endif

void riscv_cpu_finalize_features(RISCVCPU *cpu, Error **errp)
{
    Error *local_err = NULL;

#ifndef CONFIG_USER_ONLY
    riscv_cpu_satp_mode_finalize(cpu, &local_err);
    if (local_err != NULL) {
        error_propagate(errp, local_err);
        return;
    }
#endif

    if (tcg_enabled()) {
        riscv_tcg_cpu_finalize_features(cpu, &local_err);
        if (local_err != NULL) {
            error_propagate(errp, local_err);
            return;
        }
        riscv_tcg_cpu_finalize_dynamic_decoder(cpu);
    } else if (kvm_enabled()) {
        riscv_kvm_cpu_finalize_features(cpu, &local_err);
        if (local_err != NULL) {
            error_propagate(errp, local_err);
            return;
        }
    }
}

static bool riscv_cpu_debug_request(CPUState *cs)
{
#ifndef CONFIG_USER_ONLY
    RISCVCPU *cpu = RISCV_CPU(cs);
    CPURISCVState *env = &cpu->env;

    if (!env->debug_dm) {
        return false;
    }

    if (!get_field(env->dcsr, DCSR_STEP)) {
        return false;
    }

    if (!env->debugger) {
        env->dcsr = set_field(env->dcsr, DCSR_CAUSE, DCSR_CAUSE_STEP);
        env->dcsr = set_field(env->dcsr, DCSR_PRV, env->priv);
        env->dpc = env->pc;
        env->debugger = true;
        env->priv = PRV_M;
        env->pc = env->dmhaltvec;
        cs->singlestep_enabled = 0;
        cs->exception_index = -1;
    }

    return true;
#else
    return false;
#endif
}

static void riscv_cpu_debug_enable_singlestep(CPUState *s, vaddr pc)
{
    (void)pc;

#ifndef CONFIG_USER_ONLY
    RISCVCPU *cpu = RISCV_CPU(s);
    CPURISCVState *env = &cpu->env;
    if (!env->debug_dm) {
        return;
    }
    s->singlestep_enabled = SSTEP_ENABLE | SSTEP_NOIRQ;
    if (get_field(env->dcsr, DCSR_STOPTIME)) {
        s->singlestep_enabled |= SSTEP_NOTIMER;
    }
#else
    s->singlestep_enabled = SSTEP_ENABLE;
#endif
}

static void riscv_cpu_realize(DeviceState *dev, Error **errp)
{
    CPUState *cs = CPU(dev);
    RISCVCPU *cpu = RISCV_CPU(dev);
    RISCVCPUClass *mcc = RISCV_CPU_GET_CLASS(dev);
    Error *local_err = NULL;

    if (object_dynamic_cast(OBJECT(dev), TYPE_RISCV_CPU_ANY) != NULL) {
        warn_report("The 'any' CPU is deprecated and will be "
                    "removed in the future.");
    }

    cpu_exec_realizefn(cs, &local_err);
    if (local_err != NULL) {
        error_propagate(errp, local_err);
        return;
    }

    riscv_cpu_finalize_features(cpu, &local_err);
    if (local_err != NULL) {
        error_propagate(errp, local_err);
        return;
    }

    riscv_cpu_register_gdb_regs_for_features(cs);

#ifndef CONFIG_USER_ONLY
    if (cpu->cfg.debug) {
        riscv_trigger_realize(&cpu->env);
    }
#endif

    qemu_init_vcpu(cs);
    cpu_reset(cs);

    mcc->parent_realize(dev, errp);
}

bool riscv_cpu_accelerator_compatible(RISCVCPU *cpu)
{
    if (tcg_enabled()) {
        return riscv_cpu_tcg_compatible(cpu);
    }

    return true;
}

#ifndef CONFIG_USER_ONLY
static void cpu_riscv_get_satp(Object *obj, Visitor *v, const char *name,
                               void *opaque, Error **errp)
{
    RISCVSATPMap *satp_map = opaque;
    uint8_t satp = satp_mode_from_str(name);
    bool value;

    value = satp_map->map & (1 << satp);

    visit_type_bool(v, name, &value, errp);
}

static void cpu_riscv_set_satp(Object *obj, Visitor *v, const char *name,
                               void *opaque, Error **errp)
{
    RISCVSATPMap *satp_map = opaque;
    uint8_t satp = satp_mode_from_str(name);
    bool value;

    if (!visit_type_bool(v, name, &value, errp)) {
        return;
    }

    satp_map->map = deposit32(satp_map->map, satp, 1, value);
    satp_map->init |= 1 << satp;
}

void riscv_add_satp_mode_properties(Object *obj)
{
    RISCVCPU *cpu = RISCV_CPU(obj);

    if (cpu->env.misa_mxl == MXL_RV32) {
        object_property_add(obj, "sv32", "bool", cpu_riscv_get_satp,
                            cpu_riscv_set_satp, NULL, &cpu->cfg.satp_mode);
    } else {
        object_property_add(obj, "sv39", "bool", cpu_riscv_get_satp,
                            cpu_riscv_set_satp, NULL, &cpu->cfg.satp_mode);
        object_property_add(obj, "sv48", "bool", cpu_riscv_get_satp,
                            cpu_riscv_set_satp, NULL, &cpu->cfg.satp_mode);
        object_property_add(obj, "sv57", "bool", cpu_riscv_get_satp,
                            cpu_riscv_set_satp, NULL, &cpu->cfg.satp_mode);
        object_property_add(obj, "sv64", "bool", cpu_riscv_get_satp,
                            cpu_riscv_set_satp, NULL, &cpu->cfg.satp_mode);
    }
}

static void riscv_cpu_set_irq(void *opaque, int irq, int level)
{
    RISCVCPU *cpu = RISCV_CPU(opaque);
    CPURISCVState *env = &cpu->env;

    if (irq < IRQ_LOCAL_MAX) {
        switch (irq) {
        case IRQ_U_SOFT:
        case IRQ_S_SOFT:
        case IRQ_VS_SOFT:
        case IRQ_M_SOFT:
        case IRQ_U_TIMER:
        case IRQ_S_TIMER:
        case IRQ_VS_TIMER:
        case IRQ_M_TIMER:
        case IRQ_U_EXT:
        case IRQ_VS_EXT:
        case IRQ_M_EXT:
            if (kvm_enabled()) {
                kvm_riscv_set_irq(cpu, irq, level);
            } else {
                riscv_cpu_update_mip(env, 1 << irq, BOOL_TO_MASK(level));
            }
             break;
        case IRQ_S_EXT:
            if (kvm_enabled()) {
                kvm_riscv_set_irq(cpu, irq, level);
            } else {
                env->external_seip = level;
                riscv_cpu_update_mip(env, 1 << irq,
                                     BOOL_TO_MASK(level | env->software_seip));
            }
            break;
        default:
            /* Handle platform / custom local interrupts */
            riscv_cpu_update_mip(env, 1ULL << irq, BOOL_TO_MASK(level));
        }
    } else if (irq < (IRQ_LOCAL_MAX + IRQ_LOCAL_GUEST_MAX)) {
        /* Require H-extension for handling guest local interrupts */
        if (!riscv_has_ext(env, RVH)) {
            g_assert_not_reached();
        }

        /* Compute bit position in HGEIP CSR */
        irq = irq - IRQ_LOCAL_MAX + 1;
        if (env->geilen < irq) {
            g_assert_not_reached();
        }

        /* Update HGEIP CSR */
        env->hgeip &= ~((target_ulong)1 << irq);
        if (level) {
            env->hgeip |= (target_ulong)1 << irq;
        }

        /* Update mip.SGEIP bit */
        riscv_cpu_update_mip(env, MIP_SGEIP,
                             BOOL_TO_MASK(!!(env->hgeie & env->hgeip)));
    } else {
        g_assert_not_reached();
    }
}
#endif /* CONFIG_USER_ONLY */

static bool riscv_cpu_is_dynamic(Object *cpu_obj)
{
    return object_dynamic_cast(cpu_obj, TYPE_RISCV_DYNAMIC_CPU) != NULL;
}

static void riscv_cpu_post_init(Object *obj)
{
    accel_cpu_instance_init(CPU(obj));
}

static void riscv_cpu_init(Object *obj)
{
    RISCVCPUClass *mcc = RISCV_CPU_GET_CLASS(obj);
    RISCVCPU *cpu = RISCV_CPU(obj);
    CPURISCVState *env = &cpu->env;

    env->misa_mxl = mcc->misa_mxl_max;

#ifndef CONFIG_USER_ONLY
    qdev_init_gpio_in(DEVICE(obj), riscv_cpu_set_irq,
                      IRQ_LOCAL_MAX + IRQ_LOCAL_GUEST_MAX);
#endif /* CONFIG_USER_ONLY */

    general_user_opts = g_hash_table_new(g_str_hash, g_str_equal);

    /*
     * The timer and performance counters extensions were supported
     * in QEMU before they were added as discrete extensions in the
     * ISA. To keep compatibility we'll always default them to 'true'
     * for all CPUs. Each accelerator will decide what to do when
     * users disable them.
     */
    RISCV_CPU(obj)->cfg.ext_zicntr = true;
    RISCV_CPU(obj)->cfg.ext_zihpm = true;

    /* Default values for non-bool cpu properties */
    cpu->cfg.pmu_mask = MAKE_64BIT_MASK(3, 16);
    cpu->cfg.vlenb = 128 >> 3;
    cpu->cfg.elen = 64;
    cpu->cfg.cbom_blocksize = 64;
    cpu->cfg.cbop_blocksize = 64;
    cpu->cfg.cboz_blocksize = 64;
    cpu->env.vext_ver = VEXT_VERSION_1_00_0;
}

static void riscv_bare_cpu_init(Object *obj)
{
    RISCVCPU *cpu = RISCV_CPU(obj);

    /*
     * Bare CPUs do not inherit the timer and performance
     * counters from the parent class (see riscv_cpu_init()
     * for info on why the parent enables them).
     *
     * Users have to explicitly enable these counters for
     * bare CPUs.
     */
    cpu->cfg.ext_zicntr = false;
    cpu->cfg.ext_zihpm = false;

    /* Set to QEMU's first supported priv version */
    cpu->env.priv_ver = PRIV_VERSION_1_10_0;

    /*
     * Support all available satp_mode settings. The default
     * value will be set to MBARE if the user doesn't set
     * satp_mode manually (see set_satp_mode_default()).
     */
#ifndef CONFIG_USER_ONLY
    set_satp_mode_max_supported(cpu, VM_1_10_SV64);
#endif
}

typedef struct misa_ext_info {
    const char *name;
    const char *description;
} MISAExtInfo;

#define MISA_INFO_IDX(_bit) \
    __builtin_ctz(_bit)

#define MISA_EXT_INFO(_bit, _propname, _descr) \
    [MISA_INFO_IDX(_bit)] = {.name = _propname, .description = _descr}

static const MISAExtInfo misa_ext_info_arr[] = {
    MISA_EXT_INFO(RVA, "a", "Atomic instructions"),
    MISA_EXT_INFO(RVC, "c", "Compressed instructions"),
    MISA_EXT_INFO(RVD, "d", "Double-precision float point"),
    MISA_EXT_INFO(RVF, "f", "Single-precision float point"),
    MISA_EXT_INFO(RVI, "i", "Base integer instruction set"),
    MISA_EXT_INFO(RVE, "e", "Base integer instruction set (embedded)"),
    MISA_EXT_INFO(RVM, "m", "Integer multiplication and division"),
    MISA_EXT_INFO(RVS, "s", "Supervisor-level instructions"),
    MISA_EXT_INFO(RVU, "u", "User-level instructions"),
    MISA_EXT_INFO(RVH, "h", "Hypervisor"),
    MISA_EXT_INFO(RVJ, "x-j", "Dynamic translated languages"),
    MISA_EXT_INFO(RVV, "v", "Vector operations"),
    MISA_EXT_INFO(RVG, "g", "General purpose (IMAFD_Zicsr_Zifencei)"),
<<<<<<< HEAD
    MISA_EXT_INFO(RVB, "x-b", "Bit manipulation (Zba_Zbb_Zbs)"),
    MISA_EXT_INFO(RVX, "x", "Non-standard extensions")
=======
    MISA_EXT_INFO(RVB, "b", "Bit manipulation (Zba_Zbb_Zbs)")
>>>>>>> fd1952d8
};

static void riscv_cpu_validate_misa_mxl(RISCVCPUClass *mcc)
{
    CPUClass *cc = CPU_CLASS(mcc);

    /* Validate that MISA_MXL is set properly. */
    switch (mcc->misa_mxl_max) {
#ifdef TARGET_RISCV64
    case MXL_RV64:
    case MXL_RV128:
        cc->gdb_core_xml_file = "riscv-64bit-cpu.xml";
        break;
#endif
    case MXL_RV32:
        cc->gdb_core_xml_file = "riscv-32bit-cpu.xml";
        break;
    default:
        g_assert_not_reached();
    }
}

static int riscv_validate_misa_info_idx(uint32_t bit)
{
    int idx;

    /*
     * Our lowest valid input (RVA) is 1 and
     * __builtin_ctz() is UB with zero.
     */
    g_assert(bit != 0);
    idx = MISA_INFO_IDX(bit);

    g_assert(idx < ARRAY_SIZE(misa_ext_info_arr));
    return idx;
}

const char *riscv_get_misa_ext_name(uint32_t bit)
{
    int idx = riscv_validate_misa_info_idx(bit);
    const char *val = misa_ext_info_arr[idx].name;

    g_assert(val != NULL);
    return val;
}

const char *riscv_get_misa_ext_description(uint32_t bit)
{
    int idx = riscv_validate_misa_info_idx(bit);
    const char *val = misa_ext_info_arr[idx].description;

    g_assert(val != NULL);
    return val;
}

#define MULTI_EXT_CFG_BOOL(_name, _prop, _defval) \
    {.name = _name, .offset = CPU_CFG_OFFSET(_prop), \
     .enabled = _defval}

const RISCVCPUMultiExtConfig riscv_cpu_extensions[] = {
    /* Defaults for standard extensions */
    MULTI_EXT_CFG_BOOL("sscofpmf", ext_sscofpmf, false),
    MULTI_EXT_CFG_BOOL("smcntrpmf", ext_smcntrpmf, false),
    MULTI_EXT_CFG_BOOL("zifencei", ext_zifencei, true),
    MULTI_EXT_CFG_BOOL("zicsr", ext_zicsr, true),
    MULTI_EXT_CFG_BOOL("zihintntl", ext_zihintntl, true),
    MULTI_EXT_CFG_BOOL("zihintpause", ext_zihintpause, true),
    MULTI_EXT_CFG_BOOL("zimop", ext_zimop, false),
    MULTI_EXT_CFG_BOOL("zcmop", ext_zcmop, false),
    MULTI_EXT_CFG_BOOL("zacas", ext_zacas, false),
    MULTI_EXT_CFG_BOOL("zama16b", ext_zama16b, false),
    MULTI_EXT_CFG_BOOL("zabha", ext_zabha, false),
    MULTI_EXT_CFG_BOOL("zaamo", ext_zaamo, false),
    MULTI_EXT_CFG_BOOL("zalrsc", ext_zalrsc, false),
    MULTI_EXT_CFG_BOOL("zawrs", ext_zawrs, true),
    MULTI_EXT_CFG_BOOL("zfa", ext_zfa, true),
    MULTI_EXT_CFG_BOOL("zfbfmin", ext_zfbfmin, false),
    MULTI_EXT_CFG_BOOL("zfh", ext_zfh, false),
    MULTI_EXT_CFG_BOOL("zfhmin", ext_zfhmin, false),
    MULTI_EXT_CFG_BOOL("zve32f", ext_zve32f, false),
    MULTI_EXT_CFG_BOOL("zve32x", ext_zve32x, false),
    MULTI_EXT_CFG_BOOL("zve64f", ext_zve64f, false),
    MULTI_EXT_CFG_BOOL("zve64d", ext_zve64d, false),
    MULTI_EXT_CFG_BOOL("zve64x", ext_zve64x, false),
    MULTI_EXT_CFG_BOOL("zvfbfmin", ext_zvfbfmin, false),
    MULTI_EXT_CFG_BOOL("zvfbfwma", ext_zvfbfwma, false),
    MULTI_EXT_CFG_BOOL("zvfh", ext_zvfh, false),
    MULTI_EXT_CFG_BOOL("zvfhmin", ext_zvfhmin, false),
    MULTI_EXT_CFG_BOOL("sstc", ext_sstc, true),

    MULTI_EXT_CFG_BOOL("smaia", ext_smaia, false),
    MULTI_EXT_CFG_BOOL("smepmp", ext_smepmp, false),
    MULTI_EXT_CFG_BOOL("smstateen", ext_smstateen, false),
    MULTI_EXT_CFG_BOOL("ssaia", ext_ssaia, false),
    MULTI_EXT_CFG_BOOL("svade", ext_svade, false),
    MULTI_EXT_CFG_BOOL("svadu", ext_svadu, true),
    MULTI_EXT_CFG_BOOL("svinval", ext_svinval, false),
    MULTI_EXT_CFG_BOOL("svnapot", ext_svnapot, false),
    MULTI_EXT_CFG_BOOL("svpbmt", ext_svpbmt, false),

    MULTI_EXT_CFG_BOOL("zicntr", ext_zicntr, true),
    MULTI_EXT_CFG_BOOL("zihpm", ext_zihpm, true),

    MULTI_EXT_CFG_BOOL("zba", ext_zba, true),
    MULTI_EXT_CFG_BOOL("zbb", ext_zbb, true),
    MULTI_EXT_CFG_BOOL("zbc", ext_zbc, true),
    MULTI_EXT_CFG_BOOL("zbkb", ext_zbkb, false),
    MULTI_EXT_CFG_BOOL("zbkc", ext_zbkc, false),
    MULTI_EXT_CFG_BOOL("zbkx", ext_zbkx, false),
    MULTI_EXT_CFG_BOOL("zbs", ext_zbs, true),
    MULTI_EXT_CFG_BOOL("zk", ext_zk, false),
    MULTI_EXT_CFG_BOOL("zkn", ext_zkn, false),
    MULTI_EXT_CFG_BOOL("zknd", ext_zknd, false),
    MULTI_EXT_CFG_BOOL("zkne", ext_zkne, false),
    MULTI_EXT_CFG_BOOL("zknh", ext_zknh, false),
    MULTI_EXT_CFG_BOOL("zkr", ext_zkr, false),
    MULTI_EXT_CFG_BOOL("zks", ext_zks, false),
    MULTI_EXT_CFG_BOOL("zksed", ext_zksed, false),
    MULTI_EXT_CFG_BOOL("zksh", ext_zksh, false),
    MULTI_EXT_CFG_BOOL("zkt", ext_zkt, false),
    MULTI_EXT_CFG_BOOL("ztso", ext_ztso, false),

    MULTI_EXT_CFG_BOOL("zdinx", ext_zdinx, false),
    MULTI_EXT_CFG_BOOL("zfinx", ext_zfinx, false),
    MULTI_EXT_CFG_BOOL("zhinx", ext_zhinx, false),
    MULTI_EXT_CFG_BOOL("zhinxmin", ext_zhinxmin, false),

    MULTI_EXT_CFG_BOOL("zicbom", ext_zicbom, true),
    MULTI_EXT_CFG_BOOL("zicbop", ext_zicbop, true),
    MULTI_EXT_CFG_BOOL("zicboz", ext_zicboz, true),

    MULTI_EXT_CFG_BOOL("zmmul", ext_zmmul, false),

    MULTI_EXT_CFG_BOOL("zca", ext_zca, false),
    MULTI_EXT_CFG_BOOL("zcb", ext_zcb, false),
    MULTI_EXT_CFG_BOOL("zcd", ext_zcd, false),
    MULTI_EXT_CFG_BOOL("zce", ext_zce, false),
    MULTI_EXT_CFG_BOOL("zcf", ext_zcf, false),
    MULTI_EXT_CFG_BOOL("zcmp", ext_zcmp, false),
    MULTI_EXT_CFG_BOOL("zcmt", ext_zcmt, false),
    MULTI_EXT_CFG_BOOL("zicond", ext_zicond, false),

    /* Vector cryptography extensions */
    MULTI_EXT_CFG_BOOL("zvbb", ext_zvbb, false),
    MULTI_EXT_CFG_BOOL("zvbc", ext_zvbc, false),
    MULTI_EXT_CFG_BOOL("zvkb", ext_zvkb, false),
    MULTI_EXT_CFG_BOOL("zvkg", ext_zvkg, false),
    MULTI_EXT_CFG_BOOL("zvkned", ext_zvkned, false),
    MULTI_EXT_CFG_BOOL("zvknha", ext_zvknha, false),
    MULTI_EXT_CFG_BOOL("zvknhb", ext_zvknhb, false),
    MULTI_EXT_CFG_BOOL("zvksed", ext_zvksed, false),
    MULTI_EXT_CFG_BOOL("zvksh", ext_zvksh, false),
    MULTI_EXT_CFG_BOOL("zvkt", ext_zvkt, false),
    MULTI_EXT_CFG_BOOL("zvkn", ext_zvkn, false),
    MULTI_EXT_CFG_BOOL("zvknc", ext_zvknc, false),
    MULTI_EXT_CFG_BOOL("zvkng", ext_zvkng, false),
    MULTI_EXT_CFG_BOOL("zvks", ext_zvks, false),
    MULTI_EXT_CFG_BOOL("zvksc", ext_zvksc, false),
    MULTI_EXT_CFG_BOOL("zvksg", ext_zvksg, false),

    DEFINE_PROP_END_OF_LIST(),
};

const RISCVCPUMultiExtConfig riscv_cpu_vendor_exts[] = {
    MULTI_EXT_CFG_BOOL("xtheadba", ext_xtheadba, false),
    MULTI_EXT_CFG_BOOL("xtheadbb", ext_xtheadbb, false),
    MULTI_EXT_CFG_BOOL("xtheadbs", ext_xtheadbs, false),
    MULTI_EXT_CFG_BOOL("xtheadcmo", ext_xtheadcmo, false),
    MULTI_EXT_CFG_BOOL("xtheadcondmov", ext_xtheadcondmov, false),
    MULTI_EXT_CFG_BOOL("xtheadfmemidx", ext_xtheadfmemidx, false),
    MULTI_EXT_CFG_BOOL("xtheadfmv", ext_xtheadfmv, false),
    MULTI_EXT_CFG_BOOL("xtheadmac", ext_xtheadmac, false),
    MULTI_EXT_CFG_BOOL("xtheadmemidx", ext_xtheadmemidx, false),
    MULTI_EXT_CFG_BOOL("xtheadmempair", ext_xtheadmempair, false),
    MULTI_EXT_CFG_BOOL("xtheadsync", ext_xtheadsync, false),
    MULTI_EXT_CFG_BOOL("xventanacondops", ext_XVentanaCondOps, false),

    DEFINE_PROP_END_OF_LIST(),
};

/* These are experimental so mark with 'x-' */
const RISCVCPUMultiExtConfig riscv_cpu_experimental_exts[] = {
    MULTI_EXT_CFG_BOOL("x-zbr", ext_zbr, false),
    DEFINE_PROP_END_OF_LIST(),
};

/*
 * 'Named features' is the name we give to extensions that we
 * don't want to expose to users. They are either immutable
 * (always enabled/disable) or they'll vary depending on
 * the resulting CPU state. They have riscv,isa strings
 * and priv_ver like regular extensions.
 */
const RISCVCPUMultiExtConfig riscv_cpu_named_features[] = {
    MULTI_EXT_CFG_BOOL("zic64b", ext_zic64b, true),
    DEFINE_PROP_END_OF_LIST(),
};

/* Deprecated entries marked for future removal */
const RISCVCPUMultiExtConfig riscv_cpu_deprecated_exts[] = {
    MULTI_EXT_CFG_BOOL("Zifencei", ext_zifencei, true),
    MULTI_EXT_CFG_BOOL("Zicsr", ext_zicsr, true),
    MULTI_EXT_CFG_BOOL("Zihintntl", ext_zihintntl, true),
    MULTI_EXT_CFG_BOOL("Zihintpause", ext_zihintpause, true),
    MULTI_EXT_CFG_BOOL("Zawrs", ext_zawrs, true),
    MULTI_EXT_CFG_BOOL("Zfa", ext_zfa, true),
    MULTI_EXT_CFG_BOOL("Zfh", ext_zfh, false),
    MULTI_EXT_CFG_BOOL("Zfhmin", ext_zfhmin, false),
    MULTI_EXT_CFG_BOOL("Zve32f", ext_zve32f, false),
    MULTI_EXT_CFG_BOOL("Zve64f", ext_zve64f, false),
    MULTI_EXT_CFG_BOOL("Zve64d", ext_zve64d, false),

    DEFINE_PROP_END_OF_LIST(),
};

static void cpu_set_prop_err(RISCVCPU *cpu, const char *propname,
                             Error **errp)
{
    g_autofree char *cpuname = riscv_cpu_get_name(cpu);
    error_setg(errp, "CPU '%s' does not allow changing the value of '%s'",
               cpuname, propname);
}

static void prop_pmu_num_set(Object *obj, Visitor *v, const char *name,
                             void *opaque, Error **errp)
{
    RISCVCPU *cpu = RISCV_CPU(obj);
    uint8_t pmu_num, curr_pmu_num;
    uint32_t pmu_mask;

    visit_type_uint8(v, name, &pmu_num, errp);

    curr_pmu_num = ctpop32(cpu->cfg.pmu_mask);

    if (pmu_num != curr_pmu_num && riscv_cpu_is_vendor(obj)) {
        cpu_set_prop_err(cpu, name, errp);
        error_append_hint(errp, "Current '%s' val: %u\n",
                          name, curr_pmu_num);
        return;
    }

    if (pmu_num > (RV_MAX_MHPMCOUNTERS - 3)) {
        error_setg(errp, "Number of counters exceeds maximum available");
        return;
    }

    if (pmu_num == 0) {
        pmu_mask = 0;
    } else {
        pmu_mask = MAKE_64BIT_MASK(3, pmu_num);
    }

    warn_report("\"pmu-num\" property is deprecated; use \"pmu-mask\"");
    cpu->cfg.pmu_mask = pmu_mask;
    cpu_option_add_user_setting("pmu-mask", pmu_mask);
}

static void prop_pmu_num_get(Object *obj, Visitor *v, const char *name,
                             void *opaque, Error **errp)
{
    RISCVCPU *cpu = RISCV_CPU(obj);
    uint8_t pmu_num = ctpop32(cpu->cfg.pmu_mask);

    visit_type_uint8(v, name, &pmu_num, errp);
}

static const PropertyInfo prop_pmu_num = {
    .name = "pmu-num",
    .get = prop_pmu_num_get,
    .set = prop_pmu_num_set,
};

static void prop_pmu_mask_set(Object *obj, Visitor *v, const char *name,
                             void *opaque, Error **errp)
{
    RISCVCPU *cpu = RISCV_CPU(obj);
    uint32_t value;
    uint8_t pmu_num;

    visit_type_uint32(v, name, &value, errp);

    if (value != cpu->cfg.pmu_mask && riscv_cpu_is_vendor(obj)) {
        cpu_set_prop_err(cpu, name, errp);
        error_append_hint(errp, "Current '%s' val: %x\n",
                          name, cpu->cfg.pmu_mask);
        return;
    }

    pmu_num = ctpop32(value);

    if (pmu_num > (RV_MAX_MHPMCOUNTERS - 3)) {
        error_setg(errp, "Number of counters exceeds maximum available");
        return;
    }

    cpu_option_add_user_setting(name, value);
    cpu->cfg.pmu_mask = value;
}

static void prop_pmu_mask_get(Object *obj, Visitor *v, const char *name,
                             void *opaque, Error **errp)
{
    uint8_t pmu_mask = RISCV_CPU(obj)->cfg.pmu_mask;

    visit_type_uint8(v, name, &pmu_mask, errp);
}

static const PropertyInfo prop_pmu_mask = {
    .name = "pmu-mask",
    .get = prop_pmu_mask_get,
    .set = prop_pmu_mask_set,
};

static void prop_mmu_set(Object *obj, Visitor *v, const char *name,
                         void *opaque, Error **errp)
{
    RISCVCPU *cpu = RISCV_CPU(obj);
    bool value;

    visit_type_bool(v, name, &value, errp);

    if (cpu->cfg.mmu != value && riscv_cpu_is_vendor(obj)) {
        cpu_set_prop_err(cpu, "mmu", errp);
        return;
    }

    cpu_option_add_user_setting(name, value);
    cpu->cfg.mmu = value;
}

static void prop_mmu_get(Object *obj, Visitor *v, const char *name,
                         void *opaque, Error **errp)
{
    bool value = RISCV_CPU(obj)->cfg.mmu;

    visit_type_bool(v, name, &value, errp);
}

static const PropertyInfo prop_mmu = {
    .name = "mmu",
    .get = prop_mmu_get,
    .set = prop_mmu_set,
};

static void prop_pmp_set(Object *obj, Visitor *v, const char *name,
                         void *opaque, Error **errp)
{
    RISCVCPU *cpu = RISCV_CPU(obj);
    bool value;

    visit_type_bool(v, name, &value, errp);

    if (cpu->cfg.pmp != value && riscv_cpu_is_vendor(obj)) {
        cpu_set_prop_err(cpu, name, errp);
        return;
    }

    cpu_option_add_user_setting(name, value);
    cpu->cfg.pmp = value;
}

static void prop_pmp_get(Object *obj, Visitor *v, const char *name,
                         void *opaque, Error **errp)
{
    bool value = RISCV_CPU(obj)->cfg.pmp;

    visit_type_bool(v, name, &value, errp);
}

static const PropertyInfo prop_pmp = {
    .name = "pmp",
    .get = prop_pmp_get,
    .set = prop_pmp_set,
};

static int priv_spec_from_str(const char *priv_spec_str)
{
    int priv_version = -1;

    if (!g_strcmp0(priv_spec_str, PRIV_VER_1_13_0_STR)) {
        priv_version = PRIV_VERSION_1_13_0;
    } else if (!g_strcmp0(priv_spec_str, PRIV_VER_1_12_0_STR)) {
        priv_version = PRIV_VERSION_1_12_0;
    } else if (!g_strcmp0(priv_spec_str, PRIV_VER_1_11_0_STR)) {
        priv_version = PRIV_VERSION_1_11_0;
    } else if (!g_strcmp0(priv_spec_str, PRIV_VER_1_10_0_STR)) {
        priv_version = PRIV_VERSION_1_10_0;
    }

    return priv_version;
}

const char *priv_spec_to_str(int priv_version)
{
    switch (priv_version) {
    case PRIV_VERSION_1_10_0:
        return PRIV_VER_1_10_0_STR;
    case PRIV_VERSION_1_11_0:
        return PRIV_VER_1_11_0_STR;
    case PRIV_VERSION_1_12_0:
        return PRIV_VER_1_12_0_STR;
    case PRIV_VERSION_1_13_0:
        return PRIV_VER_1_13_0_STR;
    default:
        return NULL;
    }
}

static void prop_priv_spec_set(Object *obj, Visitor *v, const char *name,
                               void *opaque, Error **errp)
{
    RISCVCPU *cpu = RISCV_CPU(obj);
    g_autofree char *value = NULL;
    int priv_version = -1;

    visit_type_str(v, name, &value, errp);

    priv_version = priv_spec_from_str(value);
    if (priv_version < 0) {
        error_setg(errp, "Unsupported privilege spec version '%s'", value);
        return;
    }

    if (priv_version != cpu->env.priv_ver && riscv_cpu_is_vendor(obj)) {
        cpu_set_prop_err(cpu, name, errp);
        error_append_hint(errp, "Current '%s' val: %s\n", name,
                          object_property_get_str(obj, name, NULL));
        return;
    }

    cpu_option_add_user_setting(name, priv_version);
    cpu->env.priv_ver = priv_version;
}

static void prop_priv_spec_get(Object *obj, Visitor *v, const char *name,
                               void *opaque, Error **errp)
{
    RISCVCPU *cpu = RISCV_CPU(obj);
    const char *value = priv_spec_to_str(cpu->env.priv_ver);

    visit_type_str(v, name, (char **)&value, errp);
}

static const PropertyInfo prop_priv_spec = {
    .name = "priv_spec",
    .get = prop_priv_spec_get,
    .set = prop_priv_spec_set,
};

static void prop_vext_spec_set(Object *obj, Visitor *v, const char *name,
                               void *opaque, Error **errp)
{
    RISCVCPU *cpu = RISCV_CPU(obj);
    g_autofree char *value = NULL;

    visit_type_str(v, name, &value, errp);

    if (g_strcmp0(value, VEXT_VER_1_00_0_STR) != 0) {
        error_setg(errp, "Unsupported vector spec version '%s'", value);
        return;
    }

    cpu_option_add_user_setting(name, VEXT_VERSION_1_00_0);
    cpu->env.vext_ver = VEXT_VERSION_1_00_0;
}

static void prop_vext_spec_get(Object *obj, Visitor *v, const char *name,
                               void *opaque, Error **errp)
{
    const char *value = VEXT_VER_1_00_0_STR;

    visit_type_str(v, name, (char **)&value, errp);
}

static const PropertyInfo prop_vext_spec = {
    .name = "vext_spec",
    .get = prop_vext_spec_get,
    .set = prop_vext_spec_set,
};

static void prop_vlen_set(Object *obj, Visitor *v, const char *name,
                         void *opaque, Error **errp)
{
    RISCVCPU *cpu = RISCV_CPU(obj);
    uint16_t value;

    if (!visit_type_uint16(v, name, &value, errp)) {
        return;
    }

    if (!is_power_of_2(value)) {
        error_setg(errp, "Vector extension VLEN must be power of 2");
        return;
    }

    if (value != cpu->cfg.vlenb && riscv_cpu_is_vendor(obj)) {
        cpu_set_prop_err(cpu, name, errp);
        error_append_hint(errp, "Current '%s' val: %u\n",
                          name, cpu->cfg.vlenb << 3);
        return;
    }

    cpu_option_add_user_setting(name, value);
    cpu->cfg.vlenb = value >> 3;
}

static void prop_vlen_get(Object *obj, Visitor *v, const char *name,
                         void *opaque, Error **errp)
{
    uint16_t value = RISCV_CPU(obj)->cfg.vlenb << 3;

    visit_type_uint16(v, name, &value, errp);
}

static const PropertyInfo prop_vlen = {
    .name = "vlen",
    .get = prop_vlen_get,
    .set = prop_vlen_set,
};

static void prop_elen_set(Object *obj, Visitor *v, const char *name,
                         void *opaque, Error **errp)
{
    RISCVCPU *cpu = RISCV_CPU(obj);
    uint16_t value;

    if (!visit_type_uint16(v, name, &value, errp)) {
        return;
    }

    if (!is_power_of_2(value)) {
        error_setg(errp, "Vector extension ELEN must be power of 2");
        return;
    }

    if (value != cpu->cfg.elen && riscv_cpu_is_vendor(obj)) {
        cpu_set_prop_err(cpu, name, errp);
        error_append_hint(errp, "Current '%s' val: %u\n",
                          name, cpu->cfg.elen);
        return;
    }

    cpu_option_add_user_setting(name, value);
    cpu->cfg.elen = value;
}

static void prop_elen_get(Object *obj, Visitor *v, const char *name,
                         void *opaque, Error **errp)
{
    uint16_t value = RISCV_CPU(obj)->cfg.elen;

    visit_type_uint16(v, name, &value, errp);
}

static const PropertyInfo prop_elen = {
    .name = "elen",
    .get = prop_elen_get,
    .set = prop_elen_set,
};

static void prop_cbom_blksize_set(Object *obj, Visitor *v, const char *name,
                                  void *opaque, Error **errp)
{
    RISCVCPU *cpu = RISCV_CPU(obj);
    uint16_t value;

    if (!visit_type_uint16(v, name, &value, errp)) {
        return;
    }

    if (value != cpu->cfg.cbom_blocksize && riscv_cpu_is_vendor(obj)) {
        cpu_set_prop_err(cpu, name, errp);
        error_append_hint(errp, "Current '%s' val: %u\n",
                          name, cpu->cfg.cbom_blocksize);
        return;
    }

    cpu_option_add_user_setting(name, value);
    cpu->cfg.cbom_blocksize = value;
}

static void prop_cbom_blksize_get(Object *obj, Visitor *v, const char *name,
                         void *opaque, Error **errp)
{
    uint16_t value = RISCV_CPU(obj)->cfg.cbom_blocksize;

    visit_type_uint16(v, name, &value, errp);
}

static const PropertyInfo prop_cbom_blksize = {
    .name = "cbom_blocksize",
    .get = prop_cbom_blksize_get,
    .set = prop_cbom_blksize_set,
};

static void prop_cbop_blksize_set(Object *obj, Visitor *v, const char *name,
                                  void *opaque, Error **errp)
{
    RISCVCPU *cpu = RISCV_CPU(obj);
    uint16_t value;

    if (!visit_type_uint16(v, name, &value, errp)) {
        return;
    }

    if (value != cpu->cfg.cbop_blocksize && riscv_cpu_is_vendor(obj)) {
        cpu_set_prop_err(cpu, name, errp);
        error_append_hint(errp, "Current '%s' val: %u\n",
                          name, cpu->cfg.cbop_blocksize);
        return;
    }

    cpu_option_add_user_setting(name, value);
    cpu->cfg.cbop_blocksize = value;
}

static void prop_cbop_blksize_get(Object *obj, Visitor *v, const char *name,
                         void *opaque, Error **errp)
{
    uint16_t value = RISCV_CPU(obj)->cfg.cbop_blocksize;

    visit_type_uint16(v, name, &value, errp);
}

static const PropertyInfo prop_cbop_blksize = {
    .name = "cbop_blocksize",
    .get = prop_cbop_blksize_get,
    .set = prop_cbop_blksize_set,
};

static void prop_cboz_blksize_set(Object *obj, Visitor *v, const char *name,
                                  void *opaque, Error **errp)
{
    RISCVCPU *cpu = RISCV_CPU(obj);
    uint16_t value;

    if (!visit_type_uint16(v, name, &value, errp)) {
        return;
    }

    if (value != cpu->cfg.cboz_blocksize && riscv_cpu_is_vendor(obj)) {
        cpu_set_prop_err(cpu, name, errp);
        error_append_hint(errp, "Current '%s' val: %u\n",
                          name, cpu->cfg.cboz_blocksize);
        return;
    }

    cpu_option_add_user_setting(name, value);
    cpu->cfg.cboz_blocksize = value;
}

static void prop_cboz_blksize_get(Object *obj, Visitor *v, const char *name,
                         void *opaque, Error **errp)
{
    uint16_t value = RISCV_CPU(obj)->cfg.cboz_blocksize;

    visit_type_uint16(v, name, &value, errp);
}

static const PropertyInfo prop_cboz_blksize = {
    .name = "cboz_blocksize",
    .get = prop_cboz_blksize_get,
    .set = prop_cboz_blksize_set,
};

static void prop_mvendorid_set(Object *obj, Visitor *v, const char *name,
                               void *opaque, Error **errp)
{
    bool dynamic_cpu = riscv_cpu_is_dynamic(obj);
    RISCVCPU *cpu = RISCV_CPU(obj);
    uint32_t prev_val = cpu->cfg.mvendorid;
    uint32_t value;

    if (!visit_type_uint32(v, name, &value, errp)) {
        return;
    }

    if (!dynamic_cpu && prev_val != value) {
        error_setg(errp, "Unable to change %s mvendorid (0x%x)",
                   object_get_typename(obj), prev_val);
        return;
    }

    cpu->cfg.mvendorid = value;
}

static void prop_mvendorid_get(Object *obj, Visitor *v, const char *name,
                               void *opaque, Error **errp)
{
    uint32_t value = RISCV_CPU(obj)->cfg.mvendorid;

    visit_type_uint32(v, name, &value, errp);
}

static const PropertyInfo prop_mvendorid = {
    .name = "mvendorid",
    .get = prop_mvendorid_get,
    .set = prop_mvendorid_set,
};

static void prop_mimpid_set(Object *obj, Visitor *v, const char *name,
                            void *opaque, Error **errp)
{
    bool dynamic_cpu = riscv_cpu_is_dynamic(obj);
    RISCVCPU *cpu = RISCV_CPU(obj);
    uint64_t prev_val = cpu->cfg.mimpid;
    uint64_t value;

    if (!visit_type_uint64(v, name, &value, errp)) {
        return;
    }

    if (!dynamic_cpu && prev_val != value) {
        error_setg(errp, "Unable to change %s mimpid (0x%" PRIu64 ")",
                   object_get_typename(obj), prev_val);
        return;
    }

    cpu->cfg.mimpid = value;
}

static void prop_mimpid_get(Object *obj, Visitor *v, const char *name,
                            void *opaque, Error **errp)
{
    uint64_t value = RISCV_CPU(obj)->cfg.mimpid;

    visit_type_uint64(v, name, &value, errp);
}

static const PropertyInfo prop_mimpid = {
    .name = "mimpid",
    .get = prop_mimpid_get,
    .set = prop_mimpid_set,
};

static void prop_marchid_set(Object *obj, Visitor *v, const char *name,
                             void *opaque, Error **errp)
{
    bool dynamic_cpu = riscv_cpu_is_dynamic(obj);
    RISCVCPU *cpu = RISCV_CPU(obj);
    uint64_t prev_val = cpu->cfg.marchid;
    uint64_t value, invalid_val;
    uint32_t mxlen = 0;

    if (!visit_type_uint64(v, name, &value, errp)) {
        return;
    }

    if (!dynamic_cpu && prev_val != value) {
        error_setg(errp, "Unable to change %s marchid (0x%" PRIu64 ")",
                   object_get_typename(obj), prev_val);
        return;
    }

    switch (riscv_cpu_mxl(&cpu->env)) {
    case MXL_RV32:
        mxlen = 32;
        break;
    case MXL_RV64:
    case MXL_RV128:
        mxlen = 64;
        break;
    default:
        g_assert_not_reached();
    }

    invalid_val = 1LL << (mxlen - 1);

    if (value == invalid_val) {
        error_setg(errp, "Unable to set marchid with MSB (%u) bit set "
                         "and the remaining bits zero", mxlen);
        return;
    }

    cpu->cfg.marchid = value;
}

static void prop_marchid_get(Object *obj, Visitor *v, const char *name,
                             void *opaque, Error **errp)
{
    uint64_t value = RISCV_CPU(obj)->cfg.marchid;

    visit_type_uint64(v, name, &value, errp);
}

static const PropertyInfo prop_marchid = {
    .name = "marchid",
    .get = prop_marchid_get,
    .set = prop_marchid_set,
};

/*
 * RVA22U64 defines some 'named features' that are cache
 * related: Za64rs, Zic64b, Ziccif, Ziccrse, Ziccamoa
 * and Zicclsm. They are always implemented in TCG and
 * doesn't need to be manually enabled by the profile.
 */
static RISCVCPUProfile RVA22U64 = {
    .parent = NULL,
    .name = "rva22u64",
    .misa_ext = RVI | RVM | RVA | RVF | RVD | RVC | RVU,
    .priv_spec = RISCV_PROFILE_ATTR_UNUSED,
    .satp_mode = RISCV_PROFILE_ATTR_UNUSED,
    .ext_offsets = {
        CPU_CFG_OFFSET(ext_zicsr), CPU_CFG_OFFSET(ext_zihintpause),
        CPU_CFG_OFFSET(ext_zba), CPU_CFG_OFFSET(ext_zbb),
        CPU_CFG_OFFSET(ext_zbs), CPU_CFG_OFFSET(ext_zfhmin),
        CPU_CFG_OFFSET(ext_zkt), CPU_CFG_OFFSET(ext_zicntr),
        CPU_CFG_OFFSET(ext_zihpm), CPU_CFG_OFFSET(ext_zicbom),
        CPU_CFG_OFFSET(ext_zicbop), CPU_CFG_OFFSET(ext_zicboz),

        /* mandatory named features for this profile */
        CPU_CFG_OFFSET(ext_zic64b),

        RISCV_PROFILE_EXT_LIST_END
    }
};

/*
 * As with RVA22U64, RVA22S64 also defines 'named features'.
 *
 * Cache related features that we consider enabled since we don't
 * implement cache: Ssccptr
 *
 * Other named features that we already implement: Sstvecd, Sstvala,
 * Sscounterenw
 *
 * The remaining features/extensions comes from RVA22U64.
 */
static RISCVCPUProfile RVA22S64 = {
    .parent = &RVA22U64,
    .name = "rva22s64",
    .misa_ext = RVS,
    .priv_spec = PRIV_VERSION_1_12_0,
    .satp_mode = VM_1_10_SV39,
    .ext_offsets = {
        /* rva22s64 exts */
        CPU_CFG_OFFSET(ext_zifencei), CPU_CFG_OFFSET(ext_svpbmt),
        CPU_CFG_OFFSET(ext_svinval), CPU_CFG_OFFSET(ext_svade),

        RISCV_PROFILE_EXT_LIST_END
    }
};

RISCVCPUProfile *riscv_profiles[] = {
    &RVA22U64,
    &RVA22S64,
    NULL,
};

static RISCVCPUImpliedExtsRule RVA_IMPLIED = {
    .is_misa = true,
    .ext = RVA,
    .implied_multi_exts = {
        CPU_CFG_OFFSET(ext_zalrsc), CPU_CFG_OFFSET(ext_zaamo),

        RISCV_IMPLIED_EXTS_RULE_END
    },
};

static RISCVCPUImpliedExtsRule RVD_IMPLIED = {
    .is_misa = true,
    .ext = RVD,
    .implied_misa_exts = RVF,
    .implied_multi_exts = { RISCV_IMPLIED_EXTS_RULE_END },
};

static RISCVCPUImpliedExtsRule RVF_IMPLIED = {
    .is_misa = true,
    .ext = RVF,
    .implied_multi_exts = {
        CPU_CFG_OFFSET(ext_zicsr),

        RISCV_IMPLIED_EXTS_RULE_END
    },
};

static RISCVCPUImpliedExtsRule RVM_IMPLIED = {
    .is_misa = true,
    .ext = RVM,
    .implied_multi_exts = {
        CPU_CFG_OFFSET(ext_zmmul),

        RISCV_IMPLIED_EXTS_RULE_END
    },
};

static RISCVCPUImpliedExtsRule RVV_IMPLIED = {
    .is_misa = true,
    .ext = RVV,
    .implied_multi_exts = {
        CPU_CFG_OFFSET(ext_zve64d),

        RISCV_IMPLIED_EXTS_RULE_END
    },
};

static RISCVCPUImpliedExtsRule ZCB_IMPLIED = {
    .ext = CPU_CFG_OFFSET(ext_zcb),
    .implied_multi_exts = {
        CPU_CFG_OFFSET(ext_zca),

        RISCV_IMPLIED_EXTS_RULE_END
    },
};

static RISCVCPUImpliedExtsRule ZCD_IMPLIED = {
    .ext = CPU_CFG_OFFSET(ext_zcd),
    .implied_misa_exts = RVD,
    .implied_multi_exts = {
        CPU_CFG_OFFSET(ext_zca),

        RISCV_IMPLIED_EXTS_RULE_END
    },
};

static RISCVCPUImpliedExtsRule ZCE_IMPLIED = {
    .ext = CPU_CFG_OFFSET(ext_zce),
    .implied_multi_exts = {
        CPU_CFG_OFFSET(ext_zcb), CPU_CFG_OFFSET(ext_zcmp),
        CPU_CFG_OFFSET(ext_zcmt),

        RISCV_IMPLIED_EXTS_RULE_END
    },
};

static RISCVCPUImpliedExtsRule ZCF_IMPLIED = {
    .ext = CPU_CFG_OFFSET(ext_zcf),
    .implied_misa_exts = RVF,
    .implied_multi_exts = {
        CPU_CFG_OFFSET(ext_zca),

        RISCV_IMPLIED_EXTS_RULE_END
    },
};

static RISCVCPUImpliedExtsRule ZCMP_IMPLIED = {
    .ext = CPU_CFG_OFFSET(ext_zcmp),
    .implied_multi_exts = {
        CPU_CFG_OFFSET(ext_zca),

        RISCV_IMPLIED_EXTS_RULE_END
    },
};

static RISCVCPUImpliedExtsRule ZCMT_IMPLIED = {
    .ext = CPU_CFG_OFFSET(ext_zcmt),
    .implied_multi_exts = {
        CPU_CFG_OFFSET(ext_zca), CPU_CFG_OFFSET(ext_zicsr),

        RISCV_IMPLIED_EXTS_RULE_END
    },
};

static RISCVCPUImpliedExtsRule ZDINX_IMPLIED = {
    .ext = CPU_CFG_OFFSET(ext_zdinx),
    .implied_multi_exts = {
        CPU_CFG_OFFSET(ext_zfinx),

        RISCV_IMPLIED_EXTS_RULE_END
    },
};

static RISCVCPUImpliedExtsRule ZFA_IMPLIED = {
    .ext = CPU_CFG_OFFSET(ext_zfa),
    .implied_misa_exts = RVF,
    .implied_multi_exts = { RISCV_IMPLIED_EXTS_RULE_END },
};

static RISCVCPUImpliedExtsRule ZFBFMIN_IMPLIED = {
    .ext = CPU_CFG_OFFSET(ext_zfbfmin),
    .implied_misa_exts = RVF,
    .implied_multi_exts = { RISCV_IMPLIED_EXTS_RULE_END },
};

static RISCVCPUImpliedExtsRule ZFH_IMPLIED = {
    .ext = CPU_CFG_OFFSET(ext_zfh),
    .implied_multi_exts = {
        CPU_CFG_OFFSET(ext_zfhmin),

        RISCV_IMPLIED_EXTS_RULE_END
    },
};

static RISCVCPUImpliedExtsRule ZFHMIN_IMPLIED = {
    .ext = CPU_CFG_OFFSET(ext_zfhmin),
    .implied_misa_exts = RVF,
    .implied_multi_exts = { RISCV_IMPLIED_EXTS_RULE_END },
};

static RISCVCPUImpliedExtsRule ZFINX_IMPLIED = {
    .ext = CPU_CFG_OFFSET(ext_zfinx),
    .implied_multi_exts = {
        CPU_CFG_OFFSET(ext_zicsr),

        RISCV_IMPLIED_EXTS_RULE_END
    },
};

static RISCVCPUImpliedExtsRule ZHINX_IMPLIED = {
    .ext = CPU_CFG_OFFSET(ext_zhinx),
    .implied_multi_exts = {
        CPU_CFG_OFFSET(ext_zhinxmin),

        RISCV_IMPLIED_EXTS_RULE_END
    },
};

static RISCVCPUImpliedExtsRule ZHINXMIN_IMPLIED = {
    .ext = CPU_CFG_OFFSET(ext_zhinxmin),
    .implied_multi_exts = {
        CPU_CFG_OFFSET(ext_zfinx),

        RISCV_IMPLIED_EXTS_RULE_END
    },
};

static RISCVCPUImpliedExtsRule ZICNTR_IMPLIED = {
    .ext = CPU_CFG_OFFSET(ext_zicntr),
    .implied_multi_exts = {
        CPU_CFG_OFFSET(ext_zicsr),

        RISCV_IMPLIED_EXTS_RULE_END
    },
};

static RISCVCPUImpliedExtsRule ZIHPM_IMPLIED = {
    .ext = CPU_CFG_OFFSET(ext_zihpm),
    .implied_multi_exts = {
        CPU_CFG_OFFSET(ext_zicsr),

        RISCV_IMPLIED_EXTS_RULE_END
    },
};

static RISCVCPUImpliedExtsRule ZK_IMPLIED = {
    .ext = CPU_CFG_OFFSET(ext_zk),
    .implied_multi_exts = {
        CPU_CFG_OFFSET(ext_zkn), CPU_CFG_OFFSET(ext_zkr),
        CPU_CFG_OFFSET(ext_zkt),

        RISCV_IMPLIED_EXTS_RULE_END
    },
};

static RISCVCPUImpliedExtsRule ZKN_IMPLIED = {
    .ext = CPU_CFG_OFFSET(ext_zkn),
    .implied_multi_exts = {
        CPU_CFG_OFFSET(ext_zbkb), CPU_CFG_OFFSET(ext_zbkc),
        CPU_CFG_OFFSET(ext_zbkx), CPU_CFG_OFFSET(ext_zkne),
        CPU_CFG_OFFSET(ext_zknd), CPU_CFG_OFFSET(ext_zknh),

        RISCV_IMPLIED_EXTS_RULE_END
    },
};

static RISCVCPUImpliedExtsRule ZKS_IMPLIED = {
    .ext = CPU_CFG_OFFSET(ext_zks),
    .implied_multi_exts = {
        CPU_CFG_OFFSET(ext_zbkb), CPU_CFG_OFFSET(ext_zbkc),
        CPU_CFG_OFFSET(ext_zbkx), CPU_CFG_OFFSET(ext_zksed),
        CPU_CFG_OFFSET(ext_zksh),

        RISCV_IMPLIED_EXTS_RULE_END
    },
};

static RISCVCPUImpliedExtsRule ZVBB_IMPLIED = {
    .ext = CPU_CFG_OFFSET(ext_zvbb),
    .implied_multi_exts = {
        CPU_CFG_OFFSET(ext_zvkb),

        RISCV_IMPLIED_EXTS_RULE_END
    },
};

static RISCVCPUImpliedExtsRule ZVE32F_IMPLIED = {
    .ext = CPU_CFG_OFFSET(ext_zve32f),
    .implied_misa_exts = RVF,
    .implied_multi_exts = {
        CPU_CFG_OFFSET(ext_zve32x),

        RISCV_IMPLIED_EXTS_RULE_END
    },
};

static RISCVCPUImpliedExtsRule ZVE32X_IMPLIED = {
    .ext = CPU_CFG_OFFSET(ext_zve32x),
    .implied_multi_exts = {
        CPU_CFG_OFFSET(ext_zicsr),

        RISCV_IMPLIED_EXTS_RULE_END
    },
};

static RISCVCPUImpliedExtsRule ZVE64D_IMPLIED = {
    .ext = CPU_CFG_OFFSET(ext_zve64d),
    .implied_misa_exts = RVD,
    .implied_multi_exts = {
        CPU_CFG_OFFSET(ext_zve64f),

        RISCV_IMPLIED_EXTS_RULE_END
    },
};

static RISCVCPUImpliedExtsRule ZVE64F_IMPLIED = {
    .ext = CPU_CFG_OFFSET(ext_zve64f),
    .implied_misa_exts = RVF,
    .implied_multi_exts = {
        CPU_CFG_OFFSET(ext_zve32f), CPU_CFG_OFFSET(ext_zve64x),

        RISCV_IMPLIED_EXTS_RULE_END
    },
};

static RISCVCPUImpliedExtsRule ZVE64X_IMPLIED = {
    .ext = CPU_CFG_OFFSET(ext_zve64x),
    .implied_multi_exts = {
        CPU_CFG_OFFSET(ext_zve32x),

        RISCV_IMPLIED_EXTS_RULE_END
    },
};

static RISCVCPUImpliedExtsRule ZVFBFMIN_IMPLIED = {
    .ext = CPU_CFG_OFFSET(ext_zvfbfmin),
    .implied_multi_exts = {
        CPU_CFG_OFFSET(ext_zve32f),

        RISCV_IMPLIED_EXTS_RULE_END
    },
};

static RISCVCPUImpliedExtsRule ZVFBFWMA_IMPLIED = {
    .ext = CPU_CFG_OFFSET(ext_zvfbfwma),
    .implied_multi_exts = {
        CPU_CFG_OFFSET(ext_zvfbfmin), CPU_CFG_OFFSET(ext_zfbfmin),

        RISCV_IMPLIED_EXTS_RULE_END
    },
};

static RISCVCPUImpliedExtsRule ZVFH_IMPLIED = {
    .ext = CPU_CFG_OFFSET(ext_zvfh),
    .implied_multi_exts = {
        CPU_CFG_OFFSET(ext_zvfhmin), CPU_CFG_OFFSET(ext_zfhmin),

        RISCV_IMPLIED_EXTS_RULE_END
    },
};

static RISCVCPUImpliedExtsRule ZVFHMIN_IMPLIED = {
    .ext = CPU_CFG_OFFSET(ext_zvfhmin),
    .implied_multi_exts = {
        CPU_CFG_OFFSET(ext_zve32f),

        RISCV_IMPLIED_EXTS_RULE_END
    },
};

static RISCVCPUImpliedExtsRule ZVKN_IMPLIED = {
    .ext = CPU_CFG_OFFSET(ext_zvkn),
    .implied_multi_exts = {
        CPU_CFG_OFFSET(ext_zvkned), CPU_CFG_OFFSET(ext_zvknhb),
        CPU_CFG_OFFSET(ext_zvkb), CPU_CFG_OFFSET(ext_zvkt),

        RISCV_IMPLIED_EXTS_RULE_END
    },
};

static RISCVCPUImpliedExtsRule ZVKNC_IMPLIED = {
    .ext = CPU_CFG_OFFSET(ext_zvknc),
    .implied_multi_exts = {
        CPU_CFG_OFFSET(ext_zvkn), CPU_CFG_OFFSET(ext_zvbc),

        RISCV_IMPLIED_EXTS_RULE_END
    },
};

static RISCVCPUImpliedExtsRule ZVKNG_IMPLIED = {
    .ext = CPU_CFG_OFFSET(ext_zvkng),
    .implied_multi_exts = {
        CPU_CFG_OFFSET(ext_zvkn), CPU_CFG_OFFSET(ext_zvkg),

        RISCV_IMPLIED_EXTS_RULE_END
    },
};

static RISCVCPUImpliedExtsRule ZVKNHB_IMPLIED = {
    .ext = CPU_CFG_OFFSET(ext_zvknhb),
    .implied_multi_exts = {
        CPU_CFG_OFFSET(ext_zve64x),

        RISCV_IMPLIED_EXTS_RULE_END
    },
};

static RISCVCPUImpliedExtsRule ZVKS_IMPLIED = {
    .ext = CPU_CFG_OFFSET(ext_zvks),
    .implied_multi_exts = {
        CPU_CFG_OFFSET(ext_zvksed), CPU_CFG_OFFSET(ext_zvksh),
        CPU_CFG_OFFSET(ext_zvkb), CPU_CFG_OFFSET(ext_zvkt),

        RISCV_IMPLIED_EXTS_RULE_END
    },
};

static RISCVCPUImpliedExtsRule ZVKSC_IMPLIED = {
    .ext = CPU_CFG_OFFSET(ext_zvksc),
    .implied_multi_exts = {
        CPU_CFG_OFFSET(ext_zvks), CPU_CFG_OFFSET(ext_zvbc),

        RISCV_IMPLIED_EXTS_RULE_END
    },
};

static RISCVCPUImpliedExtsRule ZVKSG_IMPLIED = {
    .ext = CPU_CFG_OFFSET(ext_zvksg),
    .implied_multi_exts = {
        CPU_CFG_OFFSET(ext_zvks), CPU_CFG_OFFSET(ext_zvkg),

        RISCV_IMPLIED_EXTS_RULE_END
    },
};

RISCVCPUImpliedExtsRule *riscv_misa_ext_implied_rules[] = {
    &RVA_IMPLIED, &RVD_IMPLIED, &RVF_IMPLIED,
    &RVM_IMPLIED, &RVV_IMPLIED, NULL
};

RISCVCPUImpliedExtsRule *riscv_multi_ext_implied_rules[] = {
    &ZCB_IMPLIED, &ZCD_IMPLIED, &ZCE_IMPLIED,
    &ZCF_IMPLIED, &ZCMP_IMPLIED, &ZCMT_IMPLIED,
    &ZDINX_IMPLIED, &ZFA_IMPLIED, &ZFBFMIN_IMPLIED,
    &ZFH_IMPLIED, &ZFHMIN_IMPLIED, &ZFINX_IMPLIED,
    &ZHINX_IMPLIED, &ZHINXMIN_IMPLIED, &ZICNTR_IMPLIED,
    &ZIHPM_IMPLIED, &ZK_IMPLIED, &ZKN_IMPLIED,
    &ZKS_IMPLIED, &ZVBB_IMPLIED, &ZVE32F_IMPLIED,
    &ZVE32X_IMPLIED, &ZVE64D_IMPLIED, &ZVE64F_IMPLIED,
    &ZVE64X_IMPLIED, &ZVFBFMIN_IMPLIED, &ZVFBFWMA_IMPLIED,
    &ZVFH_IMPLIED, &ZVFHMIN_IMPLIED, &ZVKN_IMPLIED,
    &ZVKNC_IMPLIED, &ZVKNG_IMPLIED, &ZVKNHB_IMPLIED,
    &ZVKS_IMPLIED,  &ZVKSC_IMPLIED, &ZVKSG_IMPLIED,
    NULL
};

static Property riscv_cpu_properties[] = {
    DEFINE_PROP_BOOL("debug", RISCVCPU, cfg.debug, true),

    {.name = "pmu-mask", .info = &prop_pmu_mask},
    {.name = "pmu-num", .info = &prop_pmu_num}, /* Deprecated */

    {.name = "mmu", .info = &prop_mmu},
    {.name = "pmp", .info = &prop_pmp},

    {.name = "priv_spec", .info = &prop_priv_spec},
    {.name = "vext_spec", .info = &prop_vext_spec},

    {.name = "vlen", .info = &prop_vlen},
    {.name = "elen", .info = &prop_elen},

    {.name = "cbom_blocksize", .info = &prop_cbom_blksize},
    {.name = "cbop_blocksize", .info = &prop_cbop_blksize},
    {.name = "cboz_blocksize", .info = &prop_cboz_blksize},

    {.name = "mvendorid", .info = &prop_mvendorid},
    {.name = "mimpid", .info = &prop_mimpid},
    {.name = "marchid", .info = &prop_marchid},

#ifndef CONFIG_USER_ONLY
    DEFINE_PROP_UINT64("resetvec", RISCVCPU, env.resetvec, DEFAULT_RSTVEC),
    DEFINE_PROP_UINT64("mtvec", RISCVCPU, cfg.mtvec, 0u),
    DEFINE_PROP_UINT64("mseccfg", RISCVCPU, cfg.mseccfg, 0u),
    DEFINE_PROP_ARRAY("pmp_cfg", RISCVCPU, cfg.pmp_cfg_count, cfg.pmp_cfg,
                      qdev_prop_uint8, uint8_t),
    DEFINE_PROP_ARRAY("pmp_addr", RISCVCPU, cfg.pmp_addr_count, cfg.pmp_addr,
                      qdev_prop_uint64, uint64_t),
    DEFINE_PROP_UINT64("dmhaltvec", RISCVCPU, env.dmhaltvec, 0),
    DEFINE_PROP_UINT64("dmexcpvec", RISCVCPU, env.dmexcpvec, 0),
#endif

    DEFINE_PROP_BOOL("short-isa-string", RISCVCPU, cfg.short_isa_string, false),

    DEFINE_PROP_BOOL("rvv_ta_all_1s", RISCVCPU, cfg.rvv_ta_all_1s, false),
    DEFINE_PROP_BOOL("rvv_ma_all_1s", RISCVCPU, cfg.rvv_ma_all_1s, false),

    /*
     * write_misa() is marked as experimental for now so mark
     * it with -x and default to 'false'.
     */
    DEFINE_PROP_BOOL("x-misa-w", RISCVCPU, cfg.misa_w, false),
    DEFINE_PROP_END_OF_LIST(),
};

#if defined(TARGET_RISCV64)
static void rva22u64_profile_cpu_init(Object *obj)
{
    rv64i_bare_cpu_init(obj);

    RVA22U64.enabled = true;
}

static void rva22s64_profile_cpu_init(Object *obj)
{
    rv64i_bare_cpu_init(obj);

    RVA22S64.enabled = true;
}
#endif

static const gchar *riscv_gdb_arch_name(CPUState *cs)
{
    RISCVCPU *cpu = RISCV_CPU(cs);
    CPURISCVState *env = &cpu->env;

    switch (riscv_cpu_mxl(env)) {
    case MXL_RV32:
        return "riscv:rv32";
    case MXL_RV64:
    case MXL_RV128:
        return "riscv:rv64";
    default:
        g_assert_not_reached();
    }
}

#ifndef CONFIG_USER_ONLY
static int64_t riscv_get_arch_id(CPUState *cs)
{
    RISCVCPU *cpu = RISCV_CPU(cs);

    return cpu->env.mhartid;
}

#include "hw/core/sysemu-cpu-ops.h"

static const struct SysemuCPUOps riscv_sysemu_ops = {
    .get_phys_page_debug = riscv_cpu_get_phys_page_debug,
    .write_elf64_note = riscv_cpu_write_elf64_note,
    .write_elf32_note = riscv_cpu_write_elf32_note,
    .legacy_vmsd = &vmstate_riscv_cpu,
};
#endif

static void riscv_cpu_common_class_init(ObjectClass *c, void *data)
{
    RISCVCPUClass *mcc = RISCV_CPU_CLASS(c);
    CPUClass *cc = CPU_CLASS(c);
    DeviceClass *dc = DEVICE_CLASS(c);
    ResettableClass *rc = RESETTABLE_CLASS(c);

    device_class_set_parent_realize(dc, riscv_cpu_realize,
                                    &mcc->parent_realize);

    resettable_class_set_parent_phases(rc, NULL, riscv_cpu_reset_hold,
                                       riscv_cpu_reset_exit,
                                       &mcc->parent_phases);

    cc->class_by_name = riscv_cpu_class_by_name;
    cc->has_work = riscv_cpu_has_work;
    cc->mmu_index = riscv_cpu_mmu_index;
    cc->dump_state = riscv_cpu_dump_state;
    cc->set_pc = riscv_cpu_set_pc;
    cc->get_pc = riscv_cpu_get_pc;
    cc->gdb_read_register = riscv_cpu_gdb_read_register;
    cc->gdb_write_register = riscv_cpu_gdb_write_register;
    cc->gdb_stop_before_watchpoint = true;
    cc->debug_request = riscv_cpu_debug_request;
    cc->debug_enable_singlestep = riscv_cpu_debug_enable_singlestep;
    cc->disas_set_info = riscv_cpu_disas_set_info;
#ifndef CONFIG_USER_ONLY
    cc->sysemu_ops = &riscv_sysemu_ops;
    cc->get_arch_id = riscv_get_arch_id;
#endif
    cc->gdb_arch_name = riscv_gdb_arch_name;

    device_class_set_props(dc, riscv_cpu_properties);
}

static void riscv_cpu_class_init(ObjectClass *c, void *data)
{
    RISCVCPUClass *mcc = RISCV_CPU_CLASS(c);

    mcc->misa_mxl_max = (uint32_t)(uintptr_t)data;
    riscv_cpu_validate_misa_mxl(mcc);
}

static void riscv_isa_string_ext(RISCVCPU *cpu, char **isa_str,
                                 int max_str_len)
{
    const RISCVIsaExtData *edata;
    char *old = *isa_str;
    char *new = *isa_str;

    for (edata = isa_edata_arr; edata && edata->name; edata++) {
        if (isa_ext_is_enabled(cpu, edata->ext_enable_offset)) {
            new = g_strconcat(old, "_", edata->name, NULL);
            g_free(old);
            old = new;
        }
    }

    *isa_str = new;
}

char *riscv_isa_string(RISCVCPU *cpu)
{
    RISCVCPUClass *mcc = RISCV_CPU_GET_CLASS(cpu);
    int i;
    const size_t maxlen = sizeof("rv128") + sizeof(riscv_single_letter_exts);
    char *isa_str = g_new(char, maxlen);
    int xlen = riscv_cpu_max_xlen(mcc);
    char *p = isa_str + snprintf(isa_str, maxlen, "rv%d", xlen);

    for (i = 0; i < sizeof(riscv_single_letter_exts) - 1; i++) {
        if (cpu->env.misa_ext & RV(riscv_single_letter_exts[i])) {
            *p++ = qemu_tolower(riscv_single_letter_exts[i]);
        }
    }
    *p = '\0';
    if (!cpu->cfg.short_isa_string) {
        riscv_isa_string_ext(cpu, &isa_str, maxlen);
    }
    return isa_str;
}

#ifndef CONFIG_USER_ONLY
static char **riscv_isa_extensions_list(RISCVCPU *cpu, int *count)
{
    int maxlen = ARRAY_SIZE(riscv_single_letter_exts) + ARRAY_SIZE(isa_edata_arr);
    char **extensions = g_new(char *, maxlen);

    for (int i = 0; i < sizeof(riscv_single_letter_exts) - 1; i++) {
        if (cpu->env.misa_ext & RV(riscv_single_letter_exts[i])) {
            extensions[*count] = g_new(char, 2);
            snprintf(extensions[*count], 2, "%c",
                     qemu_tolower(riscv_single_letter_exts[i]));
            (*count)++;
        }
    }

    for (const RISCVIsaExtData *edata = isa_edata_arr; edata->name; edata++) {
        if (isa_ext_is_enabled(cpu, edata->ext_enable_offset)) {
            extensions[*count] = g_strdup(edata->name);
            (*count)++;
        }
    }

    return extensions;
}

void riscv_isa_write_fdt(RISCVCPU *cpu, void *fdt, char *nodename)
{
    RISCVCPUClass *mcc = RISCV_CPU_GET_CLASS(cpu);
    const size_t maxlen = sizeof("rv128i");
    g_autofree char *isa_base = g_new(char, maxlen);
    g_autofree char *riscv_isa;
    char **isa_extensions;
    int count = 0;
    int xlen = riscv_cpu_max_xlen(mcc);

    riscv_isa = riscv_isa_string(cpu);
    qemu_fdt_setprop_string(fdt, nodename, "riscv,isa", riscv_isa);

    snprintf(isa_base, maxlen, "rv%di", xlen);
    qemu_fdt_setprop_string(fdt, nodename, "riscv,isa-base", isa_base);

    isa_extensions = riscv_isa_extensions_list(cpu, &count);
    qemu_fdt_setprop_string_array(fdt, nodename, "riscv,isa-extensions",
                                  isa_extensions, count);

    for (int i = 0; i < count; i++) {
        g_free(isa_extensions[i]);
    }

    g_free(isa_extensions);
}
#endif

#define DEFINE_CPU(type_name, misa_mxl_max, initfn)         \
    {                                                       \
        .name = (type_name),                                \
        .parent = TYPE_RISCV_CPU,                           \
        .instance_init = (initfn),                          \
        .class_init = riscv_cpu_class_init,                 \
        .class_data = (void *)(misa_mxl_max)                \
    }

#define DEFINE_DYNAMIC_CPU(type_name, misa_mxl_max, initfn) \
    {                                                       \
        .name = (type_name),                                \
        .parent = TYPE_RISCV_DYNAMIC_CPU,                   \
        .instance_init = (initfn),                          \
        .class_init = riscv_cpu_class_init,                 \
        .class_data = (void *)(misa_mxl_max)                \
    }

#define DEFINE_VENDOR_CPU(type_name, misa_mxl_max, initfn)  \
    {                                                       \
        .name = (type_name),                                \
        .parent = TYPE_RISCV_VENDOR_CPU,                    \
        .instance_init = (initfn),                          \
        .class_init = riscv_cpu_class_init,                 \
        .class_data = (void *)(misa_mxl_max)                \
    }

#define DEFINE_BARE_CPU(type_name, misa_mxl_max, initfn)    \
    {                                                       \
        .name = (type_name),                                \
        .parent = TYPE_RISCV_BARE_CPU,                      \
        .instance_init = (initfn),                          \
        .class_init = riscv_cpu_class_init,                 \
        .class_data = (void *)(misa_mxl_max)                \
    }

#define DEFINE_PROFILE_CPU(type_name, misa_mxl_max, initfn) \
    {                                                       \
        .name = (type_name),                                \
        .parent = TYPE_RISCV_BARE_CPU,                      \
        .instance_init = (initfn),                          \
        .class_init = riscv_cpu_class_init,                 \
        .class_data = (void *)(misa_mxl_max)                \
    }

static const TypeInfo riscv_cpu_type_infos[] = {
    {
        .name = TYPE_RISCV_CPU,
        .parent = TYPE_CPU,
        .instance_size = sizeof(RISCVCPU),
        .instance_align = __alignof(RISCVCPU),
        .instance_init = riscv_cpu_init,
        .instance_post_init = riscv_cpu_post_init,
        .abstract = true,
        .class_size = sizeof(RISCVCPUClass),
        .class_init = riscv_cpu_common_class_init,
    },
    {
        .name = TYPE_RISCV_DYNAMIC_CPU,
        .parent = TYPE_RISCV_CPU,
        .abstract = true,
    },
    {
        .name = TYPE_RISCV_VENDOR_CPU,
        .parent = TYPE_RISCV_CPU,
        .abstract = true,
    },
    {
        .name = TYPE_RISCV_BARE_CPU,
        .parent = TYPE_RISCV_CPU,
        .instance_init = riscv_bare_cpu_init,
        .abstract = true,
    },
#if defined(TARGET_RISCV32)
    DEFINE_DYNAMIC_CPU(TYPE_RISCV_CPU_ANY,       MXL_RV32,  riscv_any_cpu_init),
    DEFINE_DYNAMIC_CPU(TYPE_RISCV_CPU_MAX,       MXL_RV32,  riscv_max_cpu_init),
    DEFINE_DYNAMIC_CPU(TYPE_RISCV_CPU_BASE32,    MXL_RV32,  rv32_base_cpu_init),
    DEFINE_CPU(TYPE_RISCV_CPU_LOWRISC_IBEXDEMO,  MXL_RV32,  rv32_lowrisc_ibexdemo_cpu_init),
    DEFINE_CPU(TYPE_RISCV_CPU_LOWRISC_OPENTITAN, MXL_RV32,  rv32_lowrisc_opentitan_cpu_init),
    DEFINE_VENDOR_CPU(TYPE_RISCV_CPU_SIFIVE_E31, MXL_RV32,  rv32_sifive_e_cpu_init),
    DEFINE_VENDOR_CPU(TYPE_RISCV_CPU_SIFIVE_E34, MXL_RV32,  rv32_imafcu_nommu_cpu_init),
    DEFINE_VENDOR_CPU(TYPE_RISCV_CPU_SIFIVE_U34, MXL_RV32,  rv32_sifive_u_cpu_init),
    DEFINE_BARE_CPU(TYPE_RISCV_CPU_RV32I,        MXL_RV32,  rv32i_bare_cpu_init),
    DEFINE_BARE_CPU(TYPE_RISCV_CPU_RV32E,        MXL_RV32,  rv32e_bare_cpu_init),
#elif defined(TARGET_RISCV64)
    DEFINE_DYNAMIC_CPU(TYPE_RISCV_CPU_ANY,       MXL_RV64,  riscv_any_cpu_init),
    DEFINE_DYNAMIC_CPU(TYPE_RISCV_CPU_MAX,       MXL_RV64,  riscv_max_cpu_init),
    DEFINE_DYNAMIC_CPU(TYPE_RISCV_CPU_BASE64,    MXL_RV64,  rv64_base_cpu_init),
    DEFINE_VENDOR_CPU(TYPE_RISCV_CPU_SIFIVE_E51, MXL_RV64,  rv64_sifive_e_cpu_init),
    DEFINE_VENDOR_CPU(TYPE_RISCV_CPU_SIFIVE_U54, MXL_RV64,  rv64_sifive_u_cpu_init),
    DEFINE_VENDOR_CPU(TYPE_RISCV_CPU_SHAKTI_C,   MXL_RV64,  rv64_sifive_u_cpu_init),
    DEFINE_VENDOR_CPU(TYPE_RISCV_CPU_THEAD_C906, MXL_RV64,  rv64_thead_c906_cpu_init),
    DEFINE_VENDOR_CPU(TYPE_RISCV_CPU_VEYRON_V1,  MXL_RV64,  rv64_veyron_v1_cpu_init),
#ifdef CONFIG_TCG
    DEFINE_DYNAMIC_CPU(TYPE_RISCV_CPU_BASE128,   MXL_RV128, rv128_base_cpu_init),
#endif /* CONFIG_TCG */
    DEFINE_BARE_CPU(TYPE_RISCV_CPU_RV64I,        MXL_RV64,  rv64i_bare_cpu_init),
    DEFINE_BARE_CPU(TYPE_RISCV_CPU_RV64E,        MXL_RV64,  rv64e_bare_cpu_init),
    DEFINE_PROFILE_CPU(TYPE_RISCV_CPU_RVA22U64,  MXL_RV64,  rva22u64_profile_cpu_init),
    DEFINE_PROFILE_CPU(TYPE_RISCV_CPU_RVA22S64,  MXL_RV64,  rva22s64_profile_cpu_init),
#endif /* TARGET_RISCV64 */
};

DEFINE_TYPES(riscv_cpu_type_infos)<|MERGE_RESOLUTION|>--- conflicted
+++ resolved
@@ -1083,7 +1083,7 @@
 #endif
 }
 
-static void riscv_cpu_reset_exit(Object *obj)
+static void riscv_cpu_reset_exit(Object *obj, ResetType type)
 {
     CPUState *cs = CPU(obj);
     RISCVCPU *cpu = RISCV_CPU(cs);
@@ -1098,7 +1098,7 @@
 #endif
 
     if (mcc->parent_phases.exit) {
-        mcc->parent_phases.exit(obj);
+        mcc->parent_phases.exit(obj, type);
     }
 }
 
@@ -1532,12 +1532,8 @@
     MISA_EXT_INFO(RVJ, "x-j", "Dynamic translated languages"),
     MISA_EXT_INFO(RVV, "v", "Vector operations"),
     MISA_EXT_INFO(RVG, "g", "General purpose (IMAFD_Zicsr_Zifencei)"),
-<<<<<<< HEAD
-    MISA_EXT_INFO(RVB, "x-b", "Bit manipulation (Zba_Zbb_Zbs)"),
+    MISA_EXT_INFO(RVB, "b", "Bit manipulation (Zba_Zbb_Zbs)"),
     MISA_EXT_INFO(RVX, "x", "Non-standard extensions")
-=======
-    MISA_EXT_INFO(RVB, "b", "Bit manipulation (Zba_Zbb_Zbs)")
->>>>>>> fd1952d8
 };
 
 static void riscv_cpu_validate_misa_mxl(RISCVCPUClass *mcc)
