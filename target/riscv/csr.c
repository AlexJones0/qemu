/*
 * RISC-V Control and Status Registers.
 *
 * Copyright (c) 2016-2017 Sagar Karandikar, sagark@eecs.berkeley.edu
 * Copyright (c) 2017-2018 SiFive, Inc.
 *
 * This program is free software; you can redistribute it and/or modify it
 * under the terms and conditions of the GNU General Public License,
 * version 2 or later, as published by the Free Software Foundation.
 *
 * This program is distributed in the hope it will be useful, but WITHOUT
 * ANY WARRANTY; without even the implied warranty of MERCHANTABILITY or
 * FITNESS FOR A PARTICULAR PURPOSE.  See the GNU General Public License for
 * more details.
 *
 * You should have received a copy of the GNU General Public License along with
 * this program.  If not, see <http://www.gnu.org/licenses/>.
 */

#include "qemu/osdep.h"
#include "qemu/log.h"
#include "qemu/timer.h"
#include "cpu.h"
#include "pmu.h"
#include "time_helper.h"
#include "qemu/main-loop.h"
#include "exec/exec-all.h"
#include "exec/tb-flush.h"
#include "sysemu/cpu-timers.h"
#include "qemu/guest-random.h"
#include "qapi/error.h"

/* CSR function table public API */
void riscv_get_csr_ops(int csrno, riscv_csr_operations *ops)
{
    *ops = csr_ops[csrno & (CSR_TABLE_SIZE - 1)];
}

void riscv_set_csr_ops(int csrno, riscv_csr_operations *ops)
{
    csr_ops[csrno & (CSR_TABLE_SIZE - 1)] = *ops;
}

/* Predicates */
#if !defined(CONFIG_USER_ONLY)
RISCVException smstateen_acc_ok(CPURISCVState *env, int index, uint64_t bit)
{
    bool virt = env->virt_enabled;

    if (env->priv == PRV_M || !riscv_cpu_cfg(env)->ext_smstateen) {
        return RISCV_EXCP_NONE;
    }

    if (!(env->mstateen[index] & bit)) {
        return RISCV_EXCP_ILLEGAL_INST;
    }

    if (virt) {
        if (!(env->hstateen[index] & bit)) {
            return RISCV_EXCP_VIRT_INSTRUCTION_FAULT;
        }

        if (env->priv == PRV_U && !(env->sstateen[index] & bit)) {
            return RISCV_EXCP_VIRT_INSTRUCTION_FAULT;
        }
    }

    if (env->priv == PRV_U && riscv_has_ext(env, RVS)) {
        if (!(env->sstateen[index] & bit)) {
            return RISCV_EXCP_ILLEGAL_INST;
        }
    }

    return RISCV_EXCP_NONE;
}
#endif

static RISCVException fs(CPURISCVState *env, int csrno)
{
#if !defined(CONFIG_USER_ONLY)
    if (!env->debugger && !riscv_cpu_fp_enabled(env) &&
        !riscv_cpu_cfg(env)->ext_zfinx) {
        return RISCV_EXCP_ILLEGAL_INST;
    }

    if (!env->debugger && !riscv_cpu_fp_enabled(env)) {
        return smstateen_acc_ok(env, 0, SMSTATEEN0_FCSR);
    }
#endif
    return RISCV_EXCP_NONE;
}

static RISCVException vs(CPURISCVState *env, int csrno)
{
    if (riscv_cpu_cfg(env)->ext_zve32f) {
#if !defined(CONFIG_USER_ONLY)
        if (!env->debugger && !riscv_cpu_vector_enabled(env)) {
            return RISCV_EXCP_ILLEGAL_INST;
        }
#endif
        return RISCV_EXCP_NONE;
    }
    return RISCV_EXCP_ILLEGAL_INST;
}

static RISCVException ctr(CPURISCVState *env, int csrno)
{
#if !defined(CONFIG_USER_ONLY)
    RISCVCPU *cpu = env_archcpu(env);
    int ctr_index;
    target_ulong ctr_mask;
    int base_csrno = CSR_CYCLE;
    bool rv32 = riscv_cpu_mxl(env) == MXL_RV32 ? true : false;

    if (rv32 && csrno >= CSR_CYCLEH) {
        /* Offset for RV32 hpmcounternh counters */
        base_csrno += 0x80;
    }
    ctr_index = csrno - base_csrno;
    ctr_mask = BIT(ctr_index);

    if ((csrno >= CSR_CYCLE && csrno <= CSR_INSTRET) ||
        (csrno >= CSR_CYCLEH && csrno <= CSR_INSTRETH)) {
        goto skip_ext_pmu_check;
    }

    if (!(cpu->pmu_avail_ctrs & ctr_mask)) {
        /* No counter is enabled in PMU or the counter is out of range */
        return RISCV_EXCP_ILLEGAL_INST;
    }

skip_ext_pmu_check:

    if (env->debugger) {
        return RISCV_EXCP_NONE;
    }

    if (env->priv < PRV_M && !get_field(env->mcounteren, ctr_mask)) {
        return RISCV_EXCP_ILLEGAL_INST;
    }

    if (env->virt_enabled) {
        if (!get_field(env->hcounteren, ctr_mask) ||
            (env->priv == PRV_U && !get_field(env->scounteren, ctr_mask))) {
            return RISCV_EXCP_VIRT_INSTRUCTION_FAULT;
        }
    }

    if (riscv_has_ext(env, RVS) && env->priv == PRV_U &&
        !get_field(env->scounteren, ctr_mask)) {
        return RISCV_EXCP_ILLEGAL_INST;
    }

#endif
    return RISCV_EXCP_NONE;
}

static RISCVException ctr32(CPURISCVState *env, int csrno)
{
    if (riscv_cpu_mxl(env) != MXL_RV32) {
        return RISCV_EXCP_ILLEGAL_INST;
    }

    return ctr(env, csrno);
}

static RISCVException zcmt(CPURISCVState *env, int csrno)
{
    if (!riscv_cpu_cfg(env)->ext_zcmt) {
        return RISCV_EXCP_ILLEGAL_INST;
    }

#if !defined(CONFIG_USER_ONLY)
    RISCVException ret = smstateen_acc_ok(env, 0, SMSTATEEN0_JVT);
    if (ret != RISCV_EXCP_NONE) {
        return ret;
    }
#endif

    return RISCV_EXCP_NONE;
}

#if !defined(CONFIG_USER_ONLY)
static RISCVException mctr(CPURISCVState *env, int csrno)
{
    int pmu_num = riscv_cpu_cfg(env)->pmu_num;
    int ctr_index;
    int base_csrno = CSR_MHPMCOUNTER3;

    if ((riscv_cpu_mxl(env) == MXL_RV32) && csrno >= CSR_MCYCLEH) {
        /* Offset for RV32 mhpmcounternh counters */
        base_csrno += 0x80;
    }
    ctr_index = csrno - base_csrno;
    if (!pmu_num || ctr_index >= pmu_num) {
        /* The PMU is not enabled or counter is out of range */
        return RISCV_EXCP_ILLEGAL_INST;
    }

    return RISCV_EXCP_NONE;
}

static RISCVException mctr32(CPURISCVState *env, int csrno)
{
    if (riscv_cpu_mxl(env) != MXL_RV32) {
        return RISCV_EXCP_ILLEGAL_INST;
    }

    return mctr(env, csrno);
}

static RISCVException sscofpmf(CPURISCVState *env, int csrno)
{
    if (!riscv_cpu_cfg(env)->ext_sscofpmf) {
        return RISCV_EXCP_ILLEGAL_INST;
    }

    return RISCV_EXCP_NONE;
}

static RISCVException any(CPURISCVState *env, int csrno)
{
    return RISCV_EXCP_NONE;
}

static RISCVException any32(CPURISCVState *env, int csrno)
{
    if (riscv_cpu_mxl(env) != MXL_RV32) {
        return RISCV_EXCP_ILLEGAL_INST;
    }

    return any(env, csrno);

}

static int aia_any(CPURISCVState *env, int csrno)
{
    if (!riscv_cpu_cfg(env)->ext_smaia) {
        return RISCV_EXCP_ILLEGAL_INST;
    }

    return any(env, csrno);
}

static int aia_any32(CPURISCVState *env, int csrno)
{
    if (!riscv_cpu_cfg(env)->ext_smaia) {
        return RISCV_EXCP_ILLEGAL_INST;
    }

    return any32(env, csrno);
}

static RISCVException smode(CPURISCVState *env, int csrno)
{
    if (riscv_has_ext(env, RVS)) {
        return RISCV_EXCP_NONE;
    }

    return RISCV_EXCP_ILLEGAL_INST;
}

static int smode32(CPURISCVState *env, int csrno)
{
    if (riscv_cpu_mxl(env) != MXL_RV32) {
        return RISCV_EXCP_ILLEGAL_INST;
    }

    return smode(env, csrno);
}

static int aia_smode(CPURISCVState *env, int csrno)
{
    if (!riscv_cpu_cfg(env)->ext_ssaia) {
        return RISCV_EXCP_ILLEGAL_INST;
    }

    return smode(env, csrno);
}

static int aia_smode32(CPURISCVState *env, int csrno)
{
    if (!riscv_cpu_cfg(env)->ext_ssaia) {
        return RISCV_EXCP_ILLEGAL_INST;
    }

    return smode32(env, csrno);
}

static RISCVException hmode(CPURISCVState *env, int csrno)
{
    if (riscv_has_ext(env, RVH)) {
        return RISCV_EXCP_NONE;
    }

    return RISCV_EXCP_ILLEGAL_INST;
}

static RISCVException hmode32(CPURISCVState *env, int csrno)
{
    if (riscv_cpu_mxl(env) != MXL_RV32) {
        return RISCV_EXCP_ILLEGAL_INST;
    }

    return hmode(env, csrno);

}

static RISCVException umode(CPURISCVState *env, int csrno)
{
    if (riscv_has_ext(env, RVU)) {
        return RISCV_EXCP_NONE;
    }

    return RISCV_EXCP_ILLEGAL_INST;
}

static RISCVException umode32(CPURISCVState *env, int csrno)
{
    if (riscv_cpu_mxl(env) != MXL_RV32) {
        return RISCV_EXCP_ILLEGAL_INST;
    }

    return umode(env, csrno);
}

static RISCVException mstateen(CPURISCVState *env, int csrno)
{
    if (!riscv_cpu_cfg(env)->ext_smstateen) {
        return RISCV_EXCP_ILLEGAL_INST;
    }

    return any(env, csrno);
}

static RISCVException hstateen_pred(CPURISCVState *env, int csrno, int base)
{
    if (!riscv_cpu_cfg(env)->ext_smstateen) {
        return RISCV_EXCP_ILLEGAL_INST;
    }

    RISCVException ret = hmode(env, csrno);
    if (ret != RISCV_EXCP_NONE) {
        return ret;
    }

    if (env->debugger) {
        return RISCV_EXCP_NONE;
    }

    if (env->priv < PRV_M) {
        if (!(env->mstateen[csrno - base] & SMSTATEEN_STATEEN)) {
            return RISCV_EXCP_ILLEGAL_INST;
        }
    }

    return RISCV_EXCP_NONE;
}

static RISCVException hstateen(CPURISCVState *env, int csrno)
{
    return hstateen_pred(env, csrno, CSR_HSTATEEN0);
}

static RISCVException hstateenh(CPURISCVState *env, int csrno)
{
    return hstateen_pred(env, csrno, CSR_HSTATEEN0H);
}

static RISCVException sstateen(CPURISCVState *env, int csrno)
{
    bool virt = env->virt_enabled;
    int index = csrno - CSR_SSTATEEN0;

    if (!riscv_cpu_cfg(env)->ext_smstateen) {
        return RISCV_EXCP_ILLEGAL_INST;
    }

    RISCVException ret = smode(env, csrno);
    if (ret != RISCV_EXCP_NONE) {
        return ret;
    }

    if (env->debugger) {
        return RISCV_EXCP_NONE;
    }

    if (env->priv < PRV_M) {
        if (!(env->mstateen[index] & SMSTATEEN_STATEEN)) {
            return RISCV_EXCP_ILLEGAL_INST;
        }

        if (virt) {
            if (!(env->hstateen[index] & SMSTATEEN_STATEEN)) {
                return RISCV_EXCP_VIRT_INSTRUCTION_FAULT;
            }
        }
    }

    return RISCV_EXCP_NONE;
}

static RISCVException sstc(CPURISCVState *env, int csrno)
{
    bool hmode_check = false;

    if (!riscv_cpu_cfg(env)->ext_sstc || !env->rdtime_fn) {
        return RISCV_EXCP_ILLEGAL_INST;
    }

    if ((csrno == CSR_VSTIMECMP) || (csrno == CSR_VSTIMECMPH)) {
        hmode_check = true;
    }

    RISCVException ret = hmode_check ? hmode(env, csrno) : smode(env, csrno);
    if (ret != RISCV_EXCP_NONE) {
        return ret;
    }

    if (env->debugger) {
        return RISCV_EXCP_NONE;
    }

    if (env->priv == PRV_M) {
        return RISCV_EXCP_NONE;
    }

    /*
     * No need of separate function for rv32 as menvcfg stores both menvcfg
     * menvcfgh for RV32.
     */
    if (!(get_field(env->mcounteren, COUNTEREN_TM) &&
          get_field(env->menvcfg, MENVCFG_STCE))) {
        return RISCV_EXCP_ILLEGAL_INST;
    }

    if (env->virt_enabled) {
        if (!(get_field(env->hcounteren, COUNTEREN_TM) &&
              get_field(env->henvcfg, HENVCFG_STCE))) {
            return RISCV_EXCP_VIRT_INSTRUCTION_FAULT;
        }
    }

    return RISCV_EXCP_NONE;
}

static RISCVException sstc_32(CPURISCVState *env, int csrno)
{
    if (riscv_cpu_mxl(env) != MXL_RV32) {
        return RISCV_EXCP_ILLEGAL_INST;
    }

    return sstc(env, csrno);
}

static RISCVException satp(CPURISCVState *env, int csrno)
{
    if (env->priv == PRV_S && !env->virt_enabled &&
        get_field(env->mstatus, MSTATUS_TVM)) {
        return RISCV_EXCP_ILLEGAL_INST;
    }
    if (env->priv == PRV_S && env->virt_enabled &&
        get_field(env->hstatus, HSTATUS_VTVM)) {
        return RISCV_EXCP_VIRT_INSTRUCTION_FAULT;
    }

    return smode(env, csrno);
}

static RISCVException hgatp(CPURISCVState *env, int csrno)
{
    if (env->priv == PRV_S && !env->virt_enabled &&
        get_field(env->mstatus, MSTATUS_TVM)) {
        return RISCV_EXCP_ILLEGAL_INST;
    }

    return hmode(env, csrno);
}

/* Checks if PointerMasking registers could be accessed */
static RISCVException pointer_masking(CPURISCVState *env, int csrno)
{
    /* Check if j-ext is present */
    if (riscv_has_ext(env, RVJ)) {
        return RISCV_EXCP_NONE;
    }
    return RISCV_EXCP_ILLEGAL_INST;
}

static int aia_hmode(CPURISCVState *env, int csrno)
{
    if (!riscv_cpu_cfg(env)->ext_ssaia) {
        return RISCV_EXCP_ILLEGAL_INST;
     }

     return hmode(env, csrno);
}

static int aia_hmode32(CPURISCVState *env, int csrno)
{
    if (!riscv_cpu_cfg(env)->ext_ssaia) {
        return RISCV_EXCP_ILLEGAL_INST;
    }

    return hmode32(env, csrno);
}

static RISCVException pmp(CPURISCVState *env, int csrno)
{
    if (riscv_cpu_cfg(env)->pmp) {
        if (csrno <= CSR_PMPCFG3) {
            uint32_t reg_index = csrno - CSR_PMPCFG0;

            /* TODO: RV128 restriction check */
            if ((reg_index & 1) && (riscv_cpu_mxl(env) == MXL_RV64)) {
                return RISCV_EXCP_ILLEGAL_INST;
            }
        }

        return RISCV_EXCP_NONE;
    }

    return RISCV_EXCP_ILLEGAL_INST;
}

static RISCVException epmp(CPURISCVState *env, int csrno)
{
    if (riscv_cpu_cfg(env)->epmp) {
        return RISCV_EXCP_NONE;
    }

    return RISCV_EXCP_ILLEGAL_INST;
}

static RISCVException epmp32(CPURISCVState *env, int csrno)
{
    if (riscv_cpu_mxl(env) != MXL_RV32) {
        return RISCV_EXCP_ILLEGAL_INST;
    }

    return epmp(env, csrno);
}

static RISCVException debug(CPURISCVState *env, int csrno)
{
    if (riscv_cpu_cfg(env)->debug) {
        return RISCV_EXCP_NONE;
    }

    return RISCV_EXCP_ILLEGAL_INST;
}
#endif

static RISCVException seed(CPURISCVState *env, int csrno)
{
    if (!riscv_cpu_cfg(env)->ext_zkr) {
        return RISCV_EXCP_ILLEGAL_INST;
    }

#if !defined(CONFIG_USER_ONLY)
    if (env->debugger) {
        return RISCV_EXCP_NONE;
    }

    /*
     * With a CSR read-write instruction:
     * 1) The seed CSR is always available in machine mode as normal.
     * 2) Attempted access to seed from virtual modes VS and VU always raises
     * an exception(virtual instruction exception only if mseccfg.sseed=1).
     * 3) Without the corresponding access control bit set to 1, any attempted
     * access to seed from U, S or HS modes will raise an illegal instruction
     * exception.
     */
    if (env->priv == PRV_M) {
        return RISCV_EXCP_NONE;
    } else if (env->virt_enabled) {
        if (env->mseccfg & MSECCFG_SSEED) {
            return RISCV_EXCP_VIRT_INSTRUCTION_FAULT;
        } else {
            return RISCV_EXCP_ILLEGAL_INST;
        }
    } else {
        if (env->priv == PRV_S && (env->mseccfg & MSECCFG_SSEED)) {
            return RISCV_EXCP_NONE;
        } else if (env->priv == PRV_U && (env->mseccfg & MSECCFG_USEED)) {
            return RISCV_EXCP_NONE;
        } else {
            return RISCV_EXCP_ILLEGAL_INST;
        }
    }
#else
    return RISCV_EXCP_NONE;
#endif
}

/* User Floating-Point CSRs */
static RISCVException read_fflags(CPURISCVState *env, int csrno,
                                  target_ulong *val)
{
    *val = riscv_cpu_get_fflags(env);
    return RISCV_EXCP_NONE;
}

static RISCVException write_fflags(CPURISCVState *env, int csrno,
                                   target_ulong val)
{
#if !defined(CONFIG_USER_ONLY)
    if (riscv_has_ext(env, RVF)) {
        env->mstatus |= MSTATUS_FS;
    }
#endif
    riscv_cpu_set_fflags(env, val & (FSR_AEXC >> FSR_AEXC_SHIFT));
    return RISCV_EXCP_NONE;
}

static RISCVException read_frm(CPURISCVState *env, int csrno,
                               target_ulong *val)
{
    *val = env->frm;
    return RISCV_EXCP_NONE;
}

static RISCVException write_frm(CPURISCVState *env, int csrno,
                                target_ulong val)
{
#if !defined(CONFIG_USER_ONLY)
    if (riscv_has_ext(env, RVF)) {
        env->mstatus |= MSTATUS_FS;
    }
#endif
    env->frm = val & (FSR_RD >> FSR_RD_SHIFT);
    return RISCV_EXCP_NONE;
}

static RISCVException read_fcsr(CPURISCVState *env, int csrno,
                                target_ulong *val)
{
    *val = (riscv_cpu_get_fflags(env) << FSR_AEXC_SHIFT)
        | (env->frm << FSR_RD_SHIFT);
    return RISCV_EXCP_NONE;
}

static RISCVException write_fcsr(CPURISCVState *env, int csrno,
                                 target_ulong val)
{
#if !defined(CONFIG_USER_ONLY)
    if (riscv_has_ext(env, RVF)) {
        env->mstatus |= MSTATUS_FS;
    }
#endif
    env->frm = (val & FSR_RD) >> FSR_RD_SHIFT;
    riscv_cpu_set_fflags(env, (val & FSR_AEXC) >> FSR_AEXC_SHIFT);
    return RISCV_EXCP_NONE;
}

static RISCVException read_vtype(CPURISCVState *env, int csrno,
                                 target_ulong *val)
{
    uint64_t vill;
    switch (env->xl) {
    case MXL_RV32:
        vill = (uint32_t)env->vill << 31;
        break;
    case MXL_RV64:
        vill = (uint64_t)env->vill << 63;
        break;
    default:
        g_assert_not_reached();
    }
    *val = (target_ulong)vill | env->vtype;
    return RISCV_EXCP_NONE;
}

static RISCVException read_vl(CPURISCVState *env, int csrno,
                              target_ulong *val)
{
    *val = env->vl;
    return RISCV_EXCP_NONE;
}

static int read_vlenb(CPURISCVState *env, int csrno, target_ulong *val)
{
    *val = riscv_cpu_cfg(env)->vlen >> 3;
    return RISCV_EXCP_NONE;
}

static RISCVException read_vxrm(CPURISCVState *env, int csrno,
                                target_ulong *val)
{
    *val = env->vxrm;
    return RISCV_EXCP_NONE;
}

static RISCVException write_vxrm(CPURISCVState *env, int csrno,
                                 target_ulong val)
{
#if !defined(CONFIG_USER_ONLY)
    env->mstatus |= MSTATUS_VS;
#endif
    env->vxrm = val;
    return RISCV_EXCP_NONE;
}

static RISCVException read_vxsat(CPURISCVState *env, int csrno,
                                 target_ulong *val)
{
    *val = env->vxsat;
    return RISCV_EXCP_NONE;
}

static RISCVException write_vxsat(CPURISCVState *env, int csrno,
                                  target_ulong val)
{
#if !defined(CONFIG_USER_ONLY)
    env->mstatus |= MSTATUS_VS;
#endif
    env->vxsat = val;
    return RISCV_EXCP_NONE;
}

static RISCVException read_vstart(CPURISCVState *env, int csrno,
                                  target_ulong *val)
{
    *val = env->vstart;
    return RISCV_EXCP_NONE;
}

static RISCVException write_vstart(CPURISCVState *env, int csrno,
                                   target_ulong val)
{
#if !defined(CONFIG_USER_ONLY)
    env->mstatus |= MSTATUS_VS;
#endif
    /*
     * The vstart CSR is defined to have only enough writable bits
     * to hold the largest element index, i.e. lg2(VLEN) bits.
     */
    env->vstart = val & ~(~0ULL << ctzl(riscv_cpu_cfg(env)->vlen));
    return RISCV_EXCP_NONE;
}

static int read_vcsr(CPURISCVState *env, int csrno, target_ulong *val)
{
    *val = (env->vxrm << VCSR_VXRM_SHIFT) | (env->vxsat << VCSR_VXSAT_SHIFT);
    return RISCV_EXCP_NONE;
}

static int write_vcsr(CPURISCVState *env, int csrno, target_ulong val)
{
#if !defined(CONFIG_USER_ONLY)
    env->mstatus |= MSTATUS_VS;
#endif
    env->vxrm = (val & VCSR_VXRM) >> VCSR_VXRM_SHIFT;
    env->vxsat = (val & VCSR_VXSAT) >> VCSR_VXSAT_SHIFT;
    return RISCV_EXCP_NONE;
}

/* User Timers and Counters */
static target_ulong get_ticks(bool shift)
{
    int64_t val;
    target_ulong result;

#if !defined(CONFIG_USER_ONLY)
    if (icount_enabled()) {
        val = icount_get_raw();
    } else {
        val = cpu_get_host_ticks();
    }
#else
    val = cpu_get_host_ticks();
#endif

    if (shift) {
        result = val >> 32;
    } else {
        result = val;
    }

    return result;
}

#if defined(CONFIG_USER_ONLY)
static RISCVException read_time(CPURISCVState *env, int csrno,
                                target_ulong *val)
{
    *val = cpu_get_host_ticks();
    return RISCV_EXCP_NONE;
}

static RISCVException read_timeh(CPURISCVState *env, int csrno,
                                 target_ulong *val)
{
    *val = cpu_get_host_ticks() >> 32;
    return RISCV_EXCP_NONE;
}

static int read_hpmcounter(CPURISCVState *env, int csrno, target_ulong *val)
{
    *val = get_ticks(false);
    return RISCV_EXCP_NONE;
}

static int read_hpmcounterh(CPURISCVState *env, int csrno, target_ulong *val)
{
    *val = get_ticks(true);
    return RISCV_EXCP_NONE;
}

#else /* CONFIG_USER_ONLY */

static int read_mhpmevent(CPURISCVState *env, int csrno, target_ulong *val)
{
    int evt_index = csrno - CSR_MCOUNTINHIBIT;

    *val = env->mhpmevent_val[evt_index];

    return RISCV_EXCP_NONE;
}

static int write_mhpmevent(CPURISCVState *env, int csrno, target_ulong val)
{
    int evt_index = csrno - CSR_MCOUNTINHIBIT;
    uint64_t mhpmevt_val = val;

    env->mhpmevent_val[evt_index] = val;

    if (riscv_cpu_mxl(env) == MXL_RV32) {
        mhpmevt_val = mhpmevt_val |
                      ((uint64_t)env->mhpmeventh_val[evt_index] << 32);
    }
    riscv_pmu_update_event_map(env, mhpmevt_val, evt_index);

    return RISCV_EXCP_NONE;
}

static int read_mhpmeventh(CPURISCVState *env, int csrno, target_ulong *val)
{
    int evt_index = csrno - CSR_MHPMEVENT3H + 3;

    *val = env->mhpmeventh_val[evt_index];

    return RISCV_EXCP_NONE;
}

static int write_mhpmeventh(CPURISCVState *env, int csrno, target_ulong val)
{
    int evt_index = csrno - CSR_MHPMEVENT3H + 3;
    uint64_t mhpmevth_val = val;
    uint64_t mhpmevt_val = env->mhpmevent_val[evt_index];

    mhpmevt_val = mhpmevt_val | (mhpmevth_val << 32);
    env->mhpmeventh_val[evt_index] = val;

    riscv_pmu_update_event_map(env, mhpmevt_val, evt_index);

    return RISCV_EXCP_NONE;
}

static int write_mhpmcounter(CPURISCVState *env, int csrno, target_ulong val)
{
    int ctr_idx = csrno - CSR_MCYCLE;
    PMUCTRState *counter = &env->pmu_ctrs[ctr_idx];
    uint64_t mhpmctr_val = val;

    counter->mhpmcounter_val = val;
    if (riscv_pmu_ctr_monitor_cycles(env, ctr_idx) ||
        riscv_pmu_ctr_monitor_instructions(env, ctr_idx)) {
        counter->mhpmcounter_prev = get_ticks(false);
        if (ctr_idx > 2) {
            if (riscv_cpu_mxl(env) == MXL_RV32) {
                mhpmctr_val = mhpmctr_val |
                              ((uint64_t)counter->mhpmcounterh_val << 32);
            }
            riscv_pmu_setup_timer(env, mhpmctr_val, ctr_idx);
        }
     } else {
        /* Other counters can keep incrementing from the given value */
        counter->mhpmcounter_prev = val;
    }

    return RISCV_EXCP_NONE;
}

static int write_mhpmcounterh(CPURISCVState *env, int csrno, target_ulong val)
{
    int ctr_idx = csrno - CSR_MCYCLEH;
    PMUCTRState *counter = &env->pmu_ctrs[ctr_idx];
    uint64_t mhpmctr_val = counter->mhpmcounter_val;
    uint64_t mhpmctrh_val = val;

    counter->mhpmcounterh_val = val;
    mhpmctr_val = mhpmctr_val | (mhpmctrh_val << 32);
    if (riscv_pmu_ctr_monitor_cycles(env, ctr_idx) ||
        riscv_pmu_ctr_monitor_instructions(env, ctr_idx)) {
        counter->mhpmcounterh_prev = get_ticks(true);
        if (ctr_idx > 2) {
            riscv_pmu_setup_timer(env, mhpmctr_val, ctr_idx);
        }
    } else {
        counter->mhpmcounterh_prev = val;
    }

    return RISCV_EXCP_NONE;
}

static RISCVException riscv_pmu_read_ctr(CPURISCVState *env, target_ulong *val,
                                         bool upper_half, uint32_t ctr_idx)
{
    PMUCTRState counter = env->pmu_ctrs[ctr_idx];
    target_ulong ctr_prev = upper_half ? counter.mhpmcounterh_prev :
                                         counter.mhpmcounter_prev;
    target_ulong ctr_val = upper_half ? counter.mhpmcounterh_val :
                                        counter.mhpmcounter_val;

    if (get_field(env->mcountinhibit, BIT(ctr_idx))) {
        /*
         * Counter should not increment if inhibit bit is set. We can't really
         * stop the icount counting. Just return the counter value written by
         * the supervisor to indicate that counter was not incremented.
         */
        if (!counter.started) {
            *val = ctr_val;
            return RISCV_EXCP_NONE;
        } else {
            /* Mark that the counter has been stopped */
            counter.started = false;
        }
    }

    /*
     * The kernel computes the perf delta by subtracting the current value from
     * the value it initialized previously (ctr_val).
     */
    if (riscv_pmu_ctr_monitor_cycles(env, ctr_idx) ||
        riscv_pmu_ctr_monitor_instructions(env, ctr_idx)) {
        *val = get_ticks(upper_half) - ctr_prev + ctr_val;
    } else {
        *val = ctr_val;
    }

    return RISCV_EXCP_NONE;
}

static int read_hpmcounter(CPURISCVState *env, int csrno, target_ulong *val)
{
    uint16_t ctr_index;

    if (csrno >= CSR_MCYCLE && csrno <= CSR_MHPMCOUNTER31) {
        ctr_index = csrno - CSR_MCYCLE;
    } else if (csrno >= CSR_CYCLE && csrno <= CSR_HPMCOUNTER31) {
        ctr_index = csrno - CSR_CYCLE;
    } else {
        return RISCV_EXCP_ILLEGAL_INST;
    }

    return riscv_pmu_read_ctr(env, val, false, ctr_index);
}

static int read_hpmcounterh(CPURISCVState *env, int csrno, target_ulong *val)
{
    uint16_t ctr_index;

    if (csrno >= CSR_MCYCLEH && csrno <= CSR_MHPMCOUNTER31H) {
        ctr_index = csrno - CSR_MCYCLEH;
    } else if (csrno >= CSR_CYCLEH && csrno <= CSR_HPMCOUNTER31H) {
        ctr_index = csrno - CSR_CYCLEH;
    } else {
        return RISCV_EXCP_ILLEGAL_INST;
    }

    return riscv_pmu_read_ctr(env, val, true, ctr_index);
}

static int read_scountovf(CPURISCVState *env, int csrno, target_ulong *val)
{
    int mhpmevt_start = CSR_MHPMEVENT3 - CSR_MCOUNTINHIBIT;
    int i;
    *val = 0;
    target_ulong *mhpm_evt_val;
    uint64_t of_bit_mask;

    if (riscv_cpu_mxl(env) == MXL_RV32) {
        mhpm_evt_val = env->mhpmeventh_val;
        of_bit_mask = MHPMEVENTH_BIT_OF;
    } else {
        mhpm_evt_val = env->mhpmevent_val;
        of_bit_mask = MHPMEVENT_BIT_OF;
    }

    for (i = mhpmevt_start; i < RV_MAX_MHPMEVENTS; i++) {
        if ((get_field(env->mcounteren, BIT(i))) &&
            (mhpm_evt_val[i] & of_bit_mask)) {
                    *val |= BIT(i);
            }
    }

    return RISCV_EXCP_NONE;
}

static RISCVException read_time(CPURISCVState *env, int csrno,
                                target_ulong *val)
{
    uint64_t delta = env->virt_enabled ? env->htimedelta : 0;

    if (!env->rdtime_fn) {
        return RISCV_EXCP_ILLEGAL_INST;
    }

    *val = env->rdtime_fn(env->rdtime_fn_arg) + delta;
    return RISCV_EXCP_NONE;
}

static RISCVException read_timeh(CPURISCVState *env, int csrno,
                                 target_ulong *val)
{
    uint64_t delta = env->virt_enabled ? env->htimedelta : 0;

    if (!env->rdtime_fn) {
        return RISCV_EXCP_ILLEGAL_INST;
    }

    *val = (env->rdtime_fn(env->rdtime_fn_arg) + delta) >> 32;
    return RISCV_EXCP_NONE;
}

static RISCVException read_vstimecmp(CPURISCVState *env, int csrno,
                                     target_ulong *val)
{
    *val = env->vstimecmp;

    return RISCV_EXCP_NONE;
}

static RISCVException read_vstimecmph(CPURISCVState *env, int csrno,
                                      target_ulong *val)
{
    *val = env->vstimecmp >> 32;

    return RISCV_EXCP_NONE;
}

static RISCVException write_vstimecmp(CPURISCVState *env, int csrno,
                                      target_ulong val)
{
    if (riscv_cpu_mxl(env) == MXL_RV32) {
        env->vstimecmp = deposit64(env->vstimecmp, 0, 32, (uint64_t)val);
    } else {
        env->vstimecmp = val;
    }

    riscv_timer_write_timecmp(env, env->vstimer, env->vstimecmp,
                              env->htimedelta, MIP_VSTIP);

    return RISCV_EXCP_NONE;
}

static RISCVException write_vstimecmph(CPURISCVState *env, int csrno,
                                       target_ulong val)
{
    env->vstimecmp = deposit64(env->vstimecmp, 32, 32, (uint64_t)val);
    riscv_timer_write_timecmp(env, env->vstimer, env->vstimecmp,
                              env->htimedelta, MIP_VSTIP);

    return RISCV_EXCP_NONE;
}

static RISCVException read_stimecmp(CPURISCVState *env, int csrno,
                                    target_ulong *val)
{
    if (env->virt_enabled) {
        *val = env->vstimecmp;
    } else {
        *val = env->stimecmp;
    }

    return RISCV_EXCP_NONE;
}

static RISCVException read_stimecmph(CPURISCVState *env, int csrno,
                                     target_ulong *val)
{
    if (env->virt_enabled) {
        *val = env->vstimecmp >> 32;
    } else {
        *val = env->stimecmp >> 32;
    }

    return RISCV_EXCP_NONE;
}

static RISCVException write_stimecmp(CPURISCVState *env, int csrno,
                                     target_ulong val)
{
    if (env->virt_enabled) {
        if (env->hvictl & HVICTL_VTI) {
            return RISCV_EXCP_VIRT_INSTRUCTION_FAULT;
        }
        return write_vstimecmp(env, csrno, val);
    }

    if (riscv_cpu_mxl(env) == MXL_RV32) {
        env->stimecmp = deposit64(env->stimecmp, 0, 32, (uint64_t)val);
    } else {
        env->stimecmp = val;
    }

    riscv_timer_write_timecmp(env, env->stimer, env->stimecmp, 0, MIP_STIP);

    return RISCV_EXCP_NONE;
}

static RISCVException write_stimecmph(CPURISCVState *env, int csrno,
                                      target_ulong val)
{
    if (env->virt_enabled) {
        if (env->hvictl & HVICTL_VTI) {
            return RISCV_EXCP_VIRT_INSTRUCTION_FAULT;
        }
        return write_vstimecmph(env, csrno, val);
    }

    env->stimecmp = deposit64(env->stimecmp, 32, 32, (uint64_t)val);
    riscv_timer_write_timecmp(env, env->stimer, env->stimecmp, 0, MIP_STIP);

    return RISCV_EXCP_NONE;
}

/* Machine constants */

#define M_MODE_INTERRUPTS  ((uint64_t)(MIP_MSIP | MIP_MTIP | MIP_MEIP))
#define S_MODE_INTERRUPTS  ((uint64_t)(MIP_SSIP | MIP_STIP | MIP_SEIP | \
                                      MIP_LCOFIP))
#define VS_MODE_INTERRUPTS ((uint64_t)(MIP_VSSIP | MIP_VSTIP | MIP_VSEIP))
#define HS_MODE_INTERRUPTS ((uint64_t)(MIP_SGEIP | VS_MODE_INTERRUPTS))
#define LOCAL_INTERRUPTS   ((((uint64_t)1 << IRQ_LOCAL_GUEST_MAX) - 1) & \
                            ~(((uint64_t)1 << IRQ_LOCAL_MAX) - 1))

#define VSTOPI_NUM_SRCS 5

static const uint64_t delegable_ints = S_MODE_INTERRUPTS |
                                           VS_MODE_INTERRUPTS;
static const uint64_t vs_delegable_ints = VS_MODE_INTERRUPTS;
static const uint64_t all_ints = M_MODE_INTERRUPTS | S_MODE_INTERRUPTS |
                                     HS_MODE_INTERRUPTS;
#define DELEGABLE_EXCPS ((1ULL << (RISCV_EXCP_INST_ADDR_MIS)) | \
                         (1ULL << (RISCV_EXCP_INST_ACCESS_FAULT)) | \
                         (1ULL << (RISCV_EXCP_ILLEGAL_INST)) | \
                         (1ULL << (RISCV_EXCP_BREAKPOINT)) | \
                         (1ULL << (RISCV_EXCP_LOAD_ADDR_MIS)) | \
                         (1ULL << (RISCV_EXCP_LOAD_ACCESS_FAULT)) | \
                         (1ULL << (RISCV_EXCP_STORE_AMO_ADDR_MIS)) | \
                         (1ULL << (RISCV_EXCP_STORE_AMO_ACCESS_FAULT)) | \
                         (1ULL << (RISCV_EXCP_U_ECALL)) | \
                         (1ULL << (RISCV_EXCP_S_ECALL)) | \
                         (1ULL << (RISCV_EXCP_VS_ECALL)) | \
                         (1ULL << (RISCV_EXCP_M_ECALL)) | \
                         (1ULL << (RISCV_EXCP_INST_PAGE_FAULT)) | \
                         (1ULL << (RISCV_EXCP_LOAD_PAGE_FAULT)) | \
                         (1ULL << (RISCV_EXCP_STORE_PAGE_FAULT)) | \
                         (1ULL << (RISCV_EXCP_INST_GUEST_PAGE_FAULT)) | \
                         (1ULL << (RISCV_EXCP_LOAD_GUEST_ACCESS_FAULT)) | \
                         (1ULL << (RISCV_EXCP_VIRT_INSTRUCTION_FAULT)) | \
                         (1ULL << (RISCV_EXCP_STORE_GUEST_AMO_ACCESS_FAULT)))
static const target_ulong vs_delegable_excps = DELEGABLE_EXCPS &
    ~((1ULL << (RISCV_EXCP_S_ECALL)) |
      (1ULL << (RISCV_EXCP_VS_ECALL)) |
      (1ULL << (RISCV_EXCP_M_ECALL)) |
      (1ULL << (RISCV_EXCP_INST_GUEST_PAGE_FAULT)) |
      (1ULL << (RISCV_EXCP_LOAD_GUEST_ACCESS_FAULT)) |
      (1ULL << (RISCV_EXCP_VIRT_INSTRUCTION_FAULT)) |
      (1ULL << (RISCV_EXCP_STORE_GUEST_AMO_ACCESS_FAULT)));
static const target_ulong sstatus_v1_10_mask = SSTATUS_SIE | SSTATUS_SPIE |
    SSTATUS_UIE | SSTATUS_UPIE | SSTATUS_SPP | SSTATUS_FS | SSTATUS_XS |
    SSTATUS_SUM | SSTATUS_MXR | SSTATUS_VS;
static const target_ulong sip_writable_mask = SIP_SSIP | MIP_USIP | MIP_UEIP |
                                              SIP_LCOFIP;
static const target_ulong hip_writable_mask = MIP_VSSIP;
static const target_ulong hvip_writable_mask = MIP_VSSIP | MIP_VSTIP |
                                               MIP_VSEIP;
static const target_ulong vsip_writable_mask = MIP_VSSIP;

const bool valid_vm_1_10_32[16] = {
    [VM_1_10_MBARE] = true,
    [VM_1_10_SV32] = true
};

const bool valid_vm_1_10_64[16] = {
    [VM_1_10_MBARE] = true,
    [VM_1_10_SV39] = true,
    [VM_1_10_SV48] = true,
    [VM_1_10_SV57] = true
};

/* Machine Information Registers */
static RISCVException read_zero(CPURISCVState *env, int csrno,
                                target_ulong *val)
{
    *val = 0;
    return RISCV_EXCP_NONE;
}

static RISCVException write_ignore(CPURISCVState *env, int csrno,
                                   target_ulong val)
{
    return RISCV_EXCP_NONE;
}

static RISCVException read_mvendorid(CPURISCVState *env, int csrno,
                                     target_ulong *val)
{
    *val = riscv_cpu_cfg(env)->mvendorid;
    return RISCV_EXCP_NONE;
}

static RISCVException read_marchid(CPURISCVState *env, int csrno,
                                   target_ulong *val)
{
    *val = riscv_cpu_cfg(env)->marchid;
    return RISCV_EXCP_NONE;
}

static RISCVException read_mimpid(CPURISCVState *env, int csrno,
                                  target_ulong *val)
{
    *val = riscv_cpu_cfg(env)->mimpid;
    return RISCV_EXCP_NONE;
}

static RISCVException read_mhartid(CPURISCVState *env, int csrno,
                                   target_ulong *val)
{
    *val = env->mhartid;
    return RISCV_EXCP_NONE;
}

/* Machine Trap Setup */

/* We do not store SD explicitly, only compute it on demand. */
static uint64_t add_status_sd(RISCVMXL xl, uint64_t status)
{
    if ((status & MSTATUS_FS) == MSTATUS_FS ||
        (status & MSTATUS_VS) == MSTATUS_VS ||
        (status & MSTATUS_XS) == MSTATUS_XS) {
        switch (xl) {
        case MXL_RV32:
            return status | MSTATUS32_SD;
        case MXL_RV64:
            return status | MSTATUS64_SD;
        case MXL_RV128:
            return MSTATUSH128_SD;
        default:
            g_assert_not_reached();
        }
    }
    return status;
}

static RISCVException read_mstatus(CPURISCVState *env, int csrno,
                                   target_ulong *val)
{
    *val = add_status_sd(riscv_cpu_mxl(env), env->mstatus);
    return RISCV_EXCP_NONE;
}

static bool validate_vm(CPURISCVState *env, target_ulong vm)
{
    return (vm & 0xf) <=
           satp_mode_max_from_map(riscv_cpu_cfg(env)->satp_mode.map);
}

static target_ulong legalize_mpp(CPURISCVState *env, target_ulong old_mpp,
                                 target_ulong val)
{
    bool valid = false;
    target_ulong new_mpp = get_field(val, MSTATUS_MPP);

    switch (new_mpp) {
    case PRV_M:
        valid = true;
        break;
    case PRV_S:
        valid = riscv_has_ext(env, RVS);
        break;
    case PRV_U:
        valid = riscv_has_ext(env, RVU);
        break;
    }

    /* Remain field unchanged if new_mpp value is invalid */
    if (!valid) {
        val = set_field(val, MSTATUS_MPP, old_mpp);
    }

    return val;
}

static RISCVException write_mstatus(CPURISCVState *env, int csrno,
                                    target_ulong val)
{
    uint64_t mstatus = env->mstatus;
    uint64_t mask = 0;
    RISCVMXL xl = riscv_cpu_mxl(env);

    /*
     * MPP field have been made WARL since priv version 1.11. However,
     * legalization for it will not break any software running on 1.10.
     */
    val = legalize_mpp(env, get_field(mstatus, MSTATUS_MPP), val);

    /* flush tlb on mstatus fields that affect VM */
    if ((val ^ mstatus) & MSTATUS_MXR) {
        tlb_flush(env_cpu(env));
    }
    mask = MSTATUS_SIE | MSTATUS_SPIE | MSTATUS_MIE | MSTATUS_MPIE |
        MSTATUS_SPP | MSTATUS_MPRV | MSTATUS_SUM |
        MSTATUS_MPP | MSTATUS_MXR | MSTATUS_TVM | MSTATUS_TSR |
        MSTATUS_TW | MSTATUS_VS;

    if (riscv_has_ext(env, RVF)) {
        mask |= MSTATUS_FS;
    }

    if (xl != MXL_RV32 || env->debugger) {
        if (riscv_has_ext(env, RVH)) {
            mask |= MSTATUS_MPV | MSTATUS_GVA;
        }
        if ((val & MSTATUS64_UXL) != 0) {
            mask |= MSTATUS64_UXL;
        }
    }

    mstatus = (mstatus & ~mask) | (val & mask);

    env->mstatus = mstatus;

    /*
     * Except in debug mode, UXL/SXL can only be modified by higher
     * privilege mode. So xl will not be changed in normal mode.
     */
    if (env->debugger) {
        env->xl = cpu_recompute_xl(env);
    }

    riscv_cpu_update_mask(env);
    return RISCV_EXCP_NONE;
}

static RISCVException read_mstatush(CPURISCVState *env, int csrno,
                                    target_ulong *val)
{
    *val = env->mstatus >> 32;
    return RISCV_EXCP_NONE;
}

static RISCVException write_mstatush(CPURISCVState *env, int csrno,
                                     target_ulong val)
{
    uint64_t valh = (uint64_t)val << 32;
    uint64_t mask = riscv_has_ext(env, RVH) ? MSTATUS_MPV | MSTATUS_GVA : 0;

    env->mstatus = (env->mstatus & ~mask) | (valh & mask);

    return RISCV_EXCP_NONE;
}

static RISCVException read_mstatus_i128(CPURISCVState *env, int csrno,
                                        Int128 *val)
{
    *val = int128_make128(env->mstatus, add_status_sd(MXL_RV128,
                                                      env->mstatus));
    return RISCV_EXCP_NONE;
}

static RISCVException read_misa_i128(CPURISCVState *env, int csrno,
                                     Int128 *val)
{
    *val = int128_make128(env->misa_ext, (uint64_t)MXL_RV128 << 62);
    return RISCV_EXCP_NONE;
}

static RISCVException read_misa(CPURISCVState *env, int csrno,
                                target_ulong *val)
{
    target_ulong misa;

    switch (env->misa_mxl) {
    case MXL_RV32:
        misa = (target_ulong)MXL_RV32 << 30;
        break;
#ifdef TARGET_RISCV64
    case MXL_RV64:
        misa = (target_ulong)MXL_RV64 << 62;
        break;
#endif
    default:
        g_assert_not_reached();
    }

    *val = misa | env->misa_ext;
    return RISCV_EXCP_NONE;
}

static RISCVException write_misa(CPURISCVState *env, int csrno,
                                 target_ulong val)
{
    RISCVCPU *cpu = env_archcpu(env);
    uint32_t orig_misa_ext = env->misa_ext;
    Error *local_err = NULL;

    if (!riscv_cpu_cfg(env)->misa_w) {
        /* drop write to misa */
        return RISCV_EXCP_NONE;
    }

    /* Mask extensions that are not supported by this hart */
    val &= env->misa_ext_mask;

    /*
     * Suppress 'C' if next instruction is not aligned
     * TODO: this should check next_pc
     */
    if ((val & RVC) && (GETPC() & ~3) != 0) {
        val &= ~RVC;
    }

    /* Disable RVG if any of its dependencies are disabled */
    if (!(val & RVI && val & RVM && val & RVA &&
          val & RVF && val & RVD)) {
        val &= ~RVG;
    }

    /* If nothing changed, do nothing. */
    if (val == env->misa_ext) {
        return RISCV_EXCP_NONE;
    }

    env->misa_ext = val;
    riscv_cpu_validate_set_extensions(cpu, &local_err);
    if (local_err != NULL) {
        /* Rollback on validation error */
        qemu_log_mask(LOG_GUEST_ERROR, "Unable to write MISA ext value "
                      "0x%x, keeping existing MISA ext 0x%x\n",
                      env->misa_ext, orig_misa_ext);

        env->misa_ext = orig_misa_ext;

        return RISCV_EXCP_NONE;
    }

    if (!(env->misa_ext & RVF)) {
        env->mstatus &= ~MSTATUS_FS;
    }

    /* flush translation cache */
    tb_flush(env_cpu(env));
    env->xl = riscv_cpu_mxl(env);
    return RISCV_EXCP_NONE;
}

static RISCVException read_medeleg(CPURISCVState *env, int csrno,
                                   target_ulong *val)
{
    *val = env->medeleg;
    return RISCV_EXCP_NONE;
}

static RISCVException write_medeleg(CPURISCVState *env, int csrno,
                                    target_ulong val)
{
    env->medeleg = (env->medeleg & ~DELEGABLE_EXCPS) | (val & DELEGABLE_EXCPS);
    return RISCV_EXCP_NONE;
}

static RISCVException rmw_mideleg64(CPURISCVState *env, int csrno,
                                    uint64_t *ret_val,
                                    uint64_t new_val, uint64_t wr_mask)
{
    uint64_t mask = wr_mask & delegable_ints;

    if (ret_val) {
        *ret_val = env->mideleg;
    }

    env->mideleg = (env->mideleg & ~mask) | (new_val & mask);

    if (riscv_has_ext(env, RVH)) {
        env->mideleg |= HS_MODE_INTERRUPTS;
    }

    return RISCV_EXCP_NONE;
}

static RISCVException rmw_mideleg(CPURISCVState *env, int csrno,
                                  target_ulong *ret_val,
                                  target_ulong new_val, target_ulong wr_mask)
{
    uint64_t rval;
    RISCVException ret;

    ret = rmw_mideleg64(env, csrno, &rval, new_val, wr_mask);
    if (ret_val) {
        *ret_val = rval;
    }

    return ret;
}

static RISCVException rmw_midelegh(CPURISCVState *env, int csrno,
                                   target_ulong *ret_val,
                                   target_ulong new_val,
                                   target_ulong wr_mask)
{
    uint64_t rval;
    RISCVException ret;

    ret = rmw_mideleg64(env, csrno, &rval,
        ((uint64_t)new_val) << 32, ((uint64_t)wr_mask) << 32);
    if (ret_val) {
        *ret_val = rval >> 32;
    }

    return ret;
}

static RISCVException rmw_mie64(CPURISCVState *env, int csrno,
                                uint64_t *ret_val,
                                uint64_t new_val, uint64_t wr_mask)
{
    uint64_t mask;

    mask = wr_mask & (riscv_has_ext(env, RVH) ?
            all_ints : (all_ints | LOCAL_INTERRUPTS));

    if (ret_val) {
        *ret_val = env->mie;
    }

    env->mie = (env->mie & ~mask) | (new_val & mask);

    if (!riscv_has_ext(env, RVH)) {
        env->mie &= ~((uint64_t)MIP_SGEIP);
    }

    return RISCV_EXCP_NONE;
}

static RISCVException rmw_mie(CPURISCVState *env, int csrno,
                              target_ulong *ret_val,
                              target_ulong new_val, target_ulong wr_mask)
{
    uint64_t rval;
    RISCVException ret;

    ret = rmw_mie64(env, csrno, &rval, new_val, wr_mask);
    if (ret_val) {
        *ret_val = rval;
    }

    return ret;
}

static RISCVException rmw_mieh(CPURISCVState *env, int csrno,
                               target_ulong *ret_val,
                               target_ulong new_val, target_ulong wr_mask)
{
    uint64_t rval;
    RISCVException ret;

    ret = rmw_mie64(env, csrno, &rval,
        ((uint64_t)new_val) << 32, ((uint64_t)wr_mask) << 32);
    if (ret_val) {
        *ret_val = rval >> 32;
    }

    return ret;
}

static int read_mtopi(CPURISCVState *env, int csrno, target_ulong *val)
{
    int irq;
    uint8_t iprio;

    irq = riscv_cpu_mirq_pending(env);
    if (irq <= 0 || irq > 63) {
        *val = 0;
    } else {
        iprio = env->miprio[irq];
        if (!iprio) {
            if (riscv_cpu_default_priority(irq) > IPRIO_DEFAULT_M) {
                iprio = IPRIO_MMAXIPRIO;
            }
        }
        *val = (irq & TOPI_IID_MASK) << TOPI_IID_SHIFT;
        *val |= iprio;
    }

    return RISCV_EXCP_NONE;
}

static int aia_xlate_vs_csrno(CPURISCVState *env, int csrno)
{
    if (!env->virt_enabled) {
        return csrno;
    }

    switch (csrno) {
    case CSR_SISELECT:
        return CSR_VSISELECT;
    case CSR_SIREG:
        return CSR_VSIREG;
    case CSR_STOPEI:
        return CSR_VSTOPEI;
    default:
        return csrno;
    };
}

static int rmw_xiselect(CPURISCVState *env, int csrno, target_ulong *val,
                        target_ulong new_val, target_ulong wr_mask)
{
    target_ulong *iselect;

    /* Translate CSR number for VS-mode */
    csrno = aia_xlate_vs_csrno(env, csrno);

    /* Find the iselect CSR based on CSR number */
    switch (csrno) {
    case CSR_MISELECT:
        iselect = &env->miselect;
        break;
    case CSR_SISELECT:
        iselect = &env->siselect;
        break;
    case CSR_VSISELECT:
        iselect = &env->vsiselect;
        break;
    default:
         return RISCV_EXCP_ILLEGAL_INST;
    };

    if (val) {
        *val = *iselect;
    }

    wr_mask &= ISELECT_MASK;
    if (wr_mask) {
        *iselect = (*iselect & ~wr_mask) | (new_val & wr_mask);
    }

    return RISCV_EXCP_NONE;
}

static int rmw_iprio(target_ulong xlen,
                     target_ulong iselect, uint8_t *iprio,
                     target_ulong *val, target_ulong new_val,
                     target_ulong wr_mask, int ext_irq_no)
{
    int i, firq, nirqs;
    target_ulong old_val;

    if (iselect < ISELECT_IPRIO0 || ISELECT_IPRIO15 < iselect) {
        return -EINVAL;
    }
    if (xlen != 32 && iselect & 0x1) {
        return -EINVAL;
    }

    nirqs = 4 * (xlen / 32);
    firq = ((iselect - ISELECT_IPRIO0) / (xlen / 32)) * (nirqs);

    old_val = 0;
    for (i = 0; i < nirqs; i++) {
        old_val |= ((target_ulong)iprio[firq + i]) << (IPRIO_IRQ_BITS * i);
    }

    if (val) {
        *val = old_val;
    }

    if (wr_mask) {
        new_val = (old_val & ~wr_mask) | (new_val & wr_mask);
        for (i = 0; i < nirqs; i++) {
            /*
             * M-level and S-level external IRQ priority always read-only
             * zero. This means default priority order is always preferred
             * for M-level and S-level external IRQs.
             */
            if ((firq + i) == ext_irq_no) {
                continue;
            }
            iprio[firq + i] = (new_val >> (IPRIO_IRQ_BITS * i)) & 0xff;
        }
    }

    return 0;
}

static int rmw_xireg(CPURISCVState *env, int csrno, target_ulong *val,
                     target_ulong new_val, target_ulong wr_mask)
{
    bool virt;
    uint8_t *iprio;
    int ret = -EINVAL;
    target_ulong priv, isel, vgein;

    /* Translate CSR number for VS-mode */
    csrno = aia_xlate_vs_csrno(env, csrno);

    /* Decode register details from CSR number */
    virt = false;
    switch (csrno) {
    case CSR_MIREG:
        iprio = env->miprio;
        isel = env->miselect;
        priv = PRV_M;
        break;
    case CSR_SIREG:
        iprio = env->siprio;
        isel = env->siselect;
        priv = PRV_S;
        break;
    case CSR_VSIREG:
        iprio = env->hviprio;
        isel = env->vsiselect;
        priv = PRV_S;
        virt = true;
        break;
    default:
         goto done;
    };

    /* Find the selected guest interrupt file */
    vgein = (virt) ? get_field(env->hstatus, HSTATUS_VGEIN) : 0;

    if (ISELECT_IPRIO0 <= isel && isel <= ISELECT_IPRIO15) {
        /* Local interrupt priority registers not available for VS-mode */
        if (!virt) {
            ret = rmw_iprio(riscv_cpu_mxl_bits(env),
                            isel, iprio, val, new_val, wr_mask,
                            (priv == PRV_M) ? IRQ_M_EXT : IRQ_S_EXT);
        }
    } else if (ISELECT_IMSIC_FIRST <= isel && isel <= ISELECT_IMSIC_LAST) {
        /* IMSIC registers only available when machine implements it. */
        if (env->aia_ireg_rmw_fn[priv]) {
            /* Selected guest interrupt file should not be zero */
            if (virt && (!vgein || env->geilen < vgein)) {
                goto done;
            }
            /* Call machine specific IMSIC register emulation */
            ret = env->aia_ireg_rmw_fn[priv](env->aia_ireg_rmw_fn_arg[priv],
                                    AIA_MAKE_IREG(isel, priv, virt, vgein,
                                                  riscv_cpu_mxl_bits(env)),
                                    val, new_val, wr_mask);
        }
    }

done:
    if (ret) {
        return (env->virt_enabled && virt) ?
               RISCV_EXCP_VIRT_INSTRUCTION_FAULT : RISCV_EXCP_ILLEGAL_INST;
    }
    return RISCV_EXCP_NONE;
}

static int rmw_xtopei(CPURISCVState *env, int csrno, target_ulong *val,
                      target_ulong new_val, target_ulong wr_mask)
{
    bool virt;
    int ret = -EINVAL;
    target_ulong priv, vgein;

    /* Translate CSR number for VS-mode */
    csrno = aia_xlate_vs_csrno(env, csrno);

    /* Decode register details from CSR number */
    virt = false;
    switch (csrno) {
    case CSR_MTOPEI:
        priv = PRV_M;
        break;
    case CSR_STOPEI:
        priv = PRV_S;
        break;
    case CSR_VSTOPEI:
        priv = PRV_S;
        virt = true;
        break;
    default:
        goto done;
    };

    /* IMSIC CSRs only available when machine implements IMSIC. */
    if (!env->aia_ireg_rmw_fn[priv]) {
        goto done;
    }

    /* Find the selected guest interrupt file */
    vgein = (virt) ? get_field(env->hstatus, HSTATUS_VGEIN) : 0;

    /* Selected guest interrupt file should be valid */
    if (virt && (!vgein || env->geilen < vgein)) {
        goto done;
    }

    /* Call machine specific IMSIC register emulation for TOPEI */
    ret = env->aia_ireg_rmw_fn[priv](env->aia_ireg_rmw_fn_arg[priv],
                    AIA_MAKE_IREG(ISELECT_IMSIC_TOPEI, priv, virt, vgein,
                                  riscv_cpu_mxl_bits(env)),
                    val, new_val, wr_mask);

done:
    if (ret) {
        return (env->virt_enabled && virt) ?
               RISCV_EXCP_VIRT_INSTRUCTION_FAULT : RISCV_EXCP_ILLEGAL_INST;
    }
    return RISCV_EXCP_NONE;
}

static RISCVException read_mtvec(CPURISCVState *env, int csrno,
                                 target_ulong *val)
{
    *val = env->mtvec;
    return RISCV_EXCP_NONE;
}

static RISCVException write_mtvec(CPURISCVState *env, int csrno,
                                  target_ulong val)
{
    /* bits [1:0] encode mode; 0 = direct, 1 = vectored, 2 >= reserved */
    if ((val & 3) < 2) {
        env->mtvec = val;
    } else {
        qemu_log_mask(LOG_UNIMP, "CSR_MTVEC: reserved mode not supported\n");
    }
    return RISCV_EXCP_NONE;
}

static RISCVException read_mcountinhibit(CPURISCVState *env, int csrno,
                                         target_ulong *val)
{
    *val = env->mcountinhibit;
    return RISCV_EXCP_NONE;
}

static RISCVException write_mcountinhibit(CPURISCVState *env, int csrno,
                                          target_ulong val)
{
    int cidx;
    PMUCTRState *counter;

    env->mcountinhibit = val;

    /* Check if any other counter is also monitoring cycles/instructions */
    for (cidx = 0; cidx < RV_MAX_MHPMCOUNTERS; cidx++) {
        if (!get_field(env->mcountinhibit, BIT(cidx))) {
            counter = &env->pmu_ctrs[cidx];
            counter->started = true;
        }
    }

    return RISCV_EXCP_NONE;
}

static RISCVException read_mcounteren(CPURISCVState *env, int csrno,
                                      target_ulong *val)
{
    *val = env->mcounteren;
    return RISCV_EXCP_NONE;
}

static RISCVException write_mcounteren(CPURISCVState *env, int csrno,
                                       target_ulong val)
{
    env->mcounteren = val;
    return RISCV_EXCP_NONE;
}

/* Machine Trap Handling */
static RISCVException read_mscratch_i128(CPURISCVState *env, int csrno,
                                         Int128 *val)
{
    *val = int128_make128(env->mscratch, env->mscratchh);
    return RISCV_EXCP_NONE;
}

static RISCVException write_mscratch_i128(CPURISCVState *env, int csrno,
                                          Int128 val)
{
    env->mscratch = int128_getlo(val);
    env->mscratchh = int128_gethi(val);
    return RISCV_EXCP_NONE;
}

static RISCVException read_mscratch(CPURISCVState *env, int csrno,
                                    target_ulong *val)
{
    *val = env->mscratch;
    return RISCV_EXCP_NONE;
}

static RISCVException write_mscratch(CPURISCVState *env, int csrno,
                                     target_ulong val)
{
    env->mscratch = val;
    return RISCV_EXCP_NONE;
}

static RISCVException read_mepc(CPURISCVState *env, int csrno,
                                target_ulong *val)
{
    *val = env->mepc;
    return RISCV_EXCP_NONE;
}

static RISCVException write_mepc(CPURISCVState *env, int csrno,
                                 target_ulong val)
{
    env->mepc = val;
    return RISCV_EXCP_NONE;
}

static RISCVException read_mcause(CPURISCVState *env, int csrno,
                                  target_ulong *val)
{
    *val = env->mcause;
    return RISCV_EXCP_NONE;
}

static RISCVException write_mcause(CPURISCVState *env, int csrno,
                                   target_ulong val)
{
    env->mcause = val;
    return RISCV_EXCP_NONE;
}

static RISCVException read_mtval(CPURISCVState *env, int csrno,
                                 target_ulong *val)
{
    *val = env->mtval;
    return RISCV_EXCP_NONE;
}

static RISCVException write_mtval(CPURISCVState *env, int csrno,
                                  target_ulong val)
{
    env->mtval = val;
    return RISCV_EXCP_NONE;
}

/* Execution environment configuration setup */
static RISCVException read_menvcfg(CPURISCVState *env, int csrno,
                                   target_ulong *val)
{
    *val = env->menvcfg;
    return RISCV_EXCP_NONE;
}

static RISCVException write_menvcfg(CPURISCVState *env, int csrno,
                                    target_ulong val)
{
    const RISCVCPUConfig *cfg = riscv_cpu_cfg(env);
    uint64_t mask = MENVCFG_FIOM | MENVCFG_CBIE | MENVCFG_CBCFE | MENVCFG_CBZE;

    if (riscv_cpu_mxl(env) == MXL_RV64) {
        mask |= (cfg->ext_svpbmt ? MENVCFG_PBMTE : 0) |
                (cfg->ext_sstc ? MENVCFG_STCE : 0) |
                (cfg->ext_svadu ? MENVCFG_HADE : 0);
    }
    env->menvcfg = (env->menvcfg & ~mask) | (val & mask);

    return RISCV_EXCP_NONE;
}

static RISCVException read_menvcfgh(CPURISCVState *env, int csrno,
                                    target_ulong *val)
{
    *val = env->menvcfg >> 32;
    return RISCV_EXCP_NONE;
}

static RISCVException write_menvcfgh(CPURISCVState *env, int csrno,
                                     target_ulong val)
{
    const RISCVCPUConfig *cfg = riscv_cpu_cfg(env);
    uint64_t mask = (cfg->ext_svpbmt ? MENVCFG_PBMTE : 0) |
                    (cfg->ext_sstc ? MENVCFG_STCE : 0) |
                    (cfg->ext_svadu ? MENVCFG_HADE : 0);
    uint64_t valh = (uint64_t)val << 32;

    env->menvcfg = (env->menvcfg & ~mask) | (valh & mask);

    return RISCV_EXCP_NONE;
}

static RISCVException read_senvcfg(CPURISCVState *env, int csrno,
                                   target_ulong *val)
{
    RISCVException ret;

    ret = smstateen_acc_ok(env, 0, SMSTATEEN0_HSENVCFG);
    if (ret != RISCV_EXCP_NONE) {
        return ret;
    }

    *val = env->senvcfg;
    return RISCV_EXCP_NONE;
}

static RISCVException write_senvcfg(CPURISCVState *env, int csrno,
                                    target_ulong val)
{
    uint64_t mask = SENVCFG_FIOM | SENVCFG_CBIE | SENVCFG_CBCFE | SENVCFG_CBZE;
    RISCVException ret;

    ret = smstateen_acc_ok(env, 0, SMSTATEEN0_HSENVCFG);
    if (ret != RISCV_EXCP_NONE) {
        return ret;
    }

    env->senvcfg = (env->senvcfg & ~mask) | (val & mask);
    return RISCV_EXCP_NONE;
}

static RISCVException read_henvcfg(CPURISCVState *env, int csrno,
                                   target_ulong *val)
{
    RISCVException ret;

    ret = smstateen_acc_ok(env, 0, SMSTATEEN0_HSENVCFG);
    if (ret != RISCV_EXCP_NONE) {
        return ret;
    }

    /*
     * henvcfg.pbmte is read_only 0 when menvcfg.pbmte = 0
     * henvcfg.stce is read_only 0 when menvcfg.stce = 0
     * henvcfg.hade is read_only 0 when menvcfg.hade = 0
     */
    *val = env->henvcfg & (~(HENVCFG_PBMTE | HENVCFG_STCE | HENVCFG_HADE) |
                           env->menvcfg);
    return RISCV_EXCP_NONE;
}

static RISCVException write_henvcfg(CPURISCVState *env, int csrno,
                                    target_ulong val)
{
    uint64_t mask = HENVCFG_FIOM | HENVCFG_CBIE | HENVCFG_CBCFE | HENVCFG_CBZE;
    RISCVException ret;

    ret = smstateen_acc_ok(env, 0, SMSTATEEN0_HSENVCFG);
    if (ret != RISCV_EXCP_NONE) {
        return ret;
    }

    if (riscv_cpu_mxl(env) == MXL_RV64) {
        mask |= env->menvcfg & (HENVCFG_PBMTE | HENVCFG_STCE | HENVCFG_HADE);
    }

    env->henvcfg = (env->henvcfg & ~mask) | (val & mask);

    return RISCV_EXCP_NONE;
}

static RISCVException read_henvcfgh(CPURISCVState *env, int csrno,
                                    target_ulong *val)
{
    RISCVException ret;

    ret = smstateen_acc_ok(env, 0, SMSTATEEN0_HSENVCFG);
    if (ret != RISCV_EXCP_NONE) {
        return ret;
    }

    *val = (env->henvcfg & (~(HENVCFG_PBMTE | HENVCFG_STCE | HENVCFG_HADE) |
                            env->menvcfg)) >> 32;
    return RISCV_EXCP_NONE;
}

static RISCVException write_henvcfgh(CPURISCVState *env, int csrno,
                                     target_ulong val)
{
    uint64_t mask = env->menvcfg & (HENVCFG_PBMTE | HENVCFG_STCE |
                                    HENVCFG_HADE);
    uint64_t valh = (uint64_t)val << 32;
    RISCVException ret;

    ret = smstateen_acc_ok(env, 0, SMSTATEEN0_HSENVCFG);
    if (ret != RISCV_EXCP_NONE) {
        return ret;
    }

    env->henvcfg = (env->henvcfg & ~mask) | (valh & mask);
    return RISCV_EXCP_NONE;
}

static RISCVException read_mstateen(CPURISCVState *env, int csrno,
                                    target_ulong *val)
{
    *val = env->mstateen[csrno - CSR_MSTATEEN0];

    return RISCV_EXCP_NONE;
}

static RISCVException write_mstateen(CPURISCVState *env, int csrno,
                                     uint64_t wr_mask, target_ulong new_val)
{
    uint64_t *reg;

    reg = &env->mstateen[csrno - CSR_MSTATEEN0];
    *reg = (*reg & ~wr_mask) | (new_val & wr_mask);

    return RISCV_EXCP_NONE;
}

static RISCVException write_mstateen0(CPURISCVState *env, int csrno,
                                      target_ulong new_val)
{
    uint64_t wr_mask = SMSTATEEN_STATEEN | SMSTATEEN0_HSENVCFG;
    if (!riscv_has_ext(env, RVF)) {
        wr_mask |= SMSTATEEN0_FCSR;
    }

    return write_mstateen(env, csrno, wr_mask, new_val);
}

static RISCVException write_mstateen_1_3(CPURISCVState *env, int csrno,
                                         target_ulong new_val)
{
    return write_mstateen(env, csrno, SMSTATEEN_STATEEN, new_val);
}

static RISCVException read_mstateenh(CPURISCVState *env, int csrno,
                                     target_ulong *val)
{
    *val = env->mstateen[csrno - CSR_MSTATEEN0H] >> 32;

    return RISCV_EXCP_NONE;
}

static RISCVException write_mstateenh(CPURISCVState *env, int csrno,
                                      uint64_t wr_mask, target_ulong new_val)
{
    uint64_t *reg, val;

    reg = &env->mstateen[csrno - CSR_MSTATEEN0H];
    val = (uint64_t)new_val << 32;
    val |= *reg & 0xFFFFFFFF;
    *reg = (*reg & ~wr_mask) | (val & wr_mask);

    return RISCV_EXCP_NONE;
}

static RISCVException write_mstateen0h(CPURISCVState *env, int csrno,
                                       target_ulong new_val)
{
    uint64_t wr_mask = SMSTATEEN_STATEEN | SMSTATEEN0_HSENVCFG;

    return write_mstateenh(env, csrno, wr_mask, new_val);
}

static RISCVException write_mstateenh_1_3(CPURISCVState *env, int csrno,
                                          target_ulong new_val)
{
    return write_mstateenh(env, csrno, SMSTATEEN_STATEEN, new_val);
}

static RISCVException read_hstateen(CPURISCVState *env, int csrno,
                                    target_ulong *val)
{
    int index = csrno - CSR_HSTATEEN0;

    *val = env->hstateen[index] & env->mstateen[index];

    return RISCV_EXCP_NONE;
}

static RISCVException write_hstateen(CPURISCVState *env, int csrno,
                                     uint64_t mask, target_ulong new_val)
{
    int index = csrno - CSR_HSTATEEN0;
    uint64_t *reg, wr_mask;

    reg = &env->hstateen[index];
    wr_mask = env->mstateen[index] & mask;
    *reg = (*reg & ~wr_mask) | (new_val & wr_mask);

    return RISCV_EXCP_NONE;
}

static RISCVException write_hstateen0(CPURISCVState *env, int csrno,
                                      target_ulong new_val)
{
    uint64_t wr_mask = SMSTATEEN_STATEEN | SMSTATEEN0_HSENVCFG;

    if (!riscv_has_ext(env, RVF)) {
        wr_mask |= SMSTATEEN0_FCSR;
    }

    return write_hstateen(env, csrno, wr_mask, new_val);
}

static RISCVException write_hstateen_1_3(CPURISCVState *env, int csrno,
                                         target_ulong new_val)
{
    return write_hstateen(env, csrno, SMSTATEEN_STATEEN, new_val);
}

static RISCVException read_hstateenh(CPURISCVState *env, int csrno,
                                     target_ulong *val)
{
    int index = csrno - CSR_HSTATEEN0H;

    *val = (env->hstateen[index] >> 32) & (env->mstateen[index] >> 32);

    return RISCV_EXCP_NONE;
}

static RISCVException write_hstateenh(CPURISCVState *env, int csrno,
                                      uint64_t mask, target_ulong new_val)
{
    int index = csrno - CSR_HSTATEEN0H;
    uint64_t *reg, wr_mask, val;

    reg = &env->hstateen[index];
    val = (uint64_t)new_val << 32;
    val |= *reg & 0xFFFFFFFF;
    wr_mask = env->mstateen[index] & mask;
    *reg = (*reg & ~wr_mask) | (val & wr_mask);

    return RISCV_EXCP_NONE;
}

static RISCVException write_hstateen0h(CPURISCVState *env, int csrno,
                                       target_ulong new_val)
{
    uint64_t wr_mask = SMSTATEEN_STATEEN | SMSTATEEN0_HSENVCFG;

    return write_hstateenh(env, csrno, wr_mask, new_val);
}

static RISCVException write_hstateenh_1_3(CPURISCVState *env, int csrno,
                                          target_ulong new_val)
{
    return write_hstateenh(env, csrno, SMSTATEEN_STATEEN, new_val);
}

static RISCVException read_sstateen(CPURISCVState *env, int csrno,
                                    target_ulong *val)
{
    bool virt = env->virt_enabled;
    int index = csrno - CSR_SSTATEEN0;

    *val = env->sstateen[index] & env->mstateen[index];
    if (virt) {
        *val &= env->hstateen[index];
    }

    return RISCV_EXCP_NONE;
}

static RISCVException write_sstateen(CPURISCVState *env, int csrno,
                                     uint64_t mask, target_ulong new_val)
{
    bool virt = env->virt_enabled;
    int index = csrno - CSR_SSTATEEN0;
    uint64_t wr_mask;
    uint64_t *reg;

    wr_mask = env->mstateen[index] & mask;
    if (virt) {
        wr_mask &= env->hstateen[index];
    }

    reg = &env->sstateen[index];
    *reg = (*reg & ~wr_mask) | (new_val & wr_mask);

    return RISCV_EXCP_NONE;
}

static RISCVException write_sstateen0(CPURISCVState *env, int csrno,
                                      target_ulong new_val)
{
    uint64_t wr_mask = SMSTATEEN_STATEEN | SMSTATEEN0_HSENVCFG;

    if (!riscv_has_ext(env, RVF)) {
        wr_mask |= SMSTATEEN0_FCSR;
    }

    return write_sstateen(env, csrno, wr_mask, new_val);
}

static RISCVException write_sstateen_1_3(CPURISCVState *env, int csrno,
                                      target_ulong new_val)
{
    return write_sstateen(env, csrno, SMSTATEEN_STATEEN, new_val);
}

static RISCVException rmw_mip64(CPURISCVState *env, int csrno,
                                uint64_t *ret_val,
                                uint64_t new_val, uint64_t wr_mask)
{
    uint64_t old_mip, mask = wr_mask & delegable_ints;
    uint32_t gin;

    if (mask & MIP_SEIP) {
        env->software_seip = new_val & MIP_SEIP;
        new_val |= env->external_seip * MIP_SEIP;
    }

    if (riscv_cpu_cfg(env)->ext_sstc && (env->priv == PRV_M) &&
        get_field(env->menvcfg, MENVCFG_STCE)) {
        /* sstc extension forbids STIP & VSTIP to be writeable in mip */
        mask = mask & ~(MIP_STIP | MIP_VSTIP);
    }

    if (mask) {
        old_mip = riscv_cpu_update_mip(env, mask, (new_val & mask));
    } else {
        old_mip = env->mip;
    }

    if (csrno != CSR_HVIP) {
        gin = get_field(env->hstatus, HSTATUS_VGEIN);
        old_mip |= (env->hgeip & ((target_ulong)1 << gin)) ? MIP_VSEIP : 0;
        old_mip |= env->vstime_irq ? MIP_VSTIP : 0;
    }

    if (ret_val) {
        *ret_val = old_mip;
    }

    return RISCV_EXCP_NONE;
}

static RISCVException rmw_mip(CPURISCVState *env, int csrno,
                              target_ulong *ret_val,
                              target_ulong new_val, target_ulong wr_mask)
{
    uint64_t rval;
    RISCVException ret;

    ret = rmw_mip64(env, csrno, &rval, new_val, wr_mask);
    if (ret_val) {
        *ret_val = rval;
    }

    return ret;
}

static RISCVException rmw_miph(CPURISCVState *env, int csrno,
                               target_ulong *ret_val,
                               target_ulong new_val, target_ulong wr_mask)
{
    uint64_t rval;
    RISCVException ret;

    ret = rmw_mip64(env, csrno, &rval,
        ((uint64_t)new_val) << 32, ((uint64_t)wr_mask) << 32);
    if (ret_val) {
        *ret_val = rval >> 32;
    }

    return ret;
}

/* Supervisor Trap Setup */
static RISCVException read_sstatus_i128(CPURISCVState *env, int csrno,
                                        Int128 *val)
{
    uint64_t mask = sstatus_v1_10_mask;
    uint64_t sstatus = env->mstatus & mask;
    if (env->xl != MXL_RV32 || env->debugger) {
        mask |= SSTATUS64_UXL;
    }

    *val = int128_make128(sstatus, add_status_sd(MXL_RV128, sstatus));
    return RISCV_EXCP_NONE;
}

static RISCVException read_sstatus(CPURISCVState *env, int csrno,
                                   target_ulong *val)
{
    target_ulong mask = (sstatus_v1_10_mask);
    if (env->xl != MXL_RV32 || env->debugger) {
        mask |= SSTATUS64_UXL;
    }
    /* TODO: Use SXL not MXL. */
    *val = add_status_sd(riscv_cpu_mxl(env), env->mstatus & mask);
    return RISCV_EXCP_NONE;
}

static RISCVException write_sstatus(CPURISCVState *env, int csrno,
                                    target_ulong val)
{
    target_ulong mask = (sstatus_v1_10_mask);

    if (env->xl != MXL_RV32 || env->debugger) {
        if ((val & SSTATUS64_UXL) != 0) {
            mask |= SSTATUS64_UXL;
        }
    }
    target_ulong newval = (env->mstatus & ~mask) | (val & mask);
    return write_mstatus(env, CSR_MSTATUS, newval);
}

static RISCVException rmw_vsie64(CPURISCVState *env, int csrno,
                                 uint64_t *ret_val,
                                 uint64_t new_val, uint64_t wr_mask)
{
    RISCVException ret;
    uint64_t rval, mask = env->hideleg & VS_MODE_INTERRUPTS;

    /* Bring VS-level bits to correct position */
    new_val = (new_val & (VS_MODE_INTERRUPTS >> 1)) << 1;
    wr_mask = (wr_mask & (VS_MODE_INTERRUPTS >> 1)) << 1;

    ret = rmw_mie64(env, csrno, &rval, new_val, wr_mask & mask);
    if (ret_val) {
        *ret_val = (rval & mask) >> 1;
    }

    return ret;
}

static RISCVException rmw_vsie(CPURISCVState *env, int csrno,
                               target_ulong *ret_val,
                               target_ulong new_val, target_ulong wr_mask)
{
    uint64_t rval;
    RISCVException ret;

    ret = rmw_vsie64(env, csrno, &rval, new_val, wr_mask);
    if (ret_val) {
        *ret_val = rval;
    }

    return ret;
}

static RISCVException rmw_vsieh(CPURISCVState *env, int csrno,
                                target_ulong *ret_val,
                                target_ulong new_val, target_ulong wr_mask)
{
    uint64_t rval;
    RISCVException ret;

    ret = rmw_vsie64(env, csrno, &rval,
        ((uint64_t)new_val) << 32, ((uint64_t)wr_mask) << 32);
    if (ret_val) {
        *ret_val = rval >> 32;
    }

    return ret;
}

static RISCVException rmw_sie64(CPURISCVState *env, int csrno,
                                uint64_t *ret_val,
                                uint64_t new_val, uint64_t wr_mask)
{
    RISCVException ret;
    uint64_t mask = env->mideleg & S_MODE_INTERRUPTS;

    if (env->virt_enabled) {
        if (env->hvictl & HVICTL_VTI) {
            return RISCV_EXCP_VIRT_INSTRUCTION_FAULT;
        }
        ret = rmw_vsie64(env, CSR_VSIE, ret_val, new_val, wr_mask);
    } else {
        ret = rmw_mie64(env, csrno, ret_val, new_val, wr_mask & mask);
    }

    if (ret_val) {
        *ret_val &= mask;
    }

    return ret;
}

static RISCVException rmw_sie(CPURISCVState *env, int csrno,
                              target_ulong *ret_val,
                              target_ulong new_val, target_ulong wr_mask)
{
    uint64_t rval;
    RISCVException ret;

    ret = rmw_sie64(env, csrno, &rval, new_val, wr_mask);
    if (ret == RISCV_EXCP_NONE && ret_val) {
        *ret_val = rval;
    }

    return ret;
}

static RISCVException rmw_sieh(CPURISCVState *env, int csrno,
                               target_ulong *ret_val,
                               target_ulong new_val, target_ulong wr_mask)
{
    uint64_t rval;
    RISCVException ret;

    ret = rmw_sie64(env, csrno, &rval,
        ((uint64_t)new_val) << 32, ((uint64_t)wr_mask) << 32);
    if (ret_val) {
        *ret_val = rval >> 32;
    }

    return ret;
}

static RISCVException read_stvec(CPURISCVState *env, int csrno,
                                 target_ulong *val)
{
    *val = env->stvec;
    return RISCV_EXCP_NONE;
}

static RISCVException write_stvec(CPURISCVState *env, int csrno,
                                  target_ulong val)
{
    /* bits [1:0] encode mode; 0 = direct, 1 = vectored, 2 >= reserved */
    if ((val & 3) < 2) {
        env->stvec = val;
    } else {
        qemu_log_mask(LOG_UNIMP, "CSR_STVEC: reserved mode not supported\n");
    }
    return RISCV_EXCP_NONE;
}

static RISCVException read_scounteren(CPURISCVState *env, int csrno,
                                      target_ulong *val)
{
    *val = env->scounteren;
    return RISCV_EXCP_NONE;
}

static RISCVException write_scounteren(CPURISCVState *env, int csrno,
                                       target_ulong val)
{
    env->scounteren = val;
    return RISCV_EXCP_NONE;
}

/* Supervisor Trap Handling */
static RISCVException read_sscratch_i128(CPURISCVState *env, int csrno,
                                         Int128 *val)
{
    *val = int128_make128(env->sscratch, env->sscratchh);
    return RISCV_EXCP_NONE;
}

static RISCVException write_sscratch_i128(CPURISCVState *env, int csrno,
                                          Int128 val)
{
    env->sscratch = int128_getlo(val);
    env->sscratchh = int128_gethi(val);
    return RISCV_EXCP_NONE;
}

static RISCVException read_sscratch(CPURISCVState *env, int csrno,
                                    target_ulong *val)
{
    *val = env->sscratch;
    return RISCV_EXCP_NONE;
}

static RISCVException write_sscratch(CPURISCVState *env, int csrno,
                                     target_ulong val)
{
    env->sscratch = val;
    return RISCV_EXCP_NONE;
}

static RISCVException read_sepc(CPURISCVState *env, int csrno,
                                target_ulong *val)
{
    *val = env->sepc;
    return RISCV_EXCP_NONE;
}

static RISCVException write_sepc(CPURISCVState *env, int csrno,
                                 target_ulong val)
{
    env->sepc = val;
    return RISCV_EXCP_NONE;
}

static RISCVException read_scause(CPURISCVState *env, int csrno,
                                  target_ulong *val)
{
    *val = env->scause;
    return RISCV_EXCP_NONE;
}

static RISCVException write_scause(CPURISCVState *env, int csrno,
                                   target_ulong val)
{
    env->scause = val;
    return RISCV_EXCP_NONE;
}

static RISCVException read_stval(CPURISCVState *env, int csrno,
                                 target_ulong *val)
{
    *val = env->stval;
    return RISCV_EXCP_NONE;
}

static RISCVException write_stval(CPURISCVState *env, int csrno,
                                  target_ulong val)
{
    env->stval = val;
    return RISCV_EXCP_NONE;
}

static RISCVException rmw_vsip64(CPURISCVState *env, int csrno,
                                 uint64_t *ret_val,
                                 uint64_t new_val, uint64_t wr_mask)
{
    RISCVException ret;
    uint64_t rval, mask = env->hideleg & VS_MODE_INTERRUPTS;

    /* Bring VS-level bits to correct position */
    new_val = (new_val & (VS_MODE_INTERRUPTS >> 1)) << 1;
    wr_mask = (wr_mask & (VS_MODE_INTERRUPTS >> 1)) << 1;

    ret = rmw_mip64(env, csrno, &rval, new_val,
                    wr_mask & mask & vsip_writable_mask);
    if (ret_val) {
        *ret_val = (rval & mask) >> 1;
    }

    return ret;
}

static RISCVException rmw_vsip(CPURISCVState *env, int csrno,
                               target_ulong *ret_val,
                               target_ulong new_val, target_ulong wr_mask)
{
    uint64_t rval;
    RISCVException ret;

    ret = rmw_vsip64(env, csrno, &rval, new_val, wr_mask);
    if (ret_val) {
        *ret_val = rval;
    }

    return ret;
}

static RISCVException rmw_vsiph(CPURISCVState *env, int csrno,
                                target_ulong *ret_val,
                                target_ulong new_val, target_ulong wr_mask)
{
    uint64_t rval;
    RISCVException ret;

    ret = rmw_vsip64(env, csrno, &rval,
        ((uint64_t)new_val) << 32, ((uint64_t)wr_mask) << 32);
    if (ret_val) {
        *ret_val = rval >> 32;
    }

    return ret;
}

static RISCVException rmw_sip64(CPURISCVState *env, int csrno,
                                uint64_t *ret_val,
                                uint64_t new_val, uint64_t wr_mask)
{
    RISCVException ret;
    uint64_t mask = env->mideleg & sip_writable_mask;

    if (env->virt_enabled) {
        if (env->hvictl & HVICTL_VTI) {
            return RISCV_EXCP_VIRT_INSTRUCTION_FAULT;
        }
        ret = rmw_vsip64(env, CSR_VSIP, ret_val, new_val, wr_mask);
    } else {
        ret = rmw_mip64(env, csrno, ret_val, new_val, wr_mask & mask);
    }

    if (ret_val) {
        *ret_val &= env->mideleg & S_MODE_INTERRUPTS;
    }

    return ret;
}

static RISCVException rmw_sip(CPURISCVState *env, int csrno,
                              target_ulong *ret_val,
                              target_ulong new_val, target_ulong wr_mask)
{
    uint64_t rval;
    RISCVException ret;

    ret = rmw_sip64(env, csrno, &rval, new_val, wr_mask);
    if (ret_val) {
        *ret_val = rval;
    }

    return ret;
}

static RISCVException rmw_siph(CPURISCVState *env, int csrno,
                               target_ulong *ret_val,
                               target_ulong new_val, target_ulong wr_mask)
{
    uint64_t rval;
    RISCVException ret;

    ret = rmw_sip64(env, csrno, &rval,
        ((uint64_t)new_val) << 32, ((uint64_t)wr_mask) << 32);
    if (ret_val) {
        *ret_val = rval >> 32;
    }

    return ret;
}

/* Supervisor Protection and Translation */
static RISCVException read_satp(CPURISCVState *env, int csrno,
                                target_ulong *val)
{
    if (!riscv_cpu_cfg(env)->mmu) {
        *val = 0;
        return RISCV_EXCP_NONE;
    }
    *val = env->satp;
    return RISCV_EXCP_NONE;
}

static RISCVException write_satp(CPURISCVState *env, int csrno,
                                 target_ulong val)
{
    target_ulong mask;
    bool vm;

    if (!riscv_cpu_cfg(env)->mmu) {
        return RISCV_EXCP_NONE;
    }

    if (riscv_cpu_mxl(env) == MXL_RV32) {
        vm = validate_vm(env, get_field(val, SATP32_MODE));
        mask = (val ^ env->satp) & (SATP32_MODE | SATP32_ASID | SATP32_PPN);
    } else {
        vm = validate_vm(env, get_field(val, SATP64_MODE));
        mask = (val ^ env->satp) & (SATP64_MODE | SATP64_ASID | SATP64_PPN);
    }

    if (vm && mask) {
        /*
         * The ISA defines SATP.MODE=Bare as "no translation", but we still
         * pass these through QEMU's TLB emulation as it improves
         * performance.  Flushing the TLB on SATP writes with paging
         * enabled avoids leaking those invalid cached mappings.
         */
        tlb_flush(env_cpu(env));
        env->satp = val;
    }
    return RISCV_EXCP_NONE;
}

static int read_vstopi(CPURISCVState *env, int csrno, target_ulong *val)
{
    int irq, ret;
    target_ulong topei;
    uint64_t vseip, vsgein;
    uint32_t iid, iprio, hviid, hviprio, gein;
    uint32_t s, scount = 0, siid[VSTOPI_NUM_SRCS], siprio[VSTOPI_NUM_SRCS];

    gein = get_field(env->hstatus, HSTATUS_VGEIN);
    hviid = get_field(env->hvictl, HVICTL_IID);
    hviprio = get_field(env->hvictl, HVICTL_IPRIO);

    if (gein) {
        vsgein = (env->hgeip & (1ULL << gein)) ? MIP_VSEIP : 0;
        vseip = env->mie & (env->mip | vsgein) & MIP_VSEIP;
        if (gein <= env->geilen && vseip) {
            siid[scount] = IRQ_S_EXT;
            siprio[scount] = IPRIO_MMAXIPRIO + 1;
            if (env->aia_ireg_rmw_fn[PRV_S]) {
                /*
                 * Call machine specific IMSIC register emulation for
                 * reading TOPEI.
                 */
                ret = env->aia_ireg_rmw_fn[PRV_S](
                        env->aia_ireg_rmw_fn_arg[PRV_S],
                        AIA_MAKE_IREG(ISELECT_IMSIC_TOPEI, PRV_S, true, gein,
                                      riscv_cpu_mxl_bits(env)),
                        &topei, 0, 0);
                if (!ret && topei) {
                    siprio[scount] = topei & IMSIC_TOPEI_IPRIO_MASK;
                }
            }
            scount++;
        }
    } else {
        if (hviid == IRQ_S_EXT && hviprio) {
            siid[scount] = IRQ_S_EXT;
            siprio[scount] = hviprio;
            scount++;
        }
    }

    if (env->hvictl & HVICTL_VTI) {
        if (hviid != IRQ_S_EXT) {
            siid[scount] = hviid;
            siprio[scount] = hviprio;
            scount++;
        }
    } else {
        irq = riscv_cpu_vsirq_pending(env);
        if (irq != IRQ_S_EXT && 0 < irq && irq <= 63) {
            siid[scount] = irq;
            siprio[scount] = env->hviprio[irq];
            scount++;
        }
    }

    iid = 0;
    iprio = UINT_MAX;
    for (s = 0; s < scount; s++) {
        if (siprio[s] < iprio) {
            iid = siid[s];
            iprio = siprio[s];
        }
    }

    if (iid) {
        if (env->hvictl & HVICTL_IPRIOM) {
            if (iprio > IPRIO_MMAXIPRIO) {
                iprio = IPRIO_MMAXIPRIO;
            }
            if (!iprio) {
                if (riscv_cpu_default_priority(iid) > IPRIO_DEFAULT_S) {
                    iprio = IPRIO_MMAXIPRIO;
                }
            }
        } else {
            iprio = 1;
        }
    } else {
        iprio = 0;
    }

    *val = (iid & TOPI_IID_MASK) << TOPI_IID_SHIFT;
    *val |= iprio;
    return RISCV_EXCP_NONE;
}

static int read_stopi(CPURISCVState *env, int csrno, target_ulong *val)
{
    int irq;
    uint8_t iprio;

    if (env->virt_enabled) {
        return read_vstopi(env, CSR_VSTOPI, val);
    }

    irq = riscv_cpu_sirq_pending(env);
    if (irq <= 0 || irq > 63) {
        *val = 0;
    } else {
        iprio = env->siprio[irq];
        if (!iprio) {
            if (riscv_cpu_default_priority(irq) > IPRIO_DEFAULT_S) {
                iprio = IPRIO_MMAXIPRIO;
           }
        }
        *val = (irq & TOPI_IID_MASK) << TOPI_IID_SHIFT;
        *val |= iprio;
    }

    return RISCV_EXCP_NONE;
}

/* Hypervisor Extensions */
static RISCVException read_hstatus(CPURISCVState *env, int csrno,
                                   target_ulong *val)
{
    *val = env->hstatus;
    if (riscv_cpu_mxl(env) != MXL_RV32) {
        /* We only support 64-bit VSXL */
        *val = set_field(*val, HSTATUS_VSXL, 2);
    }
    /* We only support little endian */
    *val = set_field(*val, HSTATUS_VSBE, 0);
    return RISCV_EXCP_NONE;
}

static RISCVException write_hstatus(CPURISCVState *env, int csrno,
                                    target_ulong val)
{
    env->hstatus = val;
    if (riscv_cpu_mxl(env) != MXL_RV32 && get_field(val, HSTATUS_VSXL) != 2) {
        qemu_log_mask(LOG_UNIMP,
                      "QEMU does not support mixed HSXLEN options.");
    }
    if (get_field(val, HSTATUS_VSBE) != 0) {
        qemu_log_mask(LOG_UNIMP, "QEMU does not support big endian guests.");
    }
    return RISCV_EXCP_NONE;
}

static RISCVException read_hedeleg(CPURISCVState *env, int csrno,
                                   target_ulong *val)
{
    *val = env->hedeleg;
    return RISCV_EXCP_NONE;
}

static RISCVException write_hedeleg(CPURISCVState *env, int csrno,
                                    target_ulong val)
{
    env->hedeleg = val & vs_delegable_excps;
    return RISCV_EXCP_NONE;
}

static RISCVException rmw_hideleg64(CPURISCVState *env, int csrno,
                                    uint64_t *ret_val,
                                    uint64_t new_val, uint64_t wr_mask)
{
    uint64_t mask = wr_mask & vs_delegable_ints;

    if (ret_val) {
        *ret_val = env->hideleg & vs_delegable_ints;
    }

    env->hideleg = (env->hideleg & ~mask) | (new_val & mask);
    return RISCV_EXCP_NONE;
}

static RISCVException rmw_hideleg(CPURISCVState *env, int csrno,
                                  target_ulong *ret_val,
                                  target_ulong new_val, target_ulong wr_mask)
{
    uint64_t rval;
    RISCVException ret;

    ret = rmw_hideleg64(env, csrno, &rval, new_val, wr_mask);
    if (ret_val) {
        *ret_val = rval;
    }

    return ret;
}

static RISCVException rmw_hidelegh(CPURISCVState *env, int csrno,
                                   target_ulong *ret_val,
                                   target_ulong new_val, target_ulong wr_mask)
{
    uint64_t rval;
    RISCVException ret;

    ret = rmw_hideleg64(env, csrno, &rval,
        ((uint64_t)new_val) << 32, ((uint64_t)wr_mask) << 32);
    if (ret_val) {
        *ret_val = rval >> 32;
    }

    return ret;
}

static RISCVException rmw_hvip64(CPURISCVState *env, int csrno,
                                 uint64_t *ret_val,
                                 uint64_t new_val, uint64_t wr_mask)
{
    RISCVException ret;

    ret = rmw_mip64(env, csrno, ret_val, new_val,
                    wr_mask & hvip_writable_mask);
    if (ret_val) {
        *ret_val &= VS_MODE_INTERRUPTS;
    }

    return ret;
}

static RISCVException rmw_hvip(CPURISCVState *env, int csrno,
                               target_ulong *ret_val,
                               target_ulong new_val, target_ulong wr_mask)
{
    uint64_t rval;
    RISCVException ret;

    ret = rmw_hvip64(env, csrno, &rval, new_val, wr_mask);
    if (ret_val) {
        *ret_val = rval;
    }

    return ret;
}

static RISCVException rmw_hviph(CPURISCVState *env, int csrno,
                                target_ulong *ret_val,
                                target_ulong new_val, target_ulong wr_mask)
{
    uint64_t rval;
    RISCVException ret;

    ret = rmw_hvip64(env, csrno, &rval,
        ((uint64_t)new_val) << 32, ((uint64_t)wr_mask) << 32);
    if (ret_val) {
        *ret_val = rval >> 32;
    }

    return ret;
}

static RISCVException rmw_hip(CPURISCVState *env, int csrno,
                              target_ulong *ret_value,
                              target_ulong new_value, target_ulong write_mask)
{
    int ret = rmw_mip(env, csrno, ret_value, new_value,
                      write_mask & hip_writable_mask);

    if (ret_value) {
        *ret_value &= HS_MODE_INTERRUPTS;
    }
    return ret;
}

static RISCVException rmw_hie(CPURISCVState *env, int csrno,
                              target_ulong *ret_val,
                              target_ulong new_val, target_ulong wr_mask)
{
    uint64_t rval;
    RISCVException ret;

    ret = rmw_mie64(env, csrno, &rval, new_val, wr_mask & HS_MODE_INTERRUPTS);
    if (ret_val) {
        *ret_val = rval & HS_MODE_INTERRUPTS;
    }

    return ret;
}

static RISCVException read_hcounteren(CPURISCVState *env, int csrno,
                                      target_ulong *val)
{
    *val = env->hcounteren;
    return RISCV_EXCP_NONE;
}

static RISCVException write_hcounteren(CPURISCVState *env, int csrno,
                                       target_ulong val)
{
    env->hcounteren = val;
    return RISCV_EXCP_NONE;
}

static RISCVException read_hgeie(CPURISCVState *env, int csrno,
                                 target_ulong *val)
{
    if (val) {
        *val = env->hgeie;
    }
    return RISCV_EXCP_NONE;
}

static RISCVException write_hgeie(CPURISCVState *env, int csrno,
                                  target_ulong val)
{
    /* Only GEILEN:1 bits implemented and BIT0 is never implemented */
    val &= ((((target_ulong)1) << env->geilen) - 1) << 1;
    env->hgeie = val;
    /* Update mip.SGEIP bit */
    riscv_cpu_update_mip(env, MIP_SGEIP,
                         BOOL_TO_MASK(!!(env->hgeie & env->hgeip)));
    return RISCV_EXCP_NONE;
}

static RISCVException read_htval(CPURISCVState *env, int csrno,
                                 target_ulong *val)
{
    *val = env->htval;
    return RISCV_EXCP_NONE;
}

static RISCVException write_htval(CPURISCVState *env, int csrno,
                                  target_ulong val)
{
    env->htval = val;
    return RISCV_EXCP_NONE;
}

static RISCVException read_htinst(CPURISCVState *env, int csrno,
                                  target_ulong *val)
{
    *val = env->htinst;
    return RISCV_EXCP_NONE;
}

static RISCVException write_htinst(CPURISCVState *env, int csrno,
                                   target_ulong val)
{
    return RISCV_EXCP_NONE;
}

static RISCVException read_hgeip(CPURISCVState *env, int csrno,
                                 target_ulong *val)
{
    if (val) {
        *val = env->hgeip;
    }
    return RISCV_EXCP_NONE;
}

static RISCVException read_hgatp(CPURISCVState *env, int csrno,
                                 target_ulong *val)
{
    *val = env->hgatp;
    return RISCV_EXCP_NONE;
}

static RISCVException write_hgatp(CPURISCVState *env, int csrno,
                                  target_ulong val)
{
    env->hgatp = val;
    return RISCV_EXCP_NONE;
}

static RISCVException read_htimedelta(CPURISCVState *env, int csrno,
                                      target_ulong *val)
{
    if (!env->rdtime_fn) {
        return RISCV_EXCP_ILLEGAL_INST;
    }

    *val = env->htimedelta;
    return RISCV_EXCP_NONE;
}

static RISCVException write_htimedelta(CPURISCVState *env, int csrno,
                                       target_ulong val)
{
    if (!env->rdtime_fn) {
        return RISCV_EXCP_ILLEGAL_INST;
    }

    if (riscv_cpu_mxl(env) == MXL_RV32) {
        env->htimedelta = deposit64(env->htimedelta, 0, 32, (uint64_t)val);
    } else {
        env->htimedelta = val;
    }

    if (riscv_cpu_cfg(env)->ext_sstc && env->rdtime_fn) {
        riscv_timer_write_timecmp(env, env->vstimer, env->vstimecmp,
                                  env->htimedelta, MIP_VSTIP);
    }

    return RISCV_EXCP_NONE;
}

static RISCVException read_htimedeltah(CPURISCVState *env, int csrno,
                                       target_ulong *val)
{
    if (!env->rdtime_fn) {
        return RISCV_EXCP_ILLEGAL_INST;
    }

    *val = env->htimedelta >> 32;
    return RISCV_EXCP_NONE;
}

static RISCVException write_htimedeltah(CPURISCVState *env, int csrno,
                                        target_ulong val)
{
    if (!env->rdtime_fn) {
        return RISCV_EXCP_ILLEGAL_INST;
    }

    env->htimedelta = deposit64(env->htimedelta, 32, 32, (uint64_t)val);

    if (riscv_cpu_cfg(env)->ext_sstc && env->rdtime_fn) {
        riscv_timer_write_timecmp(env, env->vstimer, env->vstimecmp,
                                  env->htimedelta, MIP_VSTIP);
    }

    return RISCV_EXCP_NONE;
}

static int read_hvictl(CPURISCVState *env, int csrno, target_ulong *val)
{
    *val = env->hvictl;
    return RISCV_EXCP_NONE;
}

static int write_hvictl(CPURISCVState *env, int csrno, target_ulong val)
{
    env->hvictl = val & HVICTL_VALID_MASK;
    return RISCV_EXCP_NONE;
}

static int read_hvipriox(CPURISCVState *env, int first_index,
                         uint8_t *iprio, target_ulong *val)
{
    int i, irq, rdzero, num_irqs = 4 * (riscv_cpu_mxl_bits(env) / 32);

    /* First index has to be a multiple of number of irqs per register */
    if (first_index % num_irqs) {
        return (env->virt_enabled) ?
               RISCV_EXCP_VIRT_INSTRUCTION_FAULT : RISCV_EXCP_ILLEGAL_INST;
    }

    /* Fill-up return value */
    *val = 0;
    for (i = 0; i < num_irqs; i++) {
        if (riscv_cpu_hviprio_index2irq(first_index + i, &irq, &rdzero)) {
            continue;
        }
        if (rdzero) {
            continue;
        }
        *val |= ((target_ulong)iprio[irq]) << (i * 8);
    }

    return RISCV_EXCP_NONE;
}

static int write_hvipriox(CPURISCVState *env, int first_index,
                          uint8_t *iprio, target_ulong val)
{
    int i, irq, rdzero, num_irqs = 4 * (riscv_cpu_mxl_bits(env) / 32);

    /* First index has to be a multiple of number of irqs per register */
    if (first_index % num_irqs) {
        return (env->virt_enabled) ?
               RISCV_EXCP_VIRT_INSTRUCTION_FAULT : RISCV_EXCP_ILLEGAL_INST;
    }

    /* Fill-up priority arrary */
    for (i = 0; i < num_irqs; i++) {
        if (riscv_cpu_hviprio_index2irq(first_index + i, &irq, &rdzero)) {
            continue;
        }
        if (rdzero) {
            iprio[irq] = 0;
        } else {
            iprio[irq] = (val >> (i * 8)) & 0xff;
        }
    }

    return RISCV_EXCP_NONE;
}

static int read_hviprio1(CPURISCVState *env, int csrno, target_ulong *val)
{
    return read_hvipriox(env, 0, env->hviprio, val);
}

static int write_hviprio1(CPURISCVState *env, int csrno, target_ulong val)
{
    return write_hvipriox(env, 0, env->hviprio, val);
}

static int read_hviprio1h(CPURISCVState *env, int csrno, target_ulong *val)
{
    return read_hvipriox(env, 4, env->hviprio, val);
}

static int write_hviprio1h(CPURISCVState *env, int csrno, target_ulong val)
{
    return write_hvipriox(env, 4, env->hviprio, val);
}

static int read_hviprio2(CPURISCVState *env, int csrno, target_ulong *val)
{
    return read_hvipriox(env, 8, env->hviprio, val);
}

static int write_hviprio2(CPURISCVState *env, int csrno, target_ulong val)
{
    return write_hvipriox(env, 8, env->hviprio, val);
}

static int read_hviprio2h(CPURISCVState *env, int csrno, target_ulong *val)
{
    return read_hvipriox(env, 12, env->hviprio, val);
}

static int write_hviprio2h(CPURISCVState *env, int csrno, target_ulong val)
{
    return write_hvipriox(env, 12, env->hviprio, val);
}

/* Virtual CSR Registers */
static RISCVException read_vsstatus(CPURISCVState *env, int csrno,
                                    target_ulong *val)
{
    *val = env->vsstatus;
    return RISCV_EXCP_NONE;
}

static RISCVException write_vsstatus(CPURISCVState *env, int csrno,
                                     target_ulong val)
{
    uint64_t mask = (target_ulong)-1;
    if ((val & VSSTATUS64_UXL) == 0) {
        mask &= ~VSSTATUS64_UXL;
    }
    env->vsstatus = (env->vsstatus & ~mask) | (uint64_t)val;
    return RISCV_EXCP_NONE;
}

static int read_vstvec(CPURISCVState *env, int csrno, target_ulong *val)
{
    *val = env->vstvec;
    return RISCV_EXCP_NONE;
}

static RISCVException write_vstvec(CPURISCVState *env, int csrno,
                                   target_ulong val)
{
    env->vstvec = val;
    return RISCV_EXCP_NONE;
}

static RISCVException read_vsscratch(CPURISCVState *env, int csrno,
                                     target_ulong *val)
{
    *val = env->vsscratch;
    return RISCV_EXCP_NONE;
}

static RISCVException write_vsscratch(CPURISCVState *env, int csrno,
                                      target_ulong val)
{
    env->vsscratch = val;
    return RISCV_EXCP_NONE;
}

static RISCVException read_vsepc(CPURISCVState *env, int csrno,
                                 target_ulong *val)
{
    *val = env->vsepc;
    return RISCV_EXCP_NONE;
}

static RISCVException write_vsepc(CPURISCVState *env, int csrno,
                                  target_ulong val)
{
    env->vsepc = val;
    return RISCV_EXCP_NONE;
}

static RISCVException read_vscause(CPURISCVState *env, int csrno,
                                   target_ulong *val)
{
    *val = env->vscause;
    return RISCV_EXCP_NONE;
}

static RISCVException write_vscause(CPURISCVState *env, int csrno,
                                    target_ulong val)
{
    env->vscause = val;
    return RISCV_EXCP_NONE;
}

static RISCVException read_vstval(CPURISCVState *env, int csrno,
                                  target_ulong *val)
{
    *val = env->vstval;
    return RISCV_EXCP_NONE;
}

static RISCVException write_vstval(CPURISCVState *env, int csrno,
                                   target_ulong val)
{
    env->vstval = val;
    return RISCV_EXCP_NONE;
}

static RISCVException read_vsatp(CPURISCVState *env, int csrno,
                                 target_ulong *val)
{
    *val = env->vsatp;
    return RISCV_EXCP_NONE;
}

static RISCVException write_vsatp(CPURISCVState *env, int csrno,
                                  target_ulong val)
{
    env->vsatp = val;
    return RISCV_EXCP_NONE;
}

static RISCVException read_mtval2(CPURISCVState *env, int csrno,
                                  target_ulong *val)
{
    *val = env->mtval2;
    return RISCV_EXCP_NONE;
}

static RISCVException write_mtval2(CPURISCVState *env, int csrno,
                                   target_ulong val)
{
    env->mtval2 = val;
    return RISCV_EXCP_NONE;
}

static RISCVException read_mtinst(CPURISCVState *env, int csrno,
                                  target_ulong *val)
{
    *val = env->mtinst;
    return RISCV_EXCP_NONE;
}

static RISCVException write_mtinst(CPURISCVState *env, int csrno,
                                   target_ulong val)
{
    env->mtinst = val;
    return RISCV_EXCP_NONE;
}

/* Physical Memory Protection */
static RISCVException read_mseccfg(CPURISCVState *env, int csrno,
                                   target_ulong *val)
{
    *val = mseccfg_csr_read(env);
    return RISCV_EXCP_NONE;
}

static RISCVException write_mseccfg(CPURISCVState *env, int csrno,
                                    target_ulong val)
{
    mseccfg_csr_write(env, val);
    return RISCV_EXCP_NONE;
}

static RISCVException read_mseccfgh(CPURISCVState *env, int csrno,
                                   target_ulong *val)
{
    *val = 0u;
    return RISCV_EXCP_NONE;
}

static RISCVException write_mseccfgh(CPURISCVState *env, int csrno,
                                    target_ulong val)
{
    /* WARL: ignore all bits */
    return RISCV_EXCP_NONE;
}

static RISCVException read_pmpcfg(CPURISCVState *env, int csrno,
                                  target_ulong *val)
{
    uint32_t reg_index = csrno - CSR_PMPCFG0;

    *val = pmpcfg_csr_read(env, reg_index);
    return RISCV_EXCP_NONE;
}

static RISCVException write_pmpcfg(CPURISCVState *env, int csrno,
                                   target_ulong val)
{
    uint32_t reg_index = csrno - CSR_PMPCFG0;

    pmpcfg_csr_write(env, reg_index, val);
    return RISCV_EXCP_NONE;
}

static RISCVException read_pmpaddr(CPURISCVState *env, int csrno,
                                   target_ulong *val)
{
    *val = pmpaddr_csr_read(env, csrno - CSR_PMPADDR0);
    return RISCV_EXCP_NONE;
}

static RISCVException write_pmpaddr(CPURISCVState *env, int csrno,
                                    target_ulong val)
{
    pmpaddr_csr_write(env, csrno - CSR_PMPADDR0, val);
    return RISCV_EXCP_NONE;
}

static RISCVException read_tselect(CPURISCVState *env, int csrno,
                                   target_ulong *val)
{
    *val = tselect_csr_read(env);
    return RISCV_EXCP_NONE;
}

static RISCVException write_tselect(CPURISCVState *env, int csrno,
                                    target_ulong val)
{
    tselect_csr_write(env, val);
    return RISCV_EXCP_NONE;
}

static RISCVException read_tdata(CPURISCVState *env, int csrno,
                                 target_ulong *val)
{
    /* return 0 in tdata1 to end the trigger enumeration */
    if (env->trigger_cur >= RV_MAX_TRIGGERS && csrno == CSR_TDATA1) {
        *val = 0;
        return RISCV_EXCP_NONE;
    }

    if (!tdata_available(env, csrno - CSR_TDATA1)) {
        return RISCV_EXCP_ILLEGAL_INST;
    }

    *val = tdata_csr_read(env, csrno - CSR_TDATA1);
    return RISCV_EXCP_NONE;
}

static RISCVException write_tdata(CPURISCVState *env, int csrno,
                                  target_ulong val)
{
    if (!tdata_available(env, csrno - CSR_TDATA1)) {
        return RISCV_EXCP_ILLEGAL_INST;
    }

    tdata_csr_write(env, csrno - CSR_TDATA1, val);
    return RISCV_EXCP_NONE;
}

static RISCVException read_tinfo(CPURISCVState *env, int csrno,
                                 target_ulong *val)
{
    *val = tinfo_csr_read(env);
    return RISCV_EXCP_NONE;
}

/*
 * Functions to access Pointer Masking feature registers
 * We have to check if current priv lvl could modify
 * csr in given mode
 */
static bool check_pm_current_disabled(CPURISCVState *env, int csrno)
{
    int csr_priv = get_field(csrno, 0x300);
    int pm_current;

    if (env->debugger) {
        return false;
    }
    /*
     * If priv lvls differ that means we're accessing csr from higher priv lvl,
     * so allow the access
     */
    if (env->priv != csr_priv) {
        return false;
    }
    switch (env->priv) {
    case PRV_M:
        pm_current = get_field(env->mmte, M_PM_CURRENT);
        break;
    case PRV_S:
        pm_current = get_field(env->mmte, S_PM_CURRENT);
        break;
    case PRV_U:
        pm_current = get_field(env->mmte, U_PM_CURRENT);
        break;
    default:
        g_assert_not_reached();
    }
    /* It's same priv lvl, so we allow to modify csr only if pm.current==1 */
    return !pm_current;
}

static RISCVException read_mmte(CPURISCVState *env, int csrno,
                                target_ulong *val)
{
    *val = env->mmte & MMTE_MASK;
    return RISCV_EXCP_NONE;
}

static RISCVException write_mmte(CPURISCVState *env, int csrno,
                                 target_ulong val)
{
    uint64_t mstatus;
    target_ulong wpri_val = val & MMTE_MASK;

    if (val != wpri_val) {
        qemu_log_mask(LOG_GUEST_ERROR, "%s" TARGET_FMT_lx " %s"
                      TARGET_FMT_lx "\n", "MMTE: WPRI violation written 0x",
                      val, "vs expected 0x", wpri_val);
    }
    /* for machine mode pm.current is hardwired to 1 */
    wpri_val |= MMTE_M_PM_CURRENT;

    /* hardwiring pm.instruction bit to 0, since it's not supported yet */
    wpri_val &= ~(MMTE_M_PM_INSN | MMTE_S_PM_INSN | MMTE_U_PM_INSN);
    env->mmte = wpri_val | EXT_STATUS_DIRTY;
    riscv_cpu_update_mask(env);

    /* Set XS and SD bits, since PM CSRs are dirty */
    mstatus = env->mstatus | MSTATUS_XS;
    write_mstatus(env, csrno, mstatus);
    return RISCV_EXCP_NONE;
}

static RISCVException read_smte(CPURISCVState *env, int csrno,
                                target_ulong *val)
{
    *val = env->mmte & SMTE_MASK;
    return RISCV_EXCP_NONE;
}

static RISCVException write_smte(CPURISCVState *env, int csrno,
                                 target_ulong val)
{
    target_ulong wpri_val = val & SMTE_MASK;

    if (val != wpri_val) {
        qemu_log_mask(LOG_GUEST_ERROR, "%s" TARGET_FMT_lx " %s"
                      TARGET_FMT_lx "\n", "SMTE: WPRI violation written 0x",
                      val, "vs expected 0x", wpri_val);
    }

    /* if pm.current==0 we can't modify current PM CSRs */
    if (check_pm_current_disabled(env, csrno)) {
        return RISCV_EXCP_NONE;
    }

    wpri_val |= (env->mmte & ~SMTE_MASK);
    write_mmte(env, csrno, wpri_val);
    return RISCV_EXCP_NONE;
}

static RISCVException read_umte(CPURISCVState *env, int csrno,
                                target_ulong *val)
{
    *val = env->mmte & UMTE_MASK;
    return RISCV_EXCP_NONE;
}

static RISCVException write_umte(CPURISCVState *env, int csrno,
                                 target_ulong val)
{
    target_ulong wpri_val = val & UMTE_MASK;

    if (val != wpri_val) {
        qemu_log_mask(LOG_GUEST_ERROR, "%s" TARGET_FMT_lx " %s"
                      TARGET_FMT_lx "\n", "UMTE: WPRI violation written 0x",
                      val, "vs expected 0x", wpri_val);
    }

    if (check_pm_current_disabled(env, csrno)) {
        return RISCV_EXCP_NONE;
    }

    wpri_val |= (env->mmte & ~UMTE_MASK);
    write_mmte(env, csrno, wpri_val);
    return RISCV_EXCP_NONE;
}

static RISCVException read_mpmmask(CPURISCVState *env, int csrno,
                                   target_ulong *val)
{
    *val = env->mpmmask;
    return RISCV_EXCP_NONE;
}

static RISCVException write_mpmmask(CPURISCVState *env, int csrno,
                                    target_ulong val)
{
    uint64_t mstatus;

    env->mpmmask = val;
    if ((cpu_address_mode(env) == PRV_M) && (env->mmte & M_PM_ENABLE)) {
        env->cur_pmmask = val;
    }
    env->mmte |= EXT_STATUS_DIRTY;

    /* Set XS and SD bits, since PM CSRs are dirty */
    mstatus = env->mstatus | MSTATUS_XS;
    write_mstatus(env, csrno, mstatus);
    return RISCV_EXCP_NONE;
}

static RISCVException read_spmmask(CPURISCVState *env, int csrno,
                                   target_ulong *val)
{
    *val = env->spmmask;
    return RISCV_EXCP_NONE;
}

static RISCVException write_spmmask(CPURISCVState *env, int csrno,
                                    target_ulong val)
{
    uint64_t mstatus;

    /* if pm.current==0 we can't modify current PM CSRs */
    if (check_pm_current_disabled(env, csrno)) {
        return RISCV_EXCP_NONE;
    }
    env->spmmask = val;
    if ((cpu_address_mode(env) == PRV_S) && (env->mmte & S_PM_ENABLE)) {
        env->cur_pmmask = val;
        if (cpu_get_xl(env, PRV_S) == MXL_RV32) {
            env->cur_pmmask &= UINT32_MAX;
        }
    }
    env->mmte |= EXT_STATUS_DIRTY;

    /* Set XS and SD bits, since PM CSRs are dirty */
    mstatus = env->mstatus | MSTATUS_XS;
    write_mstatus(env, csrno, mstatus);
    return RISCV_EXCP_NONE;
}

static RISCVException read_upmmask(CPURISCVState *env, int csrno,
                                   target_ulong *val)
{
    *val = env->upmmask;
    return RISCV_EXCP_NONE;
}

static RISCVException write_upmmask(CPURISCVState *env, int csrno,
                                    target_ulong val)
{
    uint64_t mstatus;

    /* if pm.current==0 we can't modify current PM CSRs */
    if (check_pm_current_disabled(env, csrno)) {
        return RISCV_EXCP_NONE;
    }
    env->upmmask = val;
    if ((cpu_address_mode(env) == PRV_U) && (env->mmte & U_PM_ENABLE)) {
        env->cur_pmmask = val;
        if (cpu_get_xl(env, PRV_U) == MXL_RV32) {
            env->cur_pmmask &= UINT32_MAX;
        }
    }
    env->mmte |= EXT_STATUS_DIRTY;

    /* Set XS and SD bits, since PM CSRs are dirty */
    mstatus = env->mstatus | MSTATUS_XS;
    write_mstatus(env, csrno, mstatus);
    return RISCV_EXCP_NONE;
}

static RISCVException read_mpmbase(CPURISCVState *env, int csrno,
                                   target_ulong *val)
{
    *val = env->mpmbase;
    return RISCV_EXCP_NONE;
}

static RISCVException write_mpmbase(CPURISCVState *env, int csrno,
                                    target_ulong val)
{
    uint64_t mstatus;

    env->mpmbase = val;
    if ((cpu_address_mode(env) == PRV_M) && (env->mmte & M_PM_ENABLE)) {
        env->cur_pmbase = val;
    }
    env->mmte |= EXT_STATUS_DIRTY;

    /* Set XS and SD bits, since PM CSRs are dirty */
    mstatus = env->mstatus | MSTATUS_XS;
    write_mstatus(env, csrno, mstatus);
    return RISCV_EXCP_NONE;
}

static RISCVException read_spmbase(CPURISCVState *env, int csrno,
                                   target_ulong *val)
{
    *val = env->spmbase;
    return RISCV_EXCP_NONE;
}

static RISCVException write_spmbase(CPURISCVState *env, int csrno,
                                    target_ulong val)
{
    uint64_t mstatus;

    /* if pm.current==0 we can't modify current PM CSRs */
    if (check_pm_current_disabled(env, csrno)) {
        return RISCV_EXCP_NONE;
    }
    env->spmbase = val;
    if ((cpu_address_mode(env) == PRV_S) && (env->mmte & S_PM_ENABLE)) {
        env->cur_pmbase = val;
        if (cpu_get_xl(env, PRV_S) == MXL_RV32) {
            env->cur_pmbase &= UINT32_MAX;
        }
    }
    env->mmte |= EXT_STATUS_DIRTY;

    /* Set XS and SD bits, since PM CSRs are dirty */
    mstatus = env->mstatus | MSTATUS_XS;
    write_mstatus(env, csrno, mstatus);
    return RISCV_EXCP_NONE;
}

static RISCVException read_upmbase(CPURISCVState *env, int csrno,
                                   target_ulong *val)
{
    *val = env->upmbase;
    return RISCV_EXCP_NONE;
}

static RISCVException write_upmbase(CPURISCVState *env, int csrno,
                                    target_ulong val)
{
    uint64_t mstatus;

    /* if pm.current==0 we can't modify current PM CSRs */
    if (check_pm_current_disabled(env, csrno)) {
        return RISCV_EXCP_NONE;
    }
    env->upmbase = val;
    if ((cpu_address_mode(env) == PRV_U) && (env->mmte & U_PM_ENABLE)) {
        env->cur_pmbase = val;
        if (cpu_get_xl(env, PRV_U) == MXL_RV32) {
            env->cur_pmbase &= UINT32_MAX;
        }
    }
    env->mmte |= EXT_STATUS_DIRTY;

    /* Set XS and SD bits, since PM CSRs are dirty */
    mstatus = env->mstatus | MSTATUS_XS;
    write_mstatus(env, csrno, mstatus);
    return RISCV_EXCP_NONE;
}

#endif

/* Crypto Extension */
static RISCVException rmw_seed(CPURISCVState *env, int csrno,
                               target_ulong *ret_value,
                               target_ulong new_value,
                               target_ulong write_mask)
{
    uint16_t random_v;
    Error *random_e = NULL;
    int random_r;
    target_ulong rval;

    random_r = qemu_guest_getrandom(&random_v, 2, &random_e);
    if (unlikely(random_r < 0)) {
        /*
         * Failed, for unknown reasons in the crypto subsystem.
         * The best we can do is log the reason and return a
         * failure indication to the guest.  There is no reason
         * we know to expect the failure to be transitory, so
         * indicate DEAD to avoid having the guest spin on WAIT.
         */
        qemu_log_mask(LOG_UNIMP, "%s: Crypto failure: %s",
                      __func__, error_get_pretty(random_e));
        error_free(random_e);
        rval = SEED_OPST_DEAD;
    } else {
        rval = random_v | SEED_OPST_ES16;
    }

    if (ret_value) {
        *ret_value = rval;
    }

    return RISCV_EXCP_NONE;
}

/*
 * riscv_csrrw - read and/or update control and status register
 *
 * csrr   <->  riscv_csrrw(env, csrno, ret_value, 0, 0);
 * csrrw  <->  riscv_csrrw(env, csrno, ret_value, value, -1);
 * csrrs  <->  riscv_csrrw(env, csrno, ret_value, -1, value);
 * csrrc  <->  riscv_csrrw(env, csrno, ret_value, 0, value);
 */

static inline RISCVException riscv_csrrw_check(CPURISCVState *env,
                                               int csrno,
                                               bool write_mask)
{
    /* check privileges and return RISCV_EXCP_ILLEGAL_INST if check fails */
    bool read_only = get_field(csrno, 0xC00) == 3;
    int csr_min_priv = csr_ops[csrno].min_priv_ver;

    /* ensure the CSR extension is enabled */
    if (!riscv_cpu_cfg(env)->ext_icsr) {
        return RISCV_EXCP_ILLEGAL_INST;
    }

    /* ensure CSR is implemented by checking predicate */
    if (!csr_ops[csrno].predicate) {
        return RISCV_EXCP_ILLEGAL_INST;
    }

    /* ensure CSR is implemented by checking predicate */
    if (!csr_ops[csrno].predicate) {
        return RISCV_EXCP_ILLEGAL_INST;
    }

    /* privileged spec version check */
    if (env->priv_ver < csr_min_priv) {
        return RISCV_EXCP_ILLEGAL_INST;
    }

    /* read / write check */
    if (write_mask && read_only) {
        return RISCV_EXCP_ILLEGAL_INST;
    }

    /*
     * The predicate() not only does existence check but also does some
     * access control check which triggers for example virtual instruction
     * exception in some cases. When writing read-only CSRs in those cases
     * illegal instruction exception should be triggered instead of virtual
     * instruction exception. Hence this comes after the read / write check.
     */
    RISCVException ret = csr_ops[csrno].predicate(env, csrno);
    if (ret != RISCV_EXCP_NONE) {
        return ret;
    }

#if !defined(CONFIG_USER_ONLY)
    int csr_priv, effective_priv = env->priv;

    if (riscv_has_ext(env, RVH) && env->priv == PRV_S &&
        !env->virt_enabled) {
        /*
         * We are in HS mode. Add 1 to the effective privledge level to
         * allow us to access the Hypervisor CSRs.
         */
        effective_priv++;
    }

    csr_priv = get_field(csrno, 0x300);
    if (!env->debugger && (effective_priv < csr_priv)) {
        if (csr_priv == (PRV_S + 1) && env->virt_enabled) {
            return RISCV_EXCP_VIRT_INSTRUCTION_FAULT;
        }
        return RISCV_EXCP_ILLEGAL_INST;
    }
#endif
    return RISCV_EXCP_NONE;
}

static RISCVException riscv_csrrw_do64(CPURISCVState *env, int csrno,
                                       target_ulong *ret_value,
                                       target_ulong new_value,
                                       target_ulong write_mask)
{
    RISCVException ret;
    target_ulong old_value;

    /* execute combined read/write operation if it exists */
    if (csr_ops[csrno].op) {
        return csr_ops[csrno].op(env, csrno, ret_value, new_value, write_mask);
    }

    /* if no accessor exists then return failure */
    if (!csr_ops[csrno].read) {
        return RISCV_EXCP_ILLEGAL_INST;
    }
    /* read old value */
    ret = csr_ops[csrno].read(env, csrno, &old_value);
    if (ret != RISCV_EXCP_NONE) {
        return ret;
    }

    /* write value if writable and write mask set, otherwise drop writes */
    if (write_mask) {
        new_value = (old_value & ~write_mask) | (new_value & write_mask);
        if (csr_ops[csrno].write) {
            ret = csr_ops[csrno].write(env, csrno, new_value);
            if (ret != RISCV_EXCP_NONE) {
                return ret;
            }
        }
    }

    /* return old value */
    if (ret_value) {
        *ret_value = old_value;
    }

    return RISCV_EXCP_NONE;
}

RISCVException riscv_csrrw(CPURISCVState *env, int csrno,
                           target_ulong *ret_value,
                           target_ulong new_value, target_ulong write_mask)
{
    RISCVException ret = riscv_csrrw_check(env, csrno, write_mask);
    if (ret != RISCV_EXCP_NONE) {
        return ret;
    }

    return riscv_csrrw_do64(env, csrno, ret_value, new_value, write_mask);
}

static RISCVException riscv_csrrw_do128(CPURISCVState *env, int csrno,
                                        Int128 *ret_value,
                                        Int128 new_value,
                                        Int128 write_mask)
{
    RISCVException ret;
    Int128 old_value;

    /* read old value */
    ret = csr_ops[csrno].read128(env, csrno, &old_value);
    if (ret != RISCV_EXCP_NONE) {
        return ret;
    }

    /* write value if writable and write mask set, otherwise drop writes */
    if (int128_nz(write_mask)) {
        new_value = int128_or(int128_and(old_value, int128_not(write_mask)),
                              int128_and(new_value, write_mask));
        if (csr_ops[csrno].write128) {
            ret = csr_ops[csrno].write128(env, csrno, new_value);
            if (ret != RISCV_EXCP_NONE) {
                return ret;
            }
        } else if (csr_ops[csrno].write) {
            /* avoids having to write wrappers for all registers */
            ret = csr_ops[csrno].write(env, csrno, int128_getlo(new_value));
            if (ret != RISCV_EXCP_NONE) {
                return ret;
            }
        }
    }

    /* return old value */
    if (ret_value) {
        *ret_value = old_value;
    }

    return RISCV_EXCP_NONE;
}

RISCVException riscv_csrrw_i128(CPURISCVState *env, int csrno,
                                Int128 *ret_value,
                                Int128 new_value, Int128 write_mask)
{
    RISCVException ret;

    ret = riscv_csrrw_check(env, csrno, int128_nz(write_mask));
    if (ret != RISCV_EXCP_NONE) {
        return ret;
    }

    if (csr_ops[csrno].read128) {
        return riscv_csrrw_do128(env, csrno, ret_value, new_value, write_mask);
    }

    /*
     * Fall back to 64-bit version for now, if the 128-bit alternative isn't
     * at all defined.
     * Note, some CSRs don't need to extend to MXLEN (64 upper bits non
     * significant), for those, this fallback is correctly handling the
     * accesses
     */
    target_ulong old_value;
    ret = riscv_csrrw_do64(env, csrno, &old_value,
                           int128_getlo(new_value),
                           int128_getlo(write_mask));
    if (ret == RISCV_EXCP_NONE && ret_value) {
        *ret_value = int128_make64(old_value);
    }
    return ret;
}

/*
 * Debugger support.  If not in user mode, set env->debugger before the
 * riscv_csrrw call and clear it after the call.
 */
RISCVException riscv_csrrw_debug(CPURISCVState *env, int csrno,
                                 target_ulong *ret_value,
                                 target_ulong new_value,
                                 target_ulong write_mask)
{
    RISCVException ret;
#if !defined(CONFIG_USER_ONLY)
    env->debugger = true;
#endif
    ret = riscv_csrrw(env, csrno, ret_value, new_value, write_mask);
#if !defined(CONFIG_USER_ONLY)
    env->debugger = false;
#endif
    return ret;
}

<<<<<<< HEAD
=======
static RISCVException read_jvt(CPURISCVState *env, int csrno,
                               target_ulong *val)
{
    *val = env->jvt;
    return RISCV_EXCP_NONE;
}

static RISCVException write_jvt(CPURISCVState *env, int csrno,
                                target_ulong val)
{
    env->jvt = val;
    return RISCV_EXCP_NONE;
}

>>>>>>> 78385bc7
/*
 * Control and Status Register function table
 * riscv_csr_operations::predicate() must be provided for an implemented CSR
 */
riscv_csr_operations csr_ops[CSR_TABLE_SIZE] = {
    /* User Floating-Point CSRs */
    [CSR_FFLAGS]   = { "fflags",   fs,     read_fflags,  write_fflags },
    [CSR_FRM]      = { "frm",      fs,     read_frm,     write_frm    },
    [CSR_FCSR]     = { "fcsr",     fs,     read_fcsr,    write_fcsr   },
    /* Vector CSRs */
    [CSR_VSTART]   = { "vstart",   vs,     read_vstart,  write_vstart },
    [CSR_VXSAT]    = { "vxsat",    vs,     read_vxsat,   write_vxsat  },
    [CSR_VXRM]     = { "vxrm",     vs,     read_vxrm,    write_vxrm   },
    [CSR_VCSR]     = { "vcsr",     vs,     read_vcsr,    write_vcsr   },
    [CSR_VL]       = { "vl",       vs,     read_vl                    },
    [CSR_VTYPE]    = { "vtype",    vs,     read_vtype                 },
    [CSR_VLENB]    = { "vlenb",    vs,     read_vlenb                 },
    /* User Timers and Counters */
    [CSR_CYCLE]    = { "cycle",    ctr,    read_hpmcounter  },
    [CSR_INSTRET]  = { "instret",  ctr,    read_hpmcounter  },
    [CSR_CYCLEH]   = { "cycleh",   ctr32,  read_hpmcounterh },
    [CSR_INSTRETH] = { "instreth", ctr32,  read_hpmcounterh },

    /*
     * In privileged mode, the monitor will have to emulate TIME CSRs only if
     * rdtime callback is not provided by machine/platform emulation.
     */
    [CSR_TIME]  = { "time",  ctr,   read_time  },
    [CSR_TIMEH] = { "timeh", ctr32, read_timeh },

    /* Crypto Extension */
    [CSR_SEED] = { "seed", seed, NULL, NULL, rmw_seed },

    /* Zcmt Extension */
    [CSR_JVT] = {"jvt", zcmt, read_jvt, write_jvt},

#if !defined(CONFIG_USER_ONLY)
    /* Machine Timers and Counters */
    [CSR_MCYCLE]    = { "mcycle",    any,   read_hpmcounter,
                        write_mhpmcounter                    },
    [CSR_MINSTRET]  = { "minstret",  any,   read_hpmcounter,
                        write_mhpmcounter                    },
    [CSR_MCYCLEH]   = { "mcycleh",   any32, read_hpmcounterh,
                        write_mhpmcounterh                   },
    [CSR_MINSTRETH] = { "minstreth", any32, read_hpmcounterh,
                        write_mhpmcounterh                   },

    /* Machine Information Registers */
    [CSR_MVENDORID] = { "mvendorid", any,   read_mvendorid },
    [CSR_MARCHID]   = { "marchid",   any,   read_marchid   },
    [CSR_MIMPID]    = { "mimpid",    any,   read_mimpid    },
    [CSR_MHARTID]   = { "mhartid",   any,   read_mhartid   },

    [CSR_MCONFIGPTR]  = { "mconfigptr", any,   read_zero,
                          .min_priv_ver = PRIV_VERSION_1_12_0 },
    /* Machine Trap Setup */
    [CSR_MSTATUS]     = { "mstatus",    any,   read_mstatus, write_mstatus,
                          NULL,                read_mstatus_i128           },
    [CSR_MISA]        = { "misa",       any,   read_misa,    write_misa,
                          NULL,                read_misa_i128              },
    [CSR_MIDELEG]     = { "mideleg",    any,   NULL, NULL,   rmw_mideleg   },
    [CSR_MEDELEG]     = { "medeleg",    any,   read_medeleg, write_medeleg },
    [CSR_MIE]         = { "mie",        any,   NULL, NULL,   rmw_mie       },
    [CSR_MTVEC]       = { "mtvec",      any,   read_mtvec,   write_mtvec   },
    [CSR_MCOUNTEREN]  = { "mcounteren", umode, read_mcounteren,
                          write_mcounteren                                 },

    [CSR_MSTATUSH]    = { "mstatush",   any32, read_mstatush,
                          write_mstatush                                   },

    /* Machine Trap Handling */
    [CSR_MSCRATCH] = { "mscratch", any,  read_mscratch, write_mscratch,
                       NULL, read_mscratch_i128, write_mscratch_i128   },
    [CSR_MEPC]     = { "mepc",     any,  read_mepc,     write_mepc     },
    [CSR_MCAUSE]   = { "mcause",   any,  read_mcause,   write_mcause   },
    [CSR_MTVAL]    = { "mtval",    any,  read_mtval,    write_mtval    },
    [CSR_MIP]      = { "mip",      any,  NULL,    NULL, rmw_mip        },

    /* Machine-Level Window to Indirectly Accessed Registers (AIA) */
    [CSR_MISELECT] = { "miselect", aia_any,   NULL, NULL,    rmw_xiselect },
    [CSR_MIREG]    = { "mireg",    aia_any,   NULL, NULL,    rmw_xireg },

    /* Machine-Level Interrupts (AIA) */
    [CSR_MTOPEI]   = { "mtopei",   aia_any, NULL, NULL, rmw_xtopei },
    [CSR_MTOPI]    = { "mtopi",    aia_any, read_mtopi },

    /* Virtual Interrupts for Supervisor Level (AIA) */
    [CSR_MVIEN]    = { "mvien",    aia_any, read_zero, write_ignore },
    [CSR_MVIP]     = { "mvip",     aia_any, read_zero, write_ignore },

    /* Machine-Level High-Half CSRs (AIA) */
    [CSR_MIDELEGH] = { "midelegh", aia_any32, NULL, NULL, rmw_midelegh },
    [CSR_MIEH]     = { "mieh",     aia_any32, NULL, NULL, rmw_mieh     },
    [CSR_MVIENH]   = { "mvienh",   aia_any32, read_zero,  write_ignore },
    [CSR_MVIPH]    = { "mviph",    aia_any32, read_zero,  write_ignore },
    [CSR_MIPH]     = { "miph",     aia_any32, NULL, NULL, rmw_miph     },

    /* Execution environment configuration */
    [CSR_MENVCFG]  = { "menvcfg",  umode, read_menvcfg,  write_menvcfg,
                       .min_priv_ver = PRIV_VERSION_1_12_0              },
    [CSR_MENVCFGH] = { "menvcfgh", umode32, read_menvcfgh, write_menvcfgh,
                       .min_priv_ver = PRIV_VERSION_1_12_0              },
    [CSR_SENVCFG]  = { "senvcfg",  smode, read_senvcfg,  write_senvcfg,
                       .min_priv_ver = PRIV_VERSION_1_12_0              },
    [CSR_HENVCFG]  = { "henvcfg",  hmode, read_henvcfg, write_henvcfg,
                       .min_priv_ver = PRIV_VERSION_1_12_0              },
    [CSR_HENVCFGH] = { "henvcfgh", hmode32, read_henvcfgh, write_henvcfgh,
                       .min_priv_ver = PRIV_VERSION_1_12_0              },

    /* Smstateen extension CSRs */
    [CSR_MSTATEEN0] = { "mstateen0", mstateen, read_mstateen, write_mstateen0,
                        .min_priv_ver = PRIV_VERSION_1_12_0 },
    [CSR_MSTATEEN0H] = { "mstateen0h", mstateen, read_mstateenh,
                          write_mstateen0h,
                         .min_priv_ver = PRIV_VERSION_1_12_0 },
    [CSR_MSTATEEN1] = { "mstateen1", mstateen, read_mstateen,
                        write_mstateen_1_3,
                        .min_priv_ver = PRIV_VERSION_1_12_0 },
    [CSR_MSTATEEN1H] = { "mstateen1h", mstateen, read_mstateenh,
                         write_mstateenh_1_3,
                         .min_priv_ver = PRIV_VERSION_1_12_0 },
    [CSR_MSTATEEN2] = { "mstateen2", mstateen, read_mstateen,
                        write_mstateen_1_3,
                        .min_priv_ver = PRIV_VERSION_1_12_0 },
    [CSR_MSTATEEN2H] = { "mstateen2h", mstateen, read_mstateenh,
                         write_mstateenh_1_3,
                         .min_priv_ver = PRIV_VERSION_1_12_0 },
    [CSR_MSTATEEN3] = { "mstateen3", mstateen, read_mstateen,
                        write_mstateen_1_3,
                        .min_priv_ver = PRIV_VERSION_1_12_0 },
    [CSR_MSTATEEN3H] = { "mstateen3h", mstateen, read_mstateenh,
                         write_mstateenh_1_3,
                         .min_priv_ver = PRIV_VERSION_1_12_0 },
    [CSR_HSTATEEN0] = { "hstateen0", hstateen, read_hstateen, write_hstateen0,
                        .min_priv_ver = PRIV_VERSION_1_12_0 },
    [CSR_HSTATEEN0H] = { "hstateen0h", hstateenh, read_hstateenh,
                         write_hstateen0h,
                         .min_priv_ver = PRIV_VERSION_1_12_0 },
    [CSR_HSTATEEN1] = { "hstateen1", hstateen, read_hstateen,
                        write_hstateen_1_3,
                        .min_priv_ver = PRIV_VERSION_1_12_0 },
    [CSR_HSTATEEN1H] = { "hstateen1h", hstateenh, read_hstateenh,
                         write_hstateenh_1_3,
                         .min_priv_ver = PRIV_VERSION_1_12_0 },
    [CSR_HSTATEEN2] = { "hstateen2", hstateen, read_hstateen,
                        write_hstateen_1_3,
                        .min_priv_ver = PRIV_VERSION_1_12_0 },
    [CSR_HSTATEEN2H] = { "hstateen2h", hstateenh, read_hstateenh,
                         write_hstateenh_1_3,
                         .min_priv_ver = PRIV_VERSION_1_12_0 },
    [CSR_HSTATEEN3] = { "hstateen3", hstateen, read_hstateen,
                        write_hstateen_1_3,
                        .min_priv_ver = PRIV_VERSION_1_12_0 },
    [CSR_HSTATEEN3H] = { "hstateen3h", hstateenh, read_hstateenh,
                         write_hstateenh_1_3,
                         .min_priv_ver = PRIV_VERSION_1_12_0 },
    [CSR_SSTATEEN0] = { "sstateen0", sstateen, read_sstateen, write_sstateen0,
                        .min_priv_ver = PRIV_VERSION_1_12_0 },
    [CSR_SSTATEEN1] = { "sstateen1", sstateen, read_sstateen,
                        write_sstateen_1_3,
                        .min_priv_ver = PRIV_VERSION_1_12_0 },
    [CSR_SSTATEEN2] = { "sstateen2", sstateen, read_sstateen,
                        write_sstateen_1_3,
                        .min_priv_ver = PRIV_VERSION_1_12_0 },
    [CSR_SSTATEEN3] = { "sstateen3", sstateen, read_sstateen,
                        write_sstateen_1_3,
                        .min_priv_ver = PRIV_VERSION_1_12_0 },

    /* Supervisor Trap Setup */
    [CSR_SSTATUS]    = { "sstatus",    smode, read_sstatus,    write_sstatus,
                         NULL,                read_sstatus_i128              },
    [CSR_SIE]        = { "sie",        smode, NULL,   NULL,    rmw_sie       },
    [CSR_STVEC]      = { "stvec",      smode, read_stvec,      write_stvec   },
    [CSR_SCOUNTEREN] = { "scounteren", smode, read_scounteren,
                         write_scounteren                                    },

    /* Supervisor Trap Handling */
    [CSR_SSCRATCH] = { "sscratch", smode, read_sscratch, write_sscratch,
                       NULL, read_sscratch_i128, write_sscratch_i128    },
    [CSR_SEPC]     = { "sepc",     smode, read_sepc,     write_sepc     },
    [CSR_SCAUSE]   = { "scause",   smode, read_scause,   write_scause   },
    [CSR_STVAL]    = { "stval",    smode, read_stval,    write_stval    },
    [CSR_SIP]      = { "sip",      smode, NULL,    NULL, rmw_sip        },
    [CSR_STIMECMP] = { "stimecmp", sstc, read_stimecmp, write_stimecmp,
                       .min_priv_ver = PRIV_VERSION_1_12_0 },
    [CSR_STIMECMPH] = { "stimecmph", sstc_32, read_stimecmph, write_stimecmph,
                        .min_priv_ver = PRIV_VERSION_1_12_0 },
    [CSR_VSTIMECMP] = { "vstimecmp", sstc, read_vstimecmp,
                        write_vstimecmp,
                        .min_priv_ver = PRIV_VERSION_1_12_0 },
    [CSR_VSTIMECMPH] = { "vstimecmph", sstc_32, read_vstimecmph,
                         write_vstimecmph,
                         .min_priv_ver = PRIV_VERSION_1_12_0 },

    /* Supervisor Protection and Translation */
    [CSR_SATP]     = { "satp",     satp, read_satp,     write_satp     },

    /* Supervisor-Level Window to Indirectly Accessed Registers (AIA) */
    [CSR_SISELECT]   = { "siselect",   aia_smode, NULL, NULL, rmw_xiselect },
    [CSR_SIREG]      = { "sireg",      aia_smode, NULL, NULL, rmw_xireg },

    /* Supervisor-Level Interrupts (AIA) */
    [CSR_STOPEI]     = { "stopei",     aia_smode, NULL, NULL, rmw_xtopei },
    [CSR_STOPI]      = { "stopi",      aia_smode, read_stopi },

    /* Supervisor-Level High-Half CSRs (AIA) */
    [CSR_SIEH]       = { "sieh",   aia_smode32, NULL, NULL, rmw_sieh },
    [CSR_SIPH]       = { "siph",   aia_smode32, NULL, NULL, rmw_siph },

    [CSR_HSTATUS]     = { "hstatus",     hmode,   read_hstatus, write_hstatus,
                          .min_priv_ver = PRIV_VERSION_1_12_0                },
    [CSR_HEDELEG]     = { "hedeleg",     hmode,   read_hedeleg, write_hedeleg,
                          .min_priv_ver = PRIV_VERSION_1_12_0                },
    [CSR_HIDELEG]     = { "hideleg",     hmode,   NULL,   NULL, rmw_hideleg,
                          .min_priv_ver = PRIV_VERSION_1_12_0                },
    [CSR_HVIP]        = { "hvip",        hmode,   NULL,   NULL, rmw_hvip,
                          .min_priv_ver = PRIV_VERSION_1_12_0                },
    [CSR_HIP]         = { "hip",         hmode,   NULL,   NULL, rmw_hip,
                          .min_priv_ver = PRIV_VERSION_1_12_0                },
    [CSR_HIE]         = { "hie",         hmode,   NULL,   NULL, rmw_hie,
                          .min_priv_ver = PRIV_VERSION_1_12_0                },
    [CSR_HCOUNTEREN]  = { "hcounteren",  hmode,   read_hcounteren,
                          write_hcounteren,
                          .min_priv_ver = PRIV_VERSION_1_12_0                },
    [CSR_HGEIE]       = { "hgeie",       hmode,   read_hgeie,   write_hgeie,
                          .min_priv_ver = PRIV_VERSION_1_12_0                },
    [CSR_HTVAL]       = { "htval",       hmode,   read_htval,   write_htval,
                          .min_priv_ver = PRIV_VERSION_1_12_0                },
    [CSR_HTINST]      = { "htinst",      hmode,   read_htinst,  write_htinst,
                          .min_priv_ver = PRIV_VERSION_1_12_0                },
    [CSR_HGEIP]       = { "hgeip",       hmode,   read_hgeip,
                          .min_priv_ver = PRIV_VERSION_1_12_0                },
    [CSR_HGATP]       = { "hgatp",       hgatp,   read_hgatp,   write_hgatp,
                          .min_priv_ver = PRIV_VERSION_1_12_0                },
    [CSR_HTIMEDELTA]  = { "htimedelta",  hmode,   read_htimedelta,
                          write_htimedelta,
                          .min_priv_ver = PRIV_VERSION_1_12_0                },
    [CSR_HTIMEDELTAH] = { "htimedeltah", hmode32, read_htimedeltah,
                          write_htimedeltah,
                          .min_priv_ver = PRIV_VERSION_1_12_0                },

    [CSR_VSSTATUS]    = { "vsstatus",    hmode,   read_vsstatus,
                          write_vsstatus,
                          .min_priv_ver = PRIV_VERSION_1_12_0                },
    [CSR_VSIP]        = { "vsip",        hmode,   NULL,    NULL, rmw_vsip,
                          .min_priv_ver = PRIV_VERSION_1_12_0                },
    [CSR_VSIE]        = { "vsie",        hmode,   NULL,    NULL, rmw_vsie ,
                          .min_priv_ver = PRIV_VERSION_1_12_0                },
    [CSR_VSTVEC]      = { "vstvec",      hmode,   read_vstvec,   write_vstvec,
                          .min_priv_ver = PRIV_VERSION_1_12_0                },
    [CSR_VSSCRATCH]   = { "vsscratch",   hmode,   read_vsscratch,
                          write_vsscratch,
                          .min_priv_ver = PRIV_VERSION_1_12_0                },
    [CSR_VSEPC]       = { "vsepc",       hmode,   read_vsepc,    write_vsepc,
                          .min_priv_ver = PRIV_VERSION_1_12_0                },
    [CSR_VSCAUSE]     = { "vscause",     hmode,   read_vscause,  write_vscause,
                          .min_priv_ver = PRIV_VERSION_1_12_0                },
    [CSR_VSTVAL]      = { "vstval",      hmode,   read_vstval,   write_vstval,
                          .min_priv_ver = PRIV_VERSION_1_12_0                },
    [CSR_VSATP]       = { "vsatp",       hmode,   read_vsatp,    write_vsatp,
                          .min_priv_ver = PRIV_VERSION_1_12_0                },

    [CSR_MTVAL2]      = { "mtval2",      hmode,   read_mtval2,   write_mtval2,
                          .min_priv_ver = PRIV_VERSION_1_12_0                },
    [CSR_MTINST]      = { "mtinst",      hmode,   read_mtinst,   write_mtinst,
                          .min_priv_ver = PRIV_VERSION_1_12_0                },

    /* Virtual Interrupts and Interrupt Priorities (H-extension with AIA) */
    [CSR_HVIEN]       = { "hvien",       aia_hmode, read_zero, write_ignore },
    [CSR_HVICTL]      = { "hvictl",      aia_hmode, read_hvictl,
                          write_hvictl                                      },
    [CSR_HVIPRIO1]    = { "hviprio1",    aia_hmode, read_hviprio1,
                          write_hviprio1                                    },
    [CSR_HVIPRIO2]    = { "hviprio2",    aia_hmode, read_hviprio2,
                          write_hviprio2                                    },

    /*
     * VS-Level Window to Indirectly Accessed Registers (H-extension with AIA)
     */
    [CSR_VSISELECT]   = { "vsiselect",   aia_hmode, NULL, NULL,
                          rmw_xiselect                                     },
    [CSR_VSIREG]      = { "vsireg",      aia_hmode, NULL, NULL, rmw_xireg  },

    /* VS-Level Interrupts (H-extension with AIA) */
    [CSR_VSTOPEI]     = { "vstopei",     aia_hmode, NULL, NULL, rmw_xtopei },
    [CSR_VSTOPI]      = { "vstopi",      aia_hmode, read_vstopi },

    /* Hypervisor and VS-Level High-Half CSRs (H-extension with AIA) */
    [CSR_HIDELEGH]    = { "hidelegh",    aia_hmode32, NULL, NULL,
                          rmw_hidelegh                                      },
    [CSR_HVIENH]      = { "hvienh",      aia_hmode32, read_zero,
                          write_ignore                                      },
    [CSR_HVIPH]       = { "hviph",       aia_hmode32, NULL, NULL, rmw_hviph },
    [CSR_HVIPRIO1H]   = { "hviprio1h",   aia_hmode32, read_hviprio1h,
                          write_hviprio1h                                   },
    [CSR_HVIPRIO2H]   = { "hviprio2h",   aia_hmode32, read_hviprio2h,
                          write_hviprio2h                                   },
    [CSR_VSIEH]       = { "vsieh",       aia_hmode32, NULL, NULL, rmw_vsieh },
    [CSR_VSIPH]       = { "vsiph",       aia_hmode32, NULL, NULL, rmw_vsiph },

    /* Physical Memory Protection */
    [CSR_MSECCFG]    = { "mseccfg",  epmp, read_mseccfg, write_mseccfg,
                         .min_priv_ver = PRIV_VERSION_1_11_0           },
    [CSR_MSECCFGH]   = { "mseccfgh", epmp32, read_mseccfgh, write_mseccfgh,
                         .min_priv_ver = PRIV_VERSION_1_11_0           },
    [CSR_PMPCFG0]    = { "pmpcfg0",   pmp, read_pmpcfg,  write_pmpcfg  },
    [CSR_PMPCFG1]    = { "pmpcfg1",   pmp, read_pmpcfg,  write_pmpcfg  },
    [CSR_PMPCFG2]    = { "pmpcfg2",   pmp, read_pmpcfg,  write_pmpcfg  },
    [CSR_PMPCFG3]    = { "pmpcfg3",   pmp, read_pmpcfg,  write_pmpcfg  },
    [CSR_PMPADDR0]   = { "pmpaddr0",  pmp, read_pmpaddr, write_pmpaddr },
    [CSR_PMPADDR1]   = { "pmpaddr1",  pmp, read_pmpaddr, write_pmpaddr },
    [CSR_PMPADDR2]   = { "pmpaddr2",  pmp, read_pmpaddr, write_pmpaddr },
    [CSR_PMPADDR3]   = { "pmpaddr3",  pmp, read_pmpaddr, write_pmpaddr },
    [CSR_PMPADDR4]   = { "pmpaddr4",  pmp, read_pmpaddr, write_pmpaddr },
    [CSR_PMPADDR5]   = { "pmpaddr5",  pmp, read_pmpaddr, write_pmpaddr },
    [CSR_PMPADDR6]   = { "pmpaddr6",  pmp, read_pmpaddr, write_pmpaddr },
    [CSR_PMPADDR7]   = { "pmpaddr7",  pmp, read_pmpaddr, write_pmpaddr },
    [CSR_PMPADDR8]   = { "pmpaddr8",  pmp, read_pmpaddr, write_pmpaddr },
    [CSR_PMPADDR9]   = { "pmpaddr9",  pmp, read_pmpaddr, write_pmpaddr },
    [CSR_PMPADDR10]  = { "pmpaddr10", pmp, read_pmpaddr, write_pmpaddr },
    [CSR_PMPADDR11]  = { "pmpaddr11", pmp, read_pmpaddr, write_pmpaddr },
    [CSR_PMPADDR12]  = { "pmpaddr12", pmp, read_pmpaddr, write_pmpaddr },
    [CSR_PMPADDR13]  = { "pmpaddr13", pmp, read_pmpaddr, write_pmpaddr },
    [CSR_PMPADDR14] =  { "pmpaddr14", pmp, read_pmpaddr, write_pmpaddr },
    [CSR_PMPADDR15] =  { "pmpaddr15", pmp, read_pmpaddr, write_pmpaddr },

    /* Debug CSRs */
    [CSR_TSELECT]   =  { "tselect", debug, read_tselect, write_tselect },
    [CSR_TDATA1]    =  { "tdata1",  debug, read_tdata,   write_tdata   },
    [CSR_TDATA2]    =  { "tdata2",  debug, read_tdata,   write_tdata   },
    [CSR_TDATA3]    =  { "tdata3",  debug, read_tdata,   write_tdata   },
    [CSR_TINFO]     =  { "tinfo",   debug, read_tinfo,   write_ignore  },

    /* User Pointer Masking */
    [CSR_UMTE]    =    { "umte",    pointer_masking, read_umte,  write_umte },
    [CSR_UPMMASK] =    { "upmmask", pointer_masking, read_upmmask,
                         write_upmmask                                      },
    [CSR_UPMBASE] =    { "upmbase", pointer_masking, read_upmbase,
                         write_upmbase                                      },
    /* Machine Pointer Masking */
    [CSR_MMTE]    =    { "mmte",    pointer_masking, read_mmte,  write_mmte },
    [CSR_MPMMASK] =    { "mpmmask", pointer_masking, read_mpmmask,
                         write_mpmmask                                      },
    [CSR_MPMBASE] =    { "mpmbase", pointer_masking, read_mpmbase,
                         write_mpmbase                                      },
    /* Supervisor Pointer Masking */
    [CSR_SMTE]    =    { "smte",    pointer_masking, read_smte,  write_smte },
    [CSR_SPMMASK] =    { "spmmask", pointer_masking, read_spmmask,
                         write_spmmask                                      },
    [CSR_SPMBASE] =    { "spmbase", pointer_masking, read_spmbase,
                         write_spmbase                                      },

    /* Performance Counters */
    [CSR_HPMCOUNTER3]    = { "hpmcounter3",    ctr,    read_hpmcounter },
    [CSR_HPMCOUNTER4]    = { "hpmcounter4",    ctr,    read_hpmcounter },
    [CSR_HPMCOUNTER5]    = { "hpmcounter5",    ctr,    read_hpmcounter },
    [CSR_HPMCOUNTER6]    = { "hpmcounter6",    ctr,    read_hpmcounter },
    [CSR_HPMCOUNTER7]    = { "hpmcounter7",    ctr,    read_hpmcounter },
    [CSR_HPMCOUNTER8]    = { "hpmcounter8",    ctr,    read_hpmcounter },
    [CSR_HPMCOUNTER9]    = { "hpmcounter9",    ctr,    read_hpmcounter },
    [CSR_HPMCOUNTER10]   = { "hpmcounter10",   ctr,    read_hpmcounter },
    [CSR_HPMCOUNTER11]   = { "hpmcounter11",   ctr,    read_hpmcounter },
    [CSR_HPMCOUNTER12]   = { "hpmcounter12",   ctr,    read_hpmcounter },
    [CSR_HPMCOUNTER13]   = { "hpmcounter13",   ctr,    read_hpmcounter },
    [CSR_HPMCOUNTER14]   = { "hpmcounter14",   ctr,    read_hpmcounter },
    [CSR_HPMCOUNTER15]   = { "hpmcounter15",   ctr,    read_hpmcounter },
    [CSR_HPMCOUNTER16]   = { "hpmcounter16",   ctr,    read_hpmcounter },
    [CSR_HPMCOUNTER17]   = { "hpmcounter17",   ctr,    read_hpmcounter },
    [CSR_HPMCOUNTER18]   = { "hpmcounter18",   ctr,    read_hpmcounter },
    [CSR_HPMCOUNTER19]   = { "hpmcounter19",   ctr,    read_hpmcounter },
    [CSR_HPMCOUNTER20]   = { "hpmcounter20",   ctr,    read_hpmcounter },
    [CSR_HPMCOUNTER21]   = { "hpmcounter21",   ctr,    read_hpmcounter },
    [CSR_HPMCOUNTER22]   = { "hpmcounter22",   ctr,    read_hpmcounter },
    [CSR_HPMCOUNTER23]   = { "hpmcounter23",   ctr,    read_hpmcounter },
    [CSR_HPMCOUNTER24]   = { "hpmcounter24",   ctr,    read_hpmcounter },
    [CSR_HPMCOUNTER25]   = { "hpmcounter25",   ctr,    read_hpmcounter },
    [CSR_HPMCOUNTER26]   = { "hpmcounter26",   ctr,    read_hpmcounter },
    [CSR_HPMCOUNTER27]   = { "hpmcounter27",   ctr,    read_hpmcounter },
    [CSR_HPMCOUNTER28]   = { "hpmcounter28",   ctr,    read_hpmcounter },
    [CSR_HPMCOUNTER29]   = { "hpmcounter29",   ctr,    read_hpmcounter },
    [CSR_HPMCOUNTER30]   = { "hpmcounter30",   ctr,    read_hpmcounter },
    [CSR_HPMCOUNTER31]   = { "hpmcounter31",   ctr,    read_hpmcounter },

    [CSR_MHPMCOUNTER3]   = { "mhpmcounter3",   mctr,    read_hpmcounter,
                             write_mhpmcounter                         },
    [CSR_MHPMCOUNTER4]   = { "mhpmcounter4",   mctr,    read_hpmcounter,
                             write_mhpmcounter                         },
    [CSR_MHPMCOUNTER5]   = { "mhpmcounter5",   mctr,    read_hpmcounter,
                             write_mhpmcounter                         },
    [CSR_MHPMCOUNTER6]   = { "mhpmcounter6",   mctr,    read_hpmcounter,
                             write_mhpmcounter                         },
    [CSR_MHPMCOUNTER7]   = { "mhpmcounter7",   mctr,    read_hpmcounter,
                             write_mhpmcounter                         },
    [CSR_MHPMCOUNTER8]   = { "mhpmcounter8",   mctr,    read_hpmcounter,
                             write_mhpmcounter                         },
    [CSR_MHPMCOUNTER9]   = { "mhpmcounter9",   mctr,    read_hpmcounter,
                             write_mhpmcounter                         },
    [CSR_MHPMCOUNTER10]  = { "mhpmcounter10",  mctr,    read_hpmcounter,
                             write_mhpmcounter                         },
    [CSR_MHPMCOUNTER11]  = { "mhpmcounter11",  mctr,    read_hpmcounter,
                             write_mhpmcounter                         },
    [CSR_MHPMCOUNTER12]  = { "mhpmcounter12",  mctr,    read_hpmcounter,
                             write_mhpmcounter                         },
    [CSR_MHPMCOUNTER13]  = { "mhpmcounter13",  mctr,    read_hpmcounter,
                             write_mhpmcounter                         },
    [CSR_MHPMCOUNTER14]  = { "mhpmcounter14",  mctr,    read_hpmcounter,
                             write_mhpmcounter                         },
    [CSR_MHPMCOUNTER15]  = { "mhpmcounter15",  mctr,    read_hpmcounter,
                             write_mhpmcounter                         },
    [CSR_MHPMCOUNTER16]  = { "mhpmcounter16",  mctr,    read_hpmcounter,
                             write_mhpmcounter                         },
    [CSR_MHPMCOUNTER17]  = { "mhpmcounter17",  mctr,    read_hpmcounter,
                             write_mhpmcounter                         },
    [CSR_MHPMCOUNTER18]  = { "mhpmcounter18",  mctr,    read_hpmcounter,
                             write_mhpmcounter                         },
    [CSR_MHPMCOUNTER19]  = { "mhpmcounter19",  mctr,    read_hpmcounter,
                             write_mhpmcounter                         },
    [CSR_MHPMCOUNTER20]  = { "mhpmcounter20",  mctr,    read_hpmcounter,
                             write_mhpmcounter                         },
    [CSR_MHPMCOUNTER21]  = { "mhpmcounter21",  mctr,    read_hpmcounter,
                             write_mhpmcounter                         },
    [CSR_MHPMCOUNTER22]  = { "mhpmcounter22",  mctr,    read_hpmcounter,
                             write_mhpmcounter                         },
    [CSR_MHPMCOUNTER23]  = { "mhpmcounter23",  mctr,    read_hpmcounter,
                             write_mhpmcounter                         },
    [CSR_MHPMCOUNTER24]  = { "mhpmcounter24",  mctr,    read_hpmcounter,
                             write_mhpmcounter                         },
    [CSR_MHPMCOUNTER25]  = { "mhpmcounter25",  mctr,    read_hpmcounter,
                             write_mhpmcounter                         },
    [CSR_MHPMCOUNTER26]  = { "mhpmcounter26",  mctr,    read_hpmcounter,
                             write_mhpmcounter                         },
    [CSR_MHPMCOUNTER27]  = { "mhpmcounter27",  mctr,    read_hpmcounter,
                             write_mhpmcounter                         },
    [CSR_MHPMCOUNTER28]  = { "mhpmcounter28",  mctr,    read_hpmcounter,
                             write_mhpmcounter                         },
    [CSR_MHPMCOUNTER29]  = { "mhpmcounter29",  mctr,    read_hpmcounter,
                             write_mhpmcounter                         },
    [CSR_MHPMCOUNTER30]  = { "mhpmcounter30",  mctr,    read_hpmcounter,
                             write_mhpmcounter                         },
    [CSR_MHPMCOUNTER31]  = { "mhpmcounter31",  mctr,    read_hpmcounter,
                             write_mhpmcounter                         },

    [CSR_MCOUNTINHIBIT]  = { "mcountinhibit",  any, read_mcountinhibit,
                             write_mcountinhibit,
                             .min_priv_ver = PRIV_VERSION_1_11_0       },

    [CSR_MHPMEVENT3]     = { "mhpmevent3",     any,    read_mhpmevent,
                             write_mhpmevent                           },
    [CSR_MHPMEVENT4]     = { "mhpmevent4",     any,    read_mhpmevent,
                             write_mhpmevent                           },
    [CSR_MHPMEVENT5]     = { "mhpmevent5",     any,    read_mhpmevent,
                             write_mhpmevent                           },
    [CSR_MHPMEVENT6]     = { "mhpmevent6",     any,    read_mhpmevent,
                             write_mhpmevent                           },
    [CSR_MHPMEVENT7]     = { "mhpmevent7",     any,    read_mhpmevent,
                             write_mhpmevent                           },
    [CSR_MHPMEVENT8]     = { "mhpmevent8",     any,    read_mhpmevent,
                             write_mhpmevent                           },
    [CSR_MHPMEVENT9]     = { "mhpmevent9",     any,    read_mhpmevent,
                             write_mhpmevent                           },
    [CSR_MHPMEVENT10]    = { "mhpmevent10",    any,    read_mhpmevent,
                             write_mhpmevent                           },
    [CSR_MHPMEVENT11]    = { "mhpmevent11",    any,    read_mhpmevent,
                             write_mhpmevent                           },
    [CSR_MHPMEVENT12]    = { "mhpmevent12",    any,    read_mhpmevent,
                             write_mhpmevent                           },
    [CSR_MHPMEVENT13]    = { "mhpmevent13",    any,    read_mhpmevent,
                             write_mhpmevent                           },
    [CSR_MHPMEVENT14]    = { "mhpmevent14",    any,    read_mhpmevent,
                             write_mhpmevent                           },
    [CSR_MHPMEVENT15]    = { "mhpmevent15",    any,    read_mhpmevent,
                             write_mhpmevent                           },
    [CSR_MHPMEVENT16]    = { "mhpmevent16",    any,    read_mhpmevent,
                             write_mhpmevent                           },
    [CSR_MHPMEVENT17]    = { "mhpmevent17",    any,    read_mhpmevent,
                             write_mhpmevent                           },
    [CSR_MHPMEVENT18]    = { "mhpmevent18",    any,    read_mhpmevent,
                             write_mhpmevent                           },
    [CSR_MHPMEVENT19]    = { "mhpmevent19",    any,    read_mhpmevent,
                             write_mhpmevent                           },
    [CSR_MHPMEVENT20]    = { "mhpmevent20",    any,    read_mhpmevent,
                             write_mhpmevent                           },
    [CSR_MHPMEVENT21]    = { "mhpmevent21",    any,    read_mhpmevent,
                             write_mhpmevent                           },
    [CSR_MHPMEVENT22]    = { "mhpmevent22",    any,    read_mhpmevent,
                             write_mhpmevent                           },
    [CSR_MHPMEVENT23]    = { "mhpmevent23",    any,    read_mhpmevent,
                             write_mhpmevent                           },
    [CSR_MHPMEVENT24]    = { "mhpmevent24",    any,    read_mhpmevent,
                             write_mhpmevent                           },
    [CSR_MHPMEVENT25]    = { "mhpmevent25",    any,    read_mhpmevent,
                             write_mhpmevent                           },
    [CSR_MHPMEVENT26]    = { "mhpmevent26",    any,    read_mhpmevent,
                             write_mhpmevent                           },
    [CSR_MHPMEVENT27]    = { "mhpmevent27",    any,    read_mhpmevent,
                             write_mhpmevent                           },
    [CSR_MHPMEVENT28]    = { "mhpmevent28",    any,    read_mhpmevent,
                             write_mhpmevent                           },
    [CSR_MHPMEVENT29]    = { "mhpmevent29",    any,    read_mhpmevent,
                             write_mhpmevent                           },
    [CSR_MHPMEVENT30]    = { "mhpmevent30",    any,    read_mhpmevent,
                             write_mhpmevent                           },
    [CSR_MHPMEVENT31]    = { "mhpmevent31",    any,    read_mhpmevent,
                             write_mhpmevent                           },

    [CSR_MHPMEVENT3H]    = { "mhpmevent3h",    sscofpmf,  read_mhpmeventh,
                             write_mhpmeventh,
                             .min_priv_ver = PRIV_VERSION_1_12_0        },
    [CSR_MHPMEVENT4H]    = { "mhpmevent4h",    sscofpmf,  read_mhpmeventh,
                             write_mhpmeventh,
                             .min_priv_ver = PRIV_VERSION_1_12_0        },
    [CSR_MHPMEVENT5H]    = { "mhpmevent5h",    sscofpmf,  read_mhpmeventh,
                             write_mhpmeventh,
                             .min_priv_ver = PRIV_VERSION_1_12_0        },
    [CSR_MHPMEVENT6H]    = { "mhpmevent6h",    sscofpmf,  read_mhpmeventh,
                             write_mhpmeventh,
                             .min_priv_ver = PRIV_VERSION_1_12_0        },
    [CSR_MHPMEVENT7H]    = { "mhpmevent7h",    sscofpmf,  read_mhpmeventh,
                             write_mhpmeventh,
                             .min_priv_ver = PRIV_VERSION_1_12_0        },
    [CSR_MHPMEVENT8H]    = { "mhpmevent8h",    sscofpmf,  read_mhpmeventh,
                             write_mhpmeventh,
                             .min_priv_ver = PRIV_VERSION_1_12_0        },
    [CSR_MHPMEVENT9H]    = { "mhpmevent9h",    sscofpmf,  read_mhpmeventh,
                             write_mhpmeventh,
                             .min_priv_ver = PRIV_VERSION_1_12_0        },
    [CSR_MHPMEVENT10H]   = { "mhpmevent10h",    sscofpmf,  read_mhpmeventh,
                             write_mhpmeventh,
                             .min_priv_ver = PRIV_VERSION_1_12_0        },
    [CSR_MHPMEVENT11H]   = { "mhpmevent11h",    sscofpmf,  read_mhpmeventh,
                             write_mhpmeventh,
                             .min_priv_ver = PRIV_VERSION_1_12_0        },
    [CSR_MHPMEVENT12H]   = { "mhpmevent12h",    sscofpmf,  read_mhpmeventh,
                             write_mhpmeventh,
                             .min_priv_ver = PRIV_VERSION_1_12_0        },
    [CSR_MHPMEVENT13H]   = { "mhpmevent13h",    sscofpmf,  read_mhpmeventh,
                             write_mhpmeventh,
                             .min_priv_ver = PRIV_VERSION_1_12_0        },
    [CSR_MHPMEVENT14H]   = { "mhpmevent14h",    sscofpmf,  read_mhpmeventh,
                             write_mhpmeventh,
                             .min_priv_ver = PRIV_VERSION_1_12_0        },
    [CSR_MHPMEVENT15H]   = { "mhpmevent15h",    sscofpmf,  read_mhpmeventh,
                             write_mhpmeventh,
                             .min_priv_ver = PRIV_VERSION_1_12_0        },
    [CSR_MHPMEVENT16H]   = { "mhpmevent16h",    sscofpmf,  read_mhpmeventh,
                             write_mhpmeventh,
                             .min_priv_ver = PRIV_VERSION_1_12_0        },
    [CSR_MHPMEVENT17H]   = { "mhpmevent17h",    sscofpmf,  read_mhpmeventh,
                             write_mhpmeventh,
                             .min_priv_ver = PRIV_VERSION_1_12_0        },
    [CSR_MHPMEVENT18H]   = { "mhpmevent18h",    sscofpmf,  read_mhpmeventh,
                             write_mhpmeventh,
                             .min_priv_ver = PRIV_VERSION_1_12_0        },
    [CSR_MHPMEVENT19H]   = { "mhpmevent19h",    sscofpmf,  read_mhpmeventh,
                             write_mhpmeventh,
                             .min_priv_ver = PRIV_VERSION_1_12_0        },
    [CSR_MHPMEVENT20H]   = { "mhpmevent20h",    sscofpmf,  read_mhpmeventh,
                             write_mhpmeventh,
                             .min_priv_ver = PRIV_VERSION_1_12_0        },
    [CSR_MHPMEVENT21H]   = { "mhpmevent21h",    sscofpmf,  read_mhpmeventh,
                             write_mhpmeventh,
                             .min_priv_ver = PRIV_VERSION_1_12_0        },
    [CSR_MHPMEVENT22H]   = { "mhpmevent22h",    sscofpmf,  read_mhpmeventh,
                             write_mhpmeventh,
                             .min_priv_ver = PRIV_VERSION_1_12_0        },
    [CSR_MHPMEVENT23H]   = { "mhpmevent23h",    sscofpmf,  read_mhpmeventh,
                             write_mhpmeventh,
                             .min_priv_ver = PRIV_VERSION_1_12_0        },
    [CSR_MHPMEVENT24H]   = { "mhpmevent24h",    sscofpmf,  read_mhpmeventh,
                             write_mhpmeventh,
                             .min_priv_ver = PRIV_VERSION_1_12_0        },
    [CSR_MHPMEVENT25H]   = { "mhpmevent25h",    sscofpmf,  read_mhpmeventh,
                             write_mhpmeventh,
                             .min_priv_ver = PRIV_VERSION_1_12_0        },
    [CSR_MHPMEVENT26H]   = { "mhpmevent26h",    sscofpmf,  read_mhpmeventh,
                             write_mhpmeventh,
                             .min_priv_ver = PRIV_VERSION_1_12_0        },
    [CSR_MHPMEVENT27H]   = { "mhpmevent27h",    sscofpmf,  read_mhpmeventh,
                             write_mhpmeventh,
                             .min_priv_ver = PRIV_VERSION_1_12_0        },
    [CSR_MHPMEVENT28H]   = { "mhpmevent28h",    sscofpmf,  read_mhpmeventh,
                             write_mhpmeventh,
                             .min_priv_ver = PRIV_VERSION_1_12_0        },
    [CSR_MHPMEVENT29H]   = { "mhpmevent29h",    sscofpmf,  read_mhpmeventh,
                             write_mhpmeventh,
                             .min_priv_ver = PRIV_VERSION_1_12_0        },
    [CSR_MHPMEVENT30H]   = { "mhpmevent30h",    sscofpmf,  read_mhpmeventh,
                             write_mhpmeventh,
                             .min_priv_ver = PRIV_VERSION_1_12_0        },
    [CSR_MHPMEVENT31H]   = { "mhpmevent31h",    sscofpmf,  read_mhpmeventh,
                             write_mhpmeventh,
                             .min_priv_ver = PRIV_VERSION_1_12_0        },

    [CSR_HPMCOUNTER3H]   = { "hpmcounter3h",   ctr32,  read_hpmcounterh },
    [CSR_HPMCOUNTER4H]   = { "hpmcounter4h",   ctr32,  read_hpmcounterh },
    [CSR_HPMCOUNTER5H]   = { "hpmcounter5h",   ctr32,  read_hpmcounterh },
    [CSR_HPMCOUNTER6H]   = { "hpmcounter6h",   ctr32,  read_hpmcounterh },
    [CSR_HPMCOUNTER7H]   = { "hpmcounter7h",   ctr32,  read_hpmcounterh },
    [CSR_HPMCOUNTER8H]   = { "hpmcounter8h",   ctr32,  read_hpmcounterh },
    [CSR_HPMCOUNTER9H]   = { "hpmcounter9h",   ctr32,  read_hpmcounterh },
    [CSR_HPMCOUNTER10H]  = { "hpmcounter10h",  ctr32,  read_hpmcounterh },
    [CSR_HPMCOUNTER11H]  = { "hpmcounter11h",  ctr32,  read_hpmcounterh },
    [CSR_HPMCOUNTER12H]  = { "hpmcounter12h",  ctr32,  read_hpmcounterh },
    [CSR_HPMCOUNTER13H]  = { "hpmcounter13h",  ctr32,  read_hpmcounterh },
    [CSR_HPMCOUNTER14H]  = { "hpmcounter14h",  ctr32,  read_hpmcounterh },
    [CSR_HPMCOUNTER15H]  = { "hpmcounter15h",  ctr32,  read_hpmcounterh },
    [CSR_HPMCOUNTER16H]  = { "hpmcounter16h",  ctr32,  read_hpmcounterh },
    [CSR_HPMCOUNTER17H]  = { "hpmcounter17h",  ctr32,  read_hpmcounterh },
    [CSR_HPMCOUNTER18H]  = { "hpmcounter18h",  ctr32,  read_hpmcounterh },
    [CSR_HPMCOUNTER19H]  = { "hpmcounter19h",  ctr32,  read_hpmcounterh },
    [CSR_HPMCOUNTER20H]  = { "hpmcounter20h",  ctr32,  read_hpmcounterh },
    [CSR_HPMCOUNTER21H]  = { "hpmcounter21h",  ctr32,  read_hpmcounterh },
    [CSR_HPMCOUNTER22H]  = { "hpmcounter22h",  ctr32,  read_hpmcounterh },
    [CSR_HPMCOUNTER23H]  = { "hpmcounter23h",  ctr32,  read_hpmcounterh },
    [CSR_HPMCOUNTER24H]  = { "hpmcounter24h",  ctr32,  read_hpmcounterh },
    [CSR_HPMCOUNTER25H]  = { "hpmcounter25h",  ctr32,  read_hpmcounterh },
    [CSR_HPMCOUNTER26H]  = { "hpmcounter26h",  ctr32,  read_hpmcounterh },
    [CSR_HPMCOUNTER27H]  = { "hpmcounter27h",  ctr32,  read_hpmcounterh },
    [CSR_HPMCOUNTER28H]  = { "hpmcounter28h",  ctr32,  read_hpmcounterh },
    [CSR_HPMCOUNTER29H]  = { "hpmcounter29h",  ctr32,  read_hpmcounterh },
    [CSR_HPMCOUNTER30H]  = { "hpmcounter30h",  ctr32,  read_hpmcounterh },
    [CSR_HPMCOUNTER31H]  = { "hpmcounter31h",  ctr32,  read_hpmcounterh },

    [CSR_MHPMCOUNTER3H]  = { "mhpmcounter3h",  mctr32,  read_hpmcounterh,
                             write_mhpmcounterh                         },
    [CSR_MHPMCOUNTER4H]  = { "mhpmcounter4h",  mctr32,  read_hpmcounterh,
                             write_mhpmcounterh                         },
    [CSR_MHPMCOUNTER5H]  = { "mhpmcounter5h",  mctr32,  read_hpmcounterh,
                             write_mhpmcounterh                         },
    [CSR_MHPMCOUNTER6H]  = { "mhpmcounter6h",  mctr32,  read_hpmcounterh,
                             write_mhpmcounterh                         },
    [CSR_MHPMCOUNTER7H]  = { "mhpmcounter7h",  mctr32,  read_hpmcounterh,
                             write_mhpmcounterh                         },
    [CSR_MHPMCOUNTER8H]  = { "mhpmcounter8h",  mctr32,  read_hpmcounterh,
                             write_mhpmcounterh                         },
    [CSR_MHPMCOUNTER9H]  = { "mhpmcounter9h",  mctr32,  read_hpmcounterh,
                             write_mhpmcounterh                         },
    [CSR_MHPMCOUNTER10H] = { "mhpmcounter10h", mctr32,  read_hpmcounterh,
                             write_mhpmcounterh                         },
    [CSR_MHPMCOUNTER11H] = { "mhpmcounter11h", mctr32,  read_hpmcounterh,
                             write_mhpmcounterh                         },
    [CSR_MHPMCOUNTER12H] = { "mhpmcounter12h", mctr32,  read_hpmcounterh,
                             write_mhpmcounterh                         },
    [CSR_MHPMCOUNTER13H] = { "mhpmcounter13h", mctr32,  read_hpmcounterh,
                             write_mhpmcounterh                         },
    [CSR_MHPMCOUNTER14H] = { "mhpmcounter14h", mctr32,  read_hpmcounterh,
                             write_mhpmcounterh                         },
    [CSR_MHPMCOUNTER15H] = { "mhpmcounter15h", mctr32,  read_hpmcounterh,
                             write_mhpmcounterh                         },
    [CSR_MHPMCOUNTER16H] = { "mhpmcounter16h", mctr32,  read_hpmcounterh,
                             write_mhpmcounterh                         },
    [CSR_MHPMCOUNTER17H] = { "mhpmcounter17h", mctr32,  read_hpmcounterh,
                             write_mhpmcounterh                         },
    [CSR_MHPMCOUNTER18H] = { "mhpmcounter18h", mctr32,  read_hpmcounterh,
                             write_mhpmcounterh                         },
    [CSR_MHPMCOUNTER19H] = { "mhpmcounter19h", mctr32,  read_hpmcounterh,
                             write_mhpmcounterh                         },
    [CSR_MHPMCOUNTER20H] = { "mhpmcounter20h", mctr32,  read_hpmcounterh,
                             write_mhpmcounterh                         },
    [CSR_MHPMCOUNTER21H] = { "mhpmcounter21h", mctr32,  read_hpmcounterh,
                             write_mhpmcounterh                         },
    [CSR_MHPMCOUNTER22H] = { "mhpmcounter22h", mctr32,  read_hpmcounterh,
                             write_mhpmcounterh                         },
    [CSR_MHPMCOUNTER23H] = { "mhpmcounter23h", mctr32,  read_hpmcounterh,
                             write_mhpmcounterh                         },
    [CSR_MHPMCOUNTER24H] = { "mhpmcounter24h", mctr32,  read_hpmcounterh,
                             write_mhpmcounterh                         },
    [CSR_MHPMCOUNTER25H] = { "mhpmcounter25h", mctr32,  read_hpmcounterh,
                             write_mhpmcounterh                         },
    [CSR_MHPMCOUNTER26H] = { "mhpmcounter26h", mctr32,  read_hpmcounterh,
                             write_mhpmcounterh                         },
    [CSR_MHPMCOUNTER27H] = { "mhpmcounter27h", mctr32,  read_hpmcounterh,
                             write_mhpmcounterh                         },
    [CSR_MHPMCOUNTER28H] = { "mhpmcounter28h", mctr32,  read_hpmcounterh,
                             write_mhpmcounterh                         },
    [CSR_MHPMCOUNTER29H] = { "mhpmcounter29h", mctr32,  read_hpmcounterh,
                             write_mhpmcounterh                         },
    [CSR_MHPMCOUNTER30H] = { "mhpmcounter30h", mctr32,  read_hpmcounterh,
                             write_mhpmcounterh                         },
    [CSR_MHPMCOUNTER31H] = { "mhpmcounter31h", mctr32,  read_hpmcounterh,
                             write_mhpmcounterh                         },
    [CSR_SCOUNTOVF]      = { "scountovf", sscofpmf,  read_scountovf,
                             .min_priv_ver = PRIV_VERSION_1_12_0 },

#endif /* !CONFIG_USER_ONLY */
};<|MERGE_RESOLUTION|>--- conflicted
+++ resolved
@@ -4081,8 +4081,6 @@
     return ret;
 }
 
-<<<<<<< HEAD
-=======
 static RISCVException read_jvt(CPURISCVState *env, int csrno,
                                target_ulong *val)
 {
@@ -4097,7 +4095,6 @@
     return RISCV_EXCP_NONE;
 }
 
->>>>>>> 78385bc7
 /*
  * Control and Status Register function table
  * riscv_csr_operations::predicate() must be provided for an implemented CSR
