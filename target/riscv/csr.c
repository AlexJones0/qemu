--- conflicted
+++ resolved
@@ -541,13 +541,13 @@
     return RISCV_EXCP_ILLEGAL_INST;
 }
 
-static RISCVException epmp32(CPURISCVState *env, int csrno)
+static RISCVException have_mseccfg32(CPURISCVState *env, int csrno)
 {
     if (riscv_cpu_mxl(env) != MXL_RV32) {
         return RISCV_EXCP_ILLEGAL_INST;
     }
 
-    return epmp(env, csrno);
+    return have_mseccfg(env, csrno);
 }
 
 static RISCVException debug(CPURISCVState *env, int csrno)
@@ -1135,22 +1135,10 @@
     return RISCV_EXCP_NONE;
 }
 
-<<<<<<< HEAD
-/* Machine constants */
-
-#define M_MODE_INTERRUPTS  ((uint64_t)(MIP_MSIP | MIP_MTIP | MIP_MEIP))
-#define S_MODE_INTERRUPTS  ((uint64_t)(MIP_SSIP | MIP_STIP | MIP_SEIP | \
-                                      MIP_LCOFIP))
-#define VS_MODE_INTERRUPTS ((uint64_t)(MIP_VSSIP | MIP_VSTIP | MIP_VSEIP))
-#define HS_MODE_INTERRUPTS ((uint64_t)(MIP_SGEIP | VS_MODE_INTERRUPTS))
+#define VSTOPI_NUM_SRCS 5
+
 #define LOCAL_INTERRUPTS   ((((uint64_t)1 << IRQ_LOCAL_GUEST_MAX) - 1) & \
                             ~(((uint64_t)1 << IRQ_LOCAL_MAX) - 1))
-
-=======
->>>>>>> 1600b9f4
-#define VSTOPI_NUM_SRCS 5
-
-#define LOCAL_INTERRUPTS (~0x1FFF)
 
 static const uint64_t delegable_ints =
     S_MODE_INTERRUPTS | VS_MODE_INTERRUPTS | MIP_LCOFIP;
@@ -4814,9 +4802,9 @@
     [CSR_VSIPH]       = { "vsiph",       aia_hmode32, NULL, NULL, rmw_vsiph },
 
     /* Physical Memory Protection */
-    [CSR_MSECCFG]    = { "mseccfg",   have_mseccfg, read_mseccfg, write_mseccfg,
+    [CSR_MSECCFG]    = { "mseccfg", have_mseccfg, read_mseccfg, write_mseccfg,
                          .min_priv_ver = PRIV_VERSION_1_11_0           },
-    [CSR_MSECCFGH]   = { "mseccfgh", epmp32, read_mseccfgh, write_mseccfgh,
+    [CSR_MSECCFGH]   = { "mseccfgh", have_mseccfg32, read_mseccfgh, write_mseccfgh,
                          .min_priv_ver = PRIV_VERSION_1_11_0           },
     [CSR_PMPCFG0]    = { "pmpcfg0",   pmp, read_pmpcfg,  write_pmpcfg  },
     [CSR_PMPCFG1]    = { "pmpcfg1",   pmp, read_pmpcfg,  write_pmpcfg  },
