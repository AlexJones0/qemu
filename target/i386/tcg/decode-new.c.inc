/*
 * New-style decoder for i386 instructions
 *
 *  Copyright (c) 2022 Red Hat, Inc.
 *
 * Author: Paolo Bonzini <pbonzini@redhat.com>
 *
 * This library is free software; you can redistribute it and/or
 * modify it under the terms of the GNU Lesser General Public
 * License as published by the Free Software Foundation; either
 * version 2.1 of the License, or (at your option) any later version.
 *
 * This library is distributed in the hope that it will be useful,
 * but WITHOUT ANY WARRANTY; without even the implied warranty of
 * MERCHANTABILITY or FITNESS FOR A PARTICULAR PURPOSE.  See the GNU
 * Lesser General Public License for more details.
 *
 * You should have received a copy of the GNU Lesser General Public
 * License along with this library; if not, see <http://www.gnu.org/licenses/>.
 */

/*
 * The decoder is mostly based on tables copied from the Intel SDM.  As
 * a result, most operand load and writeback is done entirely in common
 * table-driven code using the same operand type (X86_TYPE_*) and
 * size (X86_SIZE_*) codes used in the manual.  There are a few differences
 * though.
 *
 * Vector operands
 * ---------------
 *
 * The main difference is that the V, U and W types are extended to
 * cover MMX as well; if an instruction is like
 *
 *      por   Pq, Qq
 *  66  por   Vx, Hx, Wx
 *
 * only the second row is included and the instruction is marked as a
 * valid MMX instruction.  The MMX flag directs the decoder to rewrite
 * the V/U/H/W types to P/N/P/Q if there is no prefix, as well as changing
 * "x" to "q" if there is no prefix.
 *
 * In addition, the ss/ps/sd/pd types are sometimes mushed together as "x"
 * if the difference is expressed via prefixes.  Individual instructions
 * are separated by prefix in the generator functions.
 *
 * There are a couple cases in which instructions (e.g. MOVD) write the
 * whole XMM or MM register but are established incorrectly in the manual
 * as "d" or "q".  These have to be fixed for the decoder to work correctly.
 *
 * VEX exception classes
 * ---------------------
 *
 * Speaking about imprecisions in the manual, the decoder treats all
 * exception-class 4 instructions as having an optional VEX prefix, and
 * all exception-class 6 instructions as having a mandatory VEX prefix.
 * This is true except for a dozen instructions; these are in exception
 * class 4 but do not ignore the VEX.W bit (which does not even exist
 * without a VEX prefix).  These instructions are mostly listed in Intel's
 * table 2-16, but with a few exceptions.
 *
 * The AMD manual has more precise subclasses for exceptions, and unlike Intel
 * they list the VEX.W requirements in the exception classes as well (except
 * when they don't).  AMD describes class 6 as "AVX Mixed Memory Argument"
 * without defining what a mixed memory argument is, but still use 4 as the
 * primary exception class... except when they don't.
 *
 * The summary is:
 *                       Intel     AMD         VEX.W           note
 * -------------------------------------------------------------------
 * vpblendd              4         4J          0
 * vpblendvb             4         4E-X        0               (*)
 * vpbroadcastq          6         6D          0               (+)
 * vpermd/vpermps        4         4H          0               (§)
 * vpermq/vpermpd        4         4H-1        1               (§)
 * vpermilpd/vpermilps   4         6E          0               (^)
 * vpmaskmovd            6         4K          significant     (^)
 * vpsllv                4         4K          significant
 * vpsrav                4         4J          0
 * vpsrlv                4         4K          significant
 * vtestps/vtestpd       4         4G          0
 *
 *    (*)  AMD lists VPBLENDVB as related to SSE4.1 PBLENDVB, which may
 *         explain why it is considered exception class 4.  However,
 *         Intel says that VEX-only instructions should be in class 6...
 *
 *    (+)  Not found in Intel's table 2-16
 *
 *    (§)  4H and 4H-1 do not mention VEX.W requirements, which are
 *         however present in the description of the instruction
 *
 *    (^)  these are the two cases in which Intel and AMD disagree on the
 *         primary exception class
 */

#define X86_OP_NONE { 0 },

#define X86_OP_GROUP3(op, op0_, s0_, op1_, s1_, op2_, s2_, ...) { \
    .decode = glue(decode_, op),                                  \
    .op0 = glue(X86_TYPE_, op0_),                                 \
    .s0 = glue(X86_SIZE_, s0_),                                   \
    .op1 = glue(X86_TYPE_, op1_),                                 \
    .s1 = glue(X86_SIZE_, s1_),                                   \
    .op2 = glue(X86_TYPE_, op2_),                                 \
    .s2 = glue(X86_SIZE_, s2_),                                   \
    .is_decode = true,                                            \
    ## __VA_ARGS__                                                \
}

#define X86_OP_GROUP2(op, op0, s0, op1, s1, ...)                  \
    X86_OP_GROUP3(op, op0, s0, 2op, s0, op1, s1, ## __VA_ARGS__)
#define X86_OP_GROUP0(op, ...)                                    \
    X86_OP_GROUP3(op, None, None, None, None, None, None, ## __VA_ARGS__)

#define X86_OP_ENTRY3(op, op0_, s0_, op1_, s1_, op2_, s2_, ...) { \
    .gen = glue(gen_, op),                                        \
    .op0 = glue(X86_TYPE_, op0_),                                 \
    .s0 = glue(X86_SIZE_, s0_),                                   \
    .op1 = glue(X86_TYPE_, op1_),                                 \
    .s1 = glue(X86_SIZE_, s1_),                                   \
    .op2 = glue(X86_TYPE_, op2_),                                 \
    .s2 = glue(X86_SIZE_, s2_),                                   \
    ## __VA_ARGS__                                                \
}

#define X86_OP_ENTRY4(op, op0_, s0_, op1_, s1_, op2_, s2_, ...)   \
    X86_OP_ENTRY3(op, op0_, s0_, op1_, s1_, op2_, s2_,            \
        .op3 = X86_TYPE_I, .s3 = X86_SIZE_b,                      \
        ## __VA_ARGS__)

#define X86_OP_ENTRY2(op, op0, s0, op1, s1, ...)                  \
    X86_OP_ENTRY3(op, op0, s0, 2op, s0, op1, s1, ## __VA_ARGS__)
#define X86_OP_ENTRYw(op, op0, s0, ...)                           \
    X86_OP_ENTRY3(op, op0, s0, None, None, None, None, ## __VA_ARGS__)
#define X86_OP_ENTRYr(op, op0, s0, ...)                           \
    X86_OP_ENTRY3(op, None, None, None, None, op0, s0, ## __VA_ARGS__)
#define X86_OP_ENTRY0(op, ...)                                    \
    X86_OP_ENTRY3(op, None, None, None, None, None, None, ## __VA_ARGS__)

#define cpuid(feat) .cpuid = X86_FEAT_##feat,
#define xchg .special = X86_SPECIAL_Locked,
#define mmx .special = X86_SPECIAL_MMX,
#define zext0 .special = X86_SPECIAL_ZExtOp0,
#define zext2 .special = X86_SPECIAL_ZExtOp2,
#define avx_movx .special = X86_SPECIAL_AVXExtMov,

#define vex1 .vex_class = 1,
#define vex1_rep3 .vex_class = 1, .vex_special = X86_VEX_REPScalar,
#define vex2 .vex_class = 2,
#define vex2_rep3 .vex_class = 2, .vex_special = X86_VEX_REPScalar,
#define vex3 .vex_class = 3,
#define vex4 .vex_class = 4,
#define vex4_unal .vex_class = 4, .vex_special = X86_VEX_SSEUnaligned,
#define vex4_rep5 .vex_class = 4, .vex_special = X86_VEX_REPScalar,
#define vex5 .vex_class = 5,
#define vex6 .vex_class = 6,
#define vex7 .vex_class = 7,
#define vex8 .vex_class = 8,
#define vex11 .vex_class = 11,
#define vex12 .vex_class = 12,
#define vex13 .vex_class = 13,

#define chk(a) .check = X86_CHECK_##a,
#define svm(a) .intercept = SVM_EXIT_##a,

#define avx2_256 .vex_special = X86_VEX_AVX2_256,

#define P_00          1
#define P_66          (1 << PREFIX_DATA)
#define P_F3          (1 << PREFIX_REPZ)
#define P_F2          (1 << PREFIX_REPNZ)

#define p_00          .valid_prefix = P_00,
#define p_66          .valid_prefix = P_66,
#define p_f3          .valid_prefix = P_F3,
#define p_f2          .valid_prefix = P_F2,
#define p_00_66       .valid_prefix = P_00 | P_66,
#define p_00_f3       .valid_prefix = P_00 | P_F3,
#define p_66_f2       .valid_prefix = P_66 | P_F2,
#define p_00_66_f3    .valid_prefix = P_00 | P_66 | P_F3,
#define p_66_f3_f2    .valid_prefix = P_66 | P_F3 | P_F2,
#define p_00_66_f3_f2 .valid_prefix = P_00 | P_66 | P_F3 | P_F2,

static uint8_t get_modrm(DisasContext *s, CPUX86State *env)
{
    if (!s->has_modrm) {
        s->modrm = x86_ldub_code(env, s);
        s->has_modrm = true;
    }
    return s->modrm;
}

static inline const X86OpEntry *decode_by_prefix(DisasContext *s, const X86OpEntry entries[4])
{
    if (s->prefix & PREFIX_REPNZ) {
        return &entries[3];
    } else if (s->prefix & PREFIX_REPZ) {
        return &entries[2];
    } else if (s->prefix & PREFIX_DATA) {
        return &entries[1];
    } else {
        return &entries[0];
    }
}

static void decode_group15(DisasContext *s, CPUX86State *env, X86OpEntry *entry, uint8_t *b)
{
    /* only includes ldmxcsr and stmxcsr, because they have AVX variants.  */
    static const X86OpEntry group15_reg[8] = {
    };

    static const X86OpEntry group15_mem[8] = {
        [2] = X86_OP_ENTRYr(LDMXCSR,    E,d, vex5 chk(VEX128)),
        [3] = X86_OP_ENTRYw(STMXCSR,    E,d, vex5 chk(VEX128)),
    };

    uint8_t modrm = get_modrm(s, env);
    if ((modrm >> 6) == 3) {
        *entry = group15_reg[(modrm >> 3) & 7];
    } else {
        *entry = group15_mem[(modrm >> 3) & 7];
    }
}

static void decode_group17(DisasContext *s, CPUX86State *env, X86OpEntry *entry, uint8_t *b)
{
    static const X86GenFunc group17_gen[8] = {
        NULL, gen_BLSR, gen_BLSMSK, gen_BLSI,
    };
    int op = (get_modrm(s, env) >> 3) & 7;
    entry->gen = group17_gen[op];
}

static void decode_group12(DisasContext *s, CPUX86State *env, X86OpEntry *entry, uint8_t *b)
{
    static const X86OpEntry opcodes_group12[8] = {
        {},
        {},
        X86_OP_ENTRY3(PSRLW_i,  H,x, U,x, I,b, vex7 mmx avx2_256 p_00_66),
        {},
        X86_OP_ENTRY3(PSRAW_i,  H,x, U,x, I,b, vex7 mmx avx2_256 p_00_66),
        {},
        X86_OP_ENTRY3(PSLLW_i,  H,x, U,x, I,b, vex7 mmx avx2_256 p_00_66),
        {},
    };

    int op = (get_modrm(s, env) >> 3) & 7;
    *entry = opcodes_group12[op];
}

static void decode_group13(DisasContext *s, CPUX86State *env, X86OpEntry *entry, uint8_t *b)
{
    static const X86OpEntry opcodes_group13[8] = {
        {},
        {},
        X86_OP_ENTRY3(PSRLD_i,  H,x, U,x, I,b, vex7 mmx avx2_256 p_00_66),
        {},
        X86_OP_ENTRY3(PSRAD_i,  H,x, U,x, I,b, vex7 mmx avx2_256 p_00_66),
        {},
        X86_OP_ENTRY3(PSLLD_i,  H,x, U,x, I,b, vex7 mmx avx2_256 p_00_66),
        {},
    };

    int op = (get_modrm(s, env) >> 3) & 7;
    *entry = opcodes_group13[op];
}

static void decode_group14(DisasContext *s, CPUX86State *env, X86OpEntry *entry, uint8_t *b)
{
    static const X86OpEntry opcodes_group14[8] = {
        /* grp14 */
        {},
        {},
        X86_OP_ENTRY3(PSRLQ_i,  H,x, U,x, I,b, vex7 mmx avx2_256 p_00_66),
        X86_OP_ENTRY3(PSRLDQ_i, H,x, U,x, I,b, vex7 avx2_256 p_66),
        {},
        {},
        X86_OP_ENTRY3(PSLLQ_i,  H,x, U,x, I,b, vex7 mmx avx2_256 p_00_66),
        X86_OP_ENTRY3(PSLLDQ_i, H,x, U,x, I,b, vex7 avx2_256 p_66),
    };

    int op = (get_modrm(s, env) >> 3) & 7;
    *entry = opcodes_group14[op];
}

static void decode_0F6F(DisasContext *s, CPUX86State *env, X86OpEntry *entry, uint8_t *b)
{
    static const X86OpEntry opcodes_0F6F[4] = {
        X86_OP_ENTRY3(MOVDQ,       P,q, None,None, Q,q, vex5 mmx),  /* movq */
        X86_OP_ENTRY3(MOVDQ,       V,x, None,None, W,x, vex1),      /* movdqa */
        X86_OP_ENTRY3(MOVDQ,       V,x, None,None, W,x, vex4_unal), /* movdqu */
        {},
    };
    *entry = *decode_by_prefix(s, opcodes_0F6F);
}

static void decode_0F70(DisasContext *s, CPUX86State *env, X86OpEntry *entry, uint8_t *b)
{
    static const X86OpEntry pshufw[4] = {
        X86_OP_ENTRY3(PSHUFW,  P,q, Q,q, I,b, vex4 mmx),
        X86_OP_ENTRY3(PSHUFD,  V,x, W,x, I,b, vex4 avx2_256),
        X86_OP_ENTRY3(PSHUFHW, V,x, W,x, I,b, vex4 avx2_256),
        X86_OP_ENTRY3(PSHUFLW, V,x, W,x, I,b, vex4 avx2_256),
    };

    *entry = *decode_by_prefix(s, pshufw);
}

static void decode_0F77(DisasContext *s, CPUX86State *env, X86OpEntry *entry, uint8_t *b)
{
    if (!(s->prefix & PREFIX_VEX)) {
        entry->gen = gen_EMMS;
    } else if (!s->vex_l) {
        entry->gen = gen_VZEROUPPER;
        entry->vex_class = 8;
    } else {
        entry->gen = gen_VZEROALL;
        entry->vex_class = 8;
    }
}

static void decode_0F78(DisasContext *s, CPUX86State *env, X86OpEntry *entry, uint8_t *b)
{
    static const X86OpEntry opcodes_0F78[4] = {
        {},
        X86_OP_ENTRY3(EXTRQ_i,       V,x, None,None, I,w,  cpuid(SSE4A)), /* AMD extension */
        {},
        X86_OP_ENTRY3(INSERTQ_i,     V,x, U,x, I,w,        cpuid(SSE4A)), /* AMD extension */
    };
    *entry = *decode_by_prefix(s, opcodes_0F78);
}

static void decode_0F79(DisasContext *s, CPUX86State *env, X86OpEntry *entry, uint8_t *b)
{
    if (s->prefix & PREFIX_REPNZ) {
        entry->gen = gen_INSERTQ_r; /* AMD extension */
    } else if (s->prefix & PREFIX_DATA) {
        entry->gen = gen_EXTRQ_r; /* AMD extension */
    } else {
        entry->gen = NULL;
    };
}

static void decode_0F7E(DisasContext *s, CPUX86State *env, X86OpEntry *entry, uint8_t *b)
{
    static const X86OpEntry opcodes_0F7E[4] = {
        X86_OP_ENTRY3(MOVD_from,  E,y, None,None, P,y, vex5 mmx),
        X86_OP_ENTRY3(MOVD_from,  E,y, None,None, V,y, vex5),
        X86_OP_ENTRY3(MOVQ,       V,x, None,None, W,q, vex5),  /* wrong dest Vy on SDM! */
        {},
    };
    *entry = *decode_by_prefix(s, opcodes_0F7E);
}

static void decode_0F7F(DisasContext *s, CPUX86State *env, X86OpEntry *entry, uint8_t *b)
{
    static const X86OpEntry opcodes_0F7F[4] = {
        X86_OP_ENTRY3(MOVDQ,       W,x, None,None, V,x, vex5 mmx), /* movq */
        X86_OP_ENTRY3(MOVDQ,       W,x, None,None, V,x, vex1), /* movdqa */
        X86_OP_ENTRY3(MOVDQ,       W,x, None,None, V,x, vex4_unal), /* movdqu */
        {},
    };
    *entry = *decode_by_prefix(s, opcodes_0F7F);
}

static void decode_0FD6(DisasContext *s, CPUX86State *env, X86OpEntry *entry, uint8_t *b)
{
    static const X86OpEntry movq[4] = {
        {},
        X86_OP_ENTRY3(MOVQ,    W,x,  None, None, V,q, vex5),
        X86_OP_ENTRY3(MOVq_dq, V,dq, None, None, N,q),
        X86_OP_ENTRY3(MOVq_dq, P,q,  None, None, U,q),
    };

    *entry = *decode_by_prefix(s, movq);
}

static const X86OpEntry opcodes_0F38_00toEF[240] = {
    [0x00] = X86_OP_ENTRY3(PSHUFB,    V,x,  H,x,   W,x,  vex4 cpuid(SSSE3) mmx avx2_256 p_00_66),
    [0x01] = X86_OP_ENTRY3(PHADDW,    V,x,  H,x,   W,x,  vex4 cpuid(SSSE3) mmx avx2_256 p_00_66),
    [0x02] = X86_OP_ENTRY3(PHADDD,    V,x,  H,x,   W,x,  vex4 cpuid(SSSE3) mmx avx2_256 p_00_66),
    [0x03] = X86_OP_ENTRY3(PHADDSW,   V,x,  H,x,   W,x,  vex4 cpuid(SSSE3) mmx avx2_256 p_00_66),
    [0x04] = X86_OP_ENTRY3(PMADDUBSW, V,x,  H,x,   W,x,  vex4 cpuid(SSSE3) mmx avx2_256 p_00_66),
    [0x05] = X86_OP_ENTRY3(PHSUBW,    V,x,  H,x,   W,x,  vex4 cpuid(SSSE3) mmx avx2_256 p_00_66),
    [0x06] = X86_OP_ENTRY3(PHSUBD,    V,x,  H,x,   W,x,  vex4 cpuid(SSSE3) mmx avx2_256 p_00_66),
    [0x07] = X86_OP_ENTRY3(PHSUBSW,   V,x,  H,x,   W,x,  vex4 cpuid(SSSE3) mmx avx2_256 p_00_66),

    [0x10] = X86_OP_ENTRY2(PBLENDVB,  V,x,         W,x,  vex4 cpuid(SSE41) avx2_256 p_66),
<<<<<<< HEAD
    [0x13] = X86_OP_ENTRY2(VCVTPH2PS, V,x,         W,xh, vex11 cpuid(F16C) p_66),
=======
    [0x13] = X86_OP_ENTRY2(VCVTPH2PS, V,x,         W,xh, vex11 chk(W0) cpuid(F16C) p_66),
>>>>>>> 1600b9f4
    [0x14] = X86_OP_ENTRY2(BLENDVPS,  V,x,         W,x,  vex4 cpuid(SSE41) p_66),
    [0x15] = X86_OP_ENTRY2(BLENDVPD,  V,x,         W,x,  vex4 cpuid(SSE41) p_66),
    /* Listed incorrectly as type 4 */
    [0x16] = X86_OP_ENTRY3(VPERMD,    V,qq, H,qq,      W,qq,  vex6 chk(W0) cpuid(AVX2) p_66), /* vpermps */
    [0x17] = X86_OP_ENTRY3(VPTEST,    None,None, V,x,  W,x,   vex4 cpuid(SSE41) p_66),

    /*
     * Source operand listed as Mq/Ux and similar in the manual; incorrectly listed
     * as 128-bit only in 2-17.
     */
    [0x20] = X86_OP_ENTRY3(VPMOVSXBW, V,x,  None,None, W,q,   vex5 cpuid(SSE41) avx_movx avx2_256 p_66),
    [0x21] = X86_OP_ENTRY3(VPMOVSXBD, V,x,  None,None, W,d,   vex5 cpuid(SSE41) avx_movx avx2_256 p_66),
    [0x22] = X86_OP_ENTRY3(VPMOVSXBQ, V,x,  None,None, W,w,   vex5 cpuid(SSE41) avx_movx avx2_256 p_66),
    [0x23] = X86_OP_ENTRY3(VPMOVSXWD, V,x,  None,None, W,q,   vex5 cpuid(SSE41) avx_movx avx2_256 p_66),
    [0x24] = X86_OP_ENTRY3(VPMOVSXWQ, V,x,  None,None, W,d,   vex5 cpuid(SSE41) avx_movx avx2_256 p_66),
    [0x25] = X86_OP_ENTRY3(VPMOVSXDQ, V,x,  None,None, W,q,   vex5 cpuid(SSE41) avx_movx avx2_256 p_66),

    /* Same as PMOVSX.  */
    [0x30] = X86_OP_ENTRY3(VPMOVZXBW, V,x,  None,None, W,q,   vex5 cpuid(SSE41) avx_movx avx2_256 p_66),
    [0x31] = X86_OP_ENTRY3(VPMOVZXBD, V,x,  None,None, W,d,   vex5 cpuid(SSE41) avx_movx avx2_256 p_66),
    [0x32] = X86_OP_ENTRY3(VPMOVZXBQ, V,x,  None,None, W,w,   vex5 cpuid(SSE41) avx_movx avx2_256 p_66),
    [0x33] = X86_OP_ENTRY3(VPMOVZXWD, V,x,  None,None, W,q,   vex5 cpuid(SSE41) avx_movx avx2_256 p_66),
    [0x34] = X86_OP_ENTRY3(VPMOVZXWQ, V,x,  None,None, W,d,   vex5 cpuid(SSE41) avx_movx avx2_256 p_66),
    [0x35] = X86_OP_ENTRY3(VPMOVZXDQ, V,x,  None,None, W,q,   vex5 cpuid(SSE41) avx_movx avx2_256 p_66),
    [0x36] = X86_OP_ENTRY3(VPERMD,    V,qq, H,qq,      W,qq,  vex6 chk(W0) cpuid(AVX2) p_66),
    [0x37] = X86_OP_ENTRY3(PCMPGTQ,   V,x,  H,x,       W,x,   vex4 cpuid(SSE42) avx2_256 p_66),

    [0x40] = X86_OP_ENTRY3(PMULLD,      V,x,  H,x,       W,x,  vex4 cpuid(SSE41) avx2_256 p_66),
    [0x41] = X86_OP_ENTRY3(VPHMINPOSUW, V,dq, None,None, W,dq, vex4 cpuid(SSE41) p_66),
    /* Listed incorrectly as type 4 */
    [0x45] = X86_OP_ENTRY3(VPSRLV,      V,x,  H,x,       W,x,  vex6 cpuid(AVX2) p_66),
    [0x46] = X86_OP_ENTRY3(VPSRAV,      V,x,  H,x,       W,x,  vex6 chk(W0) cpuid(AVX2) p_66),
    [0x47] = X86_OP_ENTRY3(VPSLLV,      V,x,  H,x,       W,x,  vex6 cpuid(AVX2) p_66),

    [0x90] = X86_OP_ENTRY3(VPGATHERD, V,x,  H,x,  M,d,  vex12 cpuid(AVX2) p_66), /* vpgatherdd/q */
    [0x91] = X86_OP_ENTRY3(VPGATHERQ, V,x,  H,x,  M,q,  vex12 cpuid(AVX2) p_66), /* vpgatherqd/q */
    [0x92] = X86_OP_ENTRY3(VPGATHERD, V,x,  H,x,  M,d,  vex12 cpuid(AVX2) p_66), /* vgatherdps/d */
    [0x93] = X86_OP_ENTRY3(VPGATHERQ, V,x,  H,x,  M,q,  vex12 cpuid(AVX2) p_66), /* vgatherqps/d */

    /* Should be exception type 2 but they do not have legacy SSE equivalents? */
    [0x96] = X86_OP_ENTRY3(VFMADDSUB132Px, V,x,  H,x, W,x,  vex6 cpuid(FMA) p_66),
    [0x97] = X86_OP_ENTRY3(VFMSUBADD132Px, V,x,  H,x, W,x,  vex6 cpuid(FMA) p_66),

    [0xa6] = X86_OP_ENTRY3(VFMADDSUB213Px, V,x,  H,x, W,x,  vex6 cpuid(FMA) p_66),
    [0xa7] = X86_OP_ENTRY3(VFMSUBADD213Px, V,x,  H,x, W,x,  vex6 cpuid(FMA) p_66),

    [0xb6] = X86_OP_ENTRY3(VFMADDSUB231Px, V,x,  H,x, W,x,  vex6 cpuid(FMA) p_66),
    [0xb7] = X86_OP_ENTRY3(VFMSUBADD231Px, V,x,  H,x, W,x,  vex6 cpuid(FMA) p_66),

    [0x08] = X86_OP_ENTRY3(PSIGNB,    V,x,        H,x,  W,x,  vex4 cpuid(SSSE3) mmx avx2_256 p_00_66),
    [0x09] = X86_OP_ENTRY3(PSIGNW,    V,x,        H,x,  W,x,  vex4 cpuid(SSSE3) mmx avx2_256 p_00_66),
    [0x0a] = X86_OP_ENTRY3(PSIGND,    V,x,        H,x,  W,x,  vex4 cpuid(SSSE3) mmx avx2_256 p_00_66),
    [0x0b] = X86_OP_ENTRY3(PMULHRSW,  V,x,        H,x,  W,x,  vex4 cpuid(SSSE3) mmx avx2_256 p_00_66),
    /* Listed incorrectly as type 4 */
    [0x0c] = X86_OP_ENTRY3(VPERMILPS, V,x,        H,x,  W,x,  vex6 chk(W0) cpuid(AVX) p_00_66),
    [0x0d] = X86_OP_ENTRY3(VPERMILPD, V,x,        H,x,  W,x,  vex6 chk(W0) cpuid(AVX) p_66),
    [0x0e] = X86_OP_ENTRY3(VTESTPS,   None,None,  V,x,  W,x,  vex6 chk(W0) cpuid(AVX) p_66),
    [0x0f] = X86_OP_ENTRY3(VTESTPD,   None,None,  V,x,  W,x,  vex6 chk(W0) cpuid(AVX) p_66),

    [0x18] = X86_OP_ENTRY3(VPBROADCASTD,   V,x,  None,None, W,d,  vex6 chk(W0) cpuid(AVX) p_66), /* vbroadcastss */
    [0x19] = X86_OP_ENTRY3(VPBROADCASTQ,   V,qq, None,None, W,q,  vex6 chk(W0) cpuid(AVX) p_66), /* vbroadcastsd */
    [0x1a] = X86_OP_ENTRY3(VBROADCASTx128, V,qq, None,None, WM,dq,vex6 chk(W0) cpuid(AVX) p_66),
    [0x1c] = X86_OP_ENTRY3(PABSB,          V,x,  None,None, W,x,  vex4 cpuid(SSSE3) mmx avx2_256 p_00_66),
    [0x1d] = X86_OP_ENTRY3(PABSW,          V,x,  None,None, W,x,  vex4 cpuid(SSSE3) mmx avx2_256 p_00_66),
    [0x1e] = X86_OP_ENTRY3(PABSD,          V,x,  None,None, W,x,  vex4 cpuid(SSSE3) mmx avx2_256 p_00_66),

    [0x28] = X86_OP_ENTRY3(PMULDQ,        V,x, H,x,       W,x,  vex4 cpuid(SSE41) avx2_256 p_66),
    [0x29] = X86_OP_ENTRY3(PCMPEQQ,       V,x, H,x,       W,x,  vex4 cpuid(SSE41) avx2_256 p_66),
    [0x2a] = X86_OP_ENTRY3(MOVDQ,         V,x, None,None, WM,x, vex1 cpuid(SSE41) avx2_256 p_66), /* movntdqa */
    [0x2b] = X86_OP_ENTRY3(VPACKUSDW,     V,x, H,x,       W,x,  vex4 cpuid(SSE41) avx2_256 p_66),
    [0x2c] = X86_OP_ENTRY3(VMASKMOVPS,    V,x, H,x,       WM,x, vex6 chk(W0) cpuid(AVX) p_66),
    [0x2d] = X86_OP_ENTRY3(VMASKMOVPD,    V,x, H,x,       WM,x, vex6 chk(W0) cpuid(AVX) p_66),
    /* Incorrectly listed as Mx,Hx,Vx in the manual */
    [0x2e] = X86_OP_ENTRY3(VMASKMOVPS_st, M,x, V,x,       H,x,  vex6 chk(W0) cpuid(AVX) p_66),
    [0x2f] = X86_OP_ENTRY3(VMASKMOVPD_st, M,x, V,x,       H,x,  vex6 chk(W0) cpuid(AVX) p_66),

    [0x38] = X86_OP_ENTRY3(PMINSB,        V,x,  H,x, W,x,  vex4 cpuid(SSE41) avx2_256 p_66),
    [0x39] = X86_OP_ENTRY3(PMINSD,        V,x,  H,x, W,x,  vex4 cpuid(SSE41) avx2_256 p_66),
    [0x3a] = X86_OP_ENTRY3(PMINUW,        V,x,  H,x, W,x,  vex4 cpuid(SSE41) avx2_256 p_66),
    [0x3b] = X86_OP_ENTRY3(PMINUD,        V,x,  H,x, W,x,  vex4 cpuid(SSE41) avx2_256 p_66),
    [0x3c] = X86_OP_ENTRY3(PMAXSB,        V,x,  H,x, W,x,  vex4 cpuid(SSE41) avx2_256 p_66),
    [0x3d] = X86_OP_ENTRY3(PMAXSD,        V,x,  H,x, W,x,  vex4 cpuid(SSE41) avx2_256 p_66),
    [0x3e] = X86_OP_ENTRY3(PMAXUW,        V,x,  H,x, W,x,  vex4 cpuid(SSE41) avx2_256 p_66),
    [0x3f] = X86_OP_ENTRY3(PMAXUD,        V,x,  H,x, W,x,  vex4 cpuid(SSE41) avx2_256 p_66),

    /* VPBROADCASTQ not listed as W0 in table 2-16 */
    [0x58] = X86_OP_ENTRY3(VPBROADCASTD,   V,x,  None,None, W,d,  vex6 chk(W0) cpuid(AVX2) p_66),
    [0x59] = X86_OP_ENTRY3(VPBROADCASTQ,   V,x,  None,None, W,q,  vex6 chk(W0) cpuid(AVX2) p_66),
    [0x5a] = X86_OP_ENTRY3(VBROADCASTx128, V,qq, None,None, WM,dq,vex6 chk(W0) cpuid(AVX2) p_66),

    [0x78] = X86_OP_ENTRY3(VPBROADCASTB,   V,x,  None,None, W,b,  vex6 chk(W0) cpuid(AVX2) p_66),
    [0x79] = X86_OP_ENTRY3(VPBROADCASTW,   V,x,  None,None, W,w,  vex6 chk(W0) cpuid(AVX2) p_66),

    [0x8c] = X86_OP_ENTRY3(VPMASKMOV,    V,x,  H,x, WM,x, vex6 cpuid(AVX2) p_66),
    [0x8e] = X86_OP_ENTRY3(VPMASKMOV_st, M,x,  V,x, H,x,  vex6 cpuid(AVX2) p_66),

    /* Should be exception type 2 or 3 but they do not have legacy SSE equivalents? */
    [0x98] = X86_OP_ENTRY3(VFMADD132Px,  V,x,  H,x, W,x,  vex6 cpuid(FMA) p_66),
    [0x99] = X86_OP_ENTRY3(VFMADD132Sx,  V,x,  H,x, W,x,  vex6 cpuid(FMA) p_66),
    [0x9a] = X86_OP_ENTRY3(VFMSUB132Px,  V,x,  H,x, W,x,  vex6 cpuid(FMA) p_66),
    [0x9b] = X86_OP_ENTRY3(VFMSUB132Sx,  V,x,  H,x, W,x,  vex6 cpuid(FMA) p_66),
    [0x9c] = X86_OP_ENTRY3(VFNMADD132Px, V,x,  H,x, W,x,  vex6 cpuid(FMA) p_66),
    [0x9d] = X86_OP_ENTRY3(VFNMADD132Sx, V,x,  H,x, W,x,  vex6 cpuid(FMA) p_66),
    [0x9e] = X86_OP_ENTRY3(VFNMSUB132Px, V,x,  H,x, W,x,  vex6 cpuid(FMA) p_66),
    [0x9f] = X86_OP_ENTRY3(VFNMSUB132Sx, V,x,  H,x, W,x,  vex6 cpuid(FMA) p_66),

    [0xa8] = X86_OP_ENTRY3(VFMADD213Px,  V,x,  H,x, W,x,  vex6 cpuid(FMA) p_66),
    [0xa9] = X86_OP_ENTRY3(VFMADD213Sx,  V,x,  H,x, W,x,  vex6 cpuid(FMA) p_66),
    [0xaa] = X86_OP_ENTRY3(VFMSUB213Px,  V,x,  H,x, W,x,  vex6 cpuid(FMA) p_66),
    [0xab] = X86_OP_ENTRY3(VFMSUB213Sx,  V,x,  H,x, W,x,  vex6 cpuid(FMA) p_66),
    [0xac] = X86_OP_ENTRY3(VFNMADD213Px, V,x,  H,x, W,x,  vex6 cpuid(FMA) p_66),
    [0xad] = X86_OP_ENTRY3(VFNMADD213Sx, V,x,  H,x, W,x,  vex6 cpuid(FMA) p_66),
    [0xae] = X86_OP_ENTRY3(VFNMSUB213Px, V,x,  H,x, W,x,  vex6 cpuid(FMA) p_66),
    [0xaf] = X86_OP_ENTRY3(VFNMSUB213Sx, V,x,  H,x, W,x,  vex6 cpuid(FMA) p_66),

    [0xb8] = X86_OP_ENTRY3(VFMADD231Px,  V,x,  H,x, W,x,  vex6 cpuid(FMA) p_66),
    [0xb9] = X86_OP_ENTRY3(VFMADD231Sx,  V,x,  H,x, W,x,  vex6 cpuid(FMA) p_66),
    [0xba] = X86_OP_ENTRY3(VFMSUB231Px,  V,x,  H,x, W,x,  vex6 cpuid(FMA) p_66),
    [0xbb] = X86_OP_ENTRY3(VFMSUB231Sx,  V,x,  H,x, W,x,  vex6 cpuid(FMA) p_66),
    [0xbc] = X86_OP_ENTRY3(VFNMADD231Px, V,x,  H,x, W,x,  vex6 cpuid(FMA) p_66),
    [0xbd] = X86_OP_ENTRY3(VFNMADD231Sx, V,x,  H,x, W,x,  vex6 cpuid(FMA) p_66),
    [0xbe] = X86_OP_ENTRY3(VFNMSUB231Px, V,x,  H,x, W,x,  vex6 cpuid(FMA) p_66),
    [0xbf] = X86_OP_ENTRY3(VFNMSUB231Sx, V,x,  H,x, W,x,  vex6 cpuid(FMA) p_66),

    [0xc8] = X86_OP_ENTRY2(SHA1NEXTE,   V,dq, W,dq, cpuid(SHA_NI)),
    [0xc9] = X86_OP_ENTRY2(SHA1MSG1,    V,dq, W,dq, cpuid(SHA_NI)),
    [0xca] = X86_OP_ENTRY2(SHA1MSG2,    V,dq, W,dq, cpuid(SHA_NI)),
    [0xcb] = X86_OP_ENTRY2(SHA256RNDS2, V,dq, W,dq, cpuid(SHA_NI)),
    [0xcc] = X86_OP_ENTRY2(SHA256MSG1,  V,dq, W,dq, cpuid(SHA_NI)),
    [0xcd] = X86_OP_ENTRY2(SHA256MSG2,  V,dq, W,dq, cpuid(SHA_NI)),

    [0xdb] = X86_OP_ENTRY3(VAESIMC,     V,dq, None,None, W,dq, vex4 cpuid(AES) p_66),
    [0xdc] = X86_OP_ENTRY3(VAESENC,     V,x,  H,x,       W,x,  vex4 cpuid(AES) p_66),
    [0xdd] = X86_OP_ENTRY3(VAESENCLAST, V,x,  H,x,       W,x,  vex4 cpuid(AES) p_66),
    [0xde] = X86_OP_ENTRY3(VAESDEC,     V,x,  H,x,       W,x,  vex4 cpuid(AES) p_66),
    [0xdf] = X86_OP_ENTRY3(VAESDECLAST, V,x,  H,x,       W,x,  vex4 cpuid(AES) p_66),
};

/* five rows for no prefix, 66, F3, F2, 66+F2  */
static const X86OpEntry opcodes_0F38_F0toFF[16][5] = {
    [0] = {
        X86_OP_ENTRY3(MOVBE, G,y, M,y, None,None, cpuid(MOVBE)),
        X86_OP_ENTRY3(MOVBE, G,w, M,w, None,None, cpuid(MOVBE)),
        {},
        X86_OP_ENTRY2(CRC32, G,d, E,b, cpuid(SSE42)),
        X86_OP_ENTRY2(CRC32, G,d, E,b, cpuid(SSE42)),
    },
    [1] = {
        X86_OP_ENTRY3(MOVBE, M,y, G,y, None,None, cpuid(MOVBE)),
        X86_OP_ENTRY3(MOVBE, M,w, G,w, None,None, cpuid(MOVBE)),
        {},
        X86_OP_ENTRY2(CRC32, G,d, E,y, cpuid(SSE42)),
        X86_OP_ENTRY2(CRC32, G,d, E,w, cpuid(SSE42)),
    },
    [2] = {
        X86_OP_ENTRY3(ANDN, G,y, B,y, E,y, vex13 cpuid(BMI1)),
        {},
        {},
        {},
        {},
    },
    [3] = {
        X86_OP_GROUP3(group17, B,y, E,y, None,None, vex13 cpuid(BMI1)),
        {},
        {},
        {},
        {},
    },
    [5] = {
        X86_OP_ENTRY3(BZHI, G,y, E,y, B,y, vex13 cpuid(BMI1)),
        {},
        X86_OP_ENTRY3(PEXT, G,y, B,y, E,y, vex13 cpuid(BMI2)),
        X86_OP_ENTRY3(PDEP, G,y, B,y, E,y, vex13 cpuid(BMI2)),
        {},
    },
    [6] = {
        {},
        X86_OP_ENTRY2(ADCX, G,y, E,y, cpuid(ADX)),
        X86_OP_ENTRY2(ADOX, G,y, E,y, cpuid(ADX)),
        X86_OP_ENTRY3(MULX, /* B,y, */ G,y, E,y, 2,y, vex13 cpuid(BMI2)),
        {},
    },
    [7] = {
        X86_OP_ENTRY3(BEXTR, G,y, E,y, B,y, vex13 cpuid(BMI1)),
        X86_OP_ENTRY3(SHLX, G,y, E,y, B,y, vex13 cpuid(BMI1)),
        X86_OP_ENTRY3(SARX, G,y, E,y, B,y, vex13 cpuid(BMI1)),
        X86_OP_ENTRY3(SHRX, G,y, E,y, B,y, vex13 cpuid(BMI1)),
        {},
    },
};

static void decode_0F38(DisasContext *s, CPUX86State *env, X86OpEntry *entry, uint8_t *b)
{
    *b = x86_ldub_code(env, s);
    if (*b < 0xf0) {
        *entry = opcodes_0F38_00toEF[*b];
    } else {
        int row = 0;
        if (s->prefix & PREFIX_REPZ) {
            /* The REPZ (F3) prefix has priority over 66 */
            row = 2;
        } else {
            row += s->prefix & PREFIX_REPNZ ? 3 : 0;
            row += s->prefix & PREFIX_DATA ? 1 : 0;
        }
        *entry = opcodes_0F38_F0toFF[*b & 15][row];
    }
}

static void decode_VINSERTPS(DisasContext *s, CPUX86State *env, X86OpEntry *entry, uint8_t *b)
{
    static const X86OpEntry
        vinsertps_reg = X86_OP_ENTRY4(VINSERTPS_r, V,dq, H,dq, U,dq, vex5 cpuid(SSE41) p_66),
        vinsertps_mem = X86_OP_ENTRY4(VINSERTPS_m, V,dq, H,dq, M,d,  vex5 cpuid(SSE41) p_66);

    int modrm = get_modrm(s, env);
    *entry = (modrm >> 6) == 3 ? vinsertps_reg : vinsertps_mem;
}

static const X86OpEntry opcodes_0F3A[256] = {
    /*
     * These are VEX-only, but incorrectly listed in the manual as exception type 4.
     * Also the "qq" instructions are sometimes omitted by Table 2-17, but are VEX256
     * only.
     */
    [0x00] = X86_OP_ENTRY3(VPERMQ,      V,qq, W,qq, I,b,  vex6 chk(W1) cpuid(AVX2) p_66),
    [0x01] = X86_OP_ENTRY3(VPERMQ,      V,qq, W,qq, I,b,  vex6 chk(W1) cpuid(AVX2) p_66), /* VPERMPD */
    [0x02] = X86_OP_ENTRY4(VBLENDPS,    V,x,  H,x,  W,x,  vex6 chk(W0) cpuid(AVX2) p_66), /* VPBLENDD */
    [0x04] = X86_OP_ENTRY3(VPERMILPS_i, V,x,  W,x,  I,b,  vex6 chk(W0) cpuid(AVX) p_66),
    [0x05] = X86_OP_ENTRY3(VPERMILPD_i, V,x,  W,x,  I,b,  vex6 chk(W0) cpuid(AVX) p_66),
    [0x06] = X86_OP_ENTRY4(VPERM2x128,  V,qq, H,qq, W,qq, vex6 chk(W0) cpuid(AVX) p_66),

    [0x14] = X86_OP_ENTRY3(PEXTRB,     E,b,  V,dq, I,b,  vex5 cpuid(SSE41) zext0 p_66),
    [0x15] = X86_OP_ENTRY3(PEXTRW,     E,w,  V,dq, I,b,  vex5 cpuid(SSE41) zext0 p_66),
    [0x16] = X86_OP_ENTRY3(PEXTR,      E,y,  V,dq, I,b,  vex5 cpuid(SSE41) p_66),
    [0x17] = X86_OP_ENTRY3(VEXTRACTPS, E,d,  V,dq, I,b,  vex5 cpuid(SSE41) p_66),
<<<<<<< HEAD
    [0x1d] = X86_OP_ENTRY3(VCVTPS2PH,  W,xh, V,x,  I,b,  vex11 cpuid(F16C) p_66),
=======
    [0x1d] = X86_OP_ENTRY3(VCVTPS2PH,  W,xh, V,x,  I,b,  vex11 chk(W0) cpuid(F16C) p_66),
>>>>>>> 1600b9f4

    [0x20] = X86_OP_ENTRY4(PINSRB,     V,dq, H,dq, E,b,  vex5 cpuid(SSE41) zext2 p_66),
    [0x21] = X86_OP_GROUP0(VINSERTPS),
    [0x22] = X86_OP_ENTRY4(PINSR,      V,dq, H,dq, E,y,  vex5 cpuid(SSE41) p_66),

    [0x40] = X86_OP_ENTRY4(VDDPS,      V,x,  H,x,  W,x,  vex2 cpuid(SSE41) p_66),
    [0x41] = X86_OP_ENTRY4(VDDPD,      V,dq, H,dq, W,dq, vex2 cpuid(SSE41) p_66),
    [0x42] = X86_OP_ENTRY4(VMPSADBW,   V,x,  H,x,  W,x,  vex2 cpuid(SSE41) avx2_256 p_66),
    [0x44] = X86_OP_ENTRY4(PCLMULQDQ,  V,dq, H,dq, W,dq, vex4 cpuid(PCLMULQDQ) p_66),
    [0x46] = X86_OP_ENTRY4(VPERM2x128, V,qq, H,qq, W,qq, vex6 chk(W0) cpuid(AVX2) p_66),

    [0x60] = X86_OP_ENTRY4(PCMPESTRM,  None,None, V,dq, W,dq, vex4_unal cpuid(SSE42) p_66),
    [0x61] = X86_OP_ENTRY4(PCMPESTRI,  None,None, V,dq, W,dq, vex4_unal cpuid(SSE42) p_66),
    [0x62] = X86_OP_ENTRY4(PCMPISTRM,  None,None, V,dq, W,dq, vex4_unal cpuid(SSE42) p_66),
    [0x63] = X86_OP_ENTRY4(PCMPISTRI,  None,None, V,dq, W,dq, vex4_unal cpuid(SSE42) p_66),

    [0x08] = X86_OP_ENTRY3(VROUNDPS,   V,x,  W,x,  I,b,  vex2 cpuid(SSE41) p_66),
    [0x09] = X86_OP_ENTRY3(VROUNDPD,   V,x,  W,x,  I,b,  vex2 cpuid(SSE41) p_66),
    /*
     * Not listed as four operand in the manual.  Also writes and reads 128-bits
     * from the first two operands due to the V operand picking higher entries of
     * the H operand; the "Vss,Hss,Wss" description from the manual is incorrect.
     * For other unary operations such as VSQRTSx this is hidden by the "REPScalar"
     * value of vex_special, because the table lists the operand types of VSQRTPx.
     */
    [0x0a] = X86_OP_ENTRY4(VROUNDSS,   V,x,  H,x, W,ss, vex3 cpuid(SSE41) p_66),
    [0x0b] = X86_OP_ENTRY4(VROUNDSD,   V,x,  H,x, W,sd, vex3 cpuid(SSE41) p_66),
    [0x0c] = X86_OP_ENTRY4(VBLENDPS,   V,x,  H,x,  W,x,  vex4 cpuid(SSE41) p_66),
    [0x0d] = X86_OP_ENTRY4(VBLENDPD,   V,x,  H,x,  W,x,  vex4 cpuid(SSE41) p_66),
    [0x0e] = X86_OP_ENTRY4(VPBLENDW,   V,x,  H,x,  W,x,  vex4 cpuid(SSE41) avx2_256 p_66),
    [0x0f] = X86_OP_ENTRY4(PALIGNR,    V,x,  H,x,  W,x,  vex4 cpuid(SSSE3) mmx avx2_256 p_00_66),

    [0x18] = X86_OP_ENTRY4(VINSERTx128,  V,qq, H,qq, W,qq, vex6 chk(W0) cpuid(AVX) p_66),
    [0x19] = X86_OP_ENTRY3(VEXTRACTx128, W,dq, V,qq, I,b,  vex6 chk(W0) cpuid(AVX) p_66),

    [0x38] = X86_OP_ENTRY4(VINSERTx128,  V,qq, H,qq, W,qq, vex6 chk(W0) cpuid(AVX2) p_66),
    [0x39] = X86_OP_ENTRY3(VEXTRACTx128, W,dq, V,qq, I,b,  vex6 chk(W0) cpuid(AVX2) p_66),

    /* Listed incorrectly as type 4 */
    [0x4a] = X86_OP_ENTRY4(VBLENDVPS, V,x,  H,x,  W,x,   vex6 chk(W0) cpuid(AVX) p_66),
    [0x4b] = X86_OP_ENTRY4(VBLENDVPD, V,x,  H,x,  W,x,   vex6 chk(W0) cpuid(AVX) p_66),
    [0x4c] = X86_OP_ENTRY4(VPBLENDVB, V,x,  H,x,  W,x,   vex6 chk(W0) cpuid(AVX) p_66 avx2_256),

    [0xcc] = X86_OP_ENTRY3(SHA1RNDS4,  V,dq, W,dq, I,b,  cpuid(SHA_NI)),

    [0xdf] = X86_OP_ENTRY3(VAESKEYGEN, V,dq, W,dq, I,b,  vex4 cpuid(AES) p_66),

    [0xF0] = X86_OP_ENTRY3(RORX, G,y, E,y, I,b, vex13 cpuid(BMI2) p_f2),
};

static void decode_0F3A(DisasContext *s, CPUX86State *env, X86OpEntry *entry, uint8_t *b)
{
    *b = x86_ldub_code(env, s);
    *entry = opcodes_0F3A[*b];
}

/*
 * There are some mistakes in the operands in the manual, and the load/store/register
 * cases are easiest to keep separate, so the entries for 10-17 follow simplicity and
 * efficiency of implementation rather than copying what the manual says.
 *
 * In particular:
 *
 * 1) "VMOVSS m32, xmm1" and "VMOVSD m64, xmm1" do not support VEX.vvvv != 1111b,
 * but this is not mentioned in the tables.
 *
 * 2) MOVHLPS, MOVHPS, MOVHPD, MOVLPD, MOVLPS read the high quadword of one of their
 * operands, which must therefore be dq; MOVLPD and MOVLPS also write the high
 * quadword of the V operand.
 */
static void decode_0F10(DisasContext *s, CPUX86State *env, X86OpEntry *entry, uint8_t *b)
{
    static const X86OpEntry opcodes_0F10_reg[4] = {
        X86_OP_ENTRY3(MOVDQ,   V,x,  None,None, W,x, vex4_unal), /* MOVUPS */
        X86_OP_ENTRY3(MOVDQ,   V,x,  None,None, W,x, vex4_unal), /* MOVUPD */
        X86_OP_ENTRY3(VMOVSS,  V,x,  H,x,       W,x, vex5),
        X86_OP_ENTRY3(VMOVLPx, V,x,  H,x,       W,x, vex5), /* MOVSD */
    };

    static const X86OpEntry opcodes_0F10_mem[4] = {
        X86_OP_ENTRY3(MOVDQ,      V,x,  None,None, W,x,  vex4_unal), /* MOVUPS */
        X86_OP_ENTRY3(MOVDQ,      V,x,  None,None, W,x,  vex4_unal), /* MOVUPD */
        X86_OP_ENTRY3(VMOVSS_ld,  V,x,  H,x,       M,ss, vex5),
        X86_OP_ENTRY3(VMOVSD_ld,  V,x,  H,x,       M,sd, vex5),
    };

    if ((get_modrm(s, env) >> 6) == 3) {
        *entry = *decode_by_prefix(s, opcodes_0F10_reg);
    } else {
        *entry = *decode_by_prefix(s, opcodes_0F10_mem);
    }
}

static void decode_0F11(DisasContext *s, CPUX86State *env, X86OpEntry *entry, uint8_t *b)
{
    static const X86OpEntry opcodes_0F11_reg[4] = {
        X86_OP_ENTRY3(MOVDQ,   W,x,  None,None, V,x, vex4), /* MOVUPS */
        X86_OP_ENTRY3(MOVDQ,   W,x,  None,None, V,x, vex4), /* MOVUPD */
        X86_OP_ENTRY3(VMOVSS,  W,x,  H,x,       V,x, vex5),
        X86_OP_ENTRY3(VMOVLPx, W,x,  H,x,       V,q, vex5), /* MOVSD */
    };

    static const X86OpEntry opcodes_0F11_mem[4] = {
        X86_OP_ENTRY3(MOVDQ,      W,x,  None,None, V,x, vex4), /* MOVUPS */
        X86_OP_ENTRY3(MOVDQ,      W,x,  None,None, V,x, vex4), /* MOVUPD */
        X86_OP_ENTRY3(VMOVSS_st,  M,ss, None,None, V,x, vex5),
        X86_OP_ENTRY3(VMOVLPx_st, M,sd, None,None, V,x, vex5), /* MOVSD */
    };

    if ((get_modrm(s, env) >> 6) == 3) {
        *entry = *decode_by_prefix(s, opcodes_0F11_reg);
    } else {
        *entry = *decode_by_prefix(s, opcodes_0F11_mem);
    }
}

static void decode_0F12(DisasContext *s, CPUX86State *env, X86OpEntry *entry, uint8_t *b)
{
    static const X86OpEntry opcodes_0F12_mem[4] = {
        /*
         * Use dq for operand for compatibility with gen_MOVSD and
         * to allow VEX128 only.
         */
        X86_OP_ENTRY3(VMOVLPx_ld, V,dq, H,dq,      M,q, vex5), /* MOVLPS */
        X86_OP_ENTRY3(VMOVLPx_ld, V,dq, H,dq,      M,q, vex5), /* MOVLPD */
        X86_OP_ENTRY3(VMOVSLDUP,  V,x,  None,None, W,x, vex4 cpuid(SSE3)),
        X86_OP_ENTRY3(VMOVDDUP,   V,x,  None,None, WM,q, vex5 cpuid(SSE3)), /* qq if VEX.256 */
    };
    static const X86OpEntry opcodes_0F12_reg[4] = {
        X86_OP_ENTRY3(VMOVHLPS,  V,dq, H,dq,       U,dq, vex7),
        X86_OP_ENTRY3(VMOVLPx,   W,x,  H,x,        U,q,  vex5), /* MOVLPD */
        X86_OP_ENTRY3(VMOVSLDUP, V,x,  None,None,  U,x,  vex4 cpuid(SSE3)),
        X86_OP_ENTRY3(VMOVDDUP,  V,x,  None,None,  U,x,  vex5 cpuid(SSE3)),
    };

    if ((get_modrm(s, env) >> 6) == 3) {
        *entry = *decode_by_prefix(s, opcodes_0F12_reg);
    } else {
        *entry = *decode_by_prefix(s, opcodes_0F12_mem);
        if ((s->prefix & PREFIX_REPNZ) && s->vex_l) {
            entry->s2 = X86_SIZE_qq;
        }
    }
}

static void decode_0F16(DisasContext *s, CPUX86State *env, X86OpEntry *entry, uint8_t *b)
{
    static const X86OpEntry opcodes_0F16_mem[4] = {
        /*
         * Operand 1 technically only reads the low 64 bits, but uses dq so that
         * it is easier to check for op0 == op1 in an endianness-neutral manner.
         */
        X86_OP_ENTRY3(VMOVHPx_ld, V,dq, H,dq,      M,q, vex5), /* MOVHPS */
        X86_OP_ENTRY3(VMOVHPx_ld, V,dq, H,dq,      M,q, vex5), /* MOVHPD */
        X86_OP_ENTRY3(VMOVSHDUP,  V,x,  None,None, W,x, vex4 cpuid(SSE3)),
        {},
    };
    static const X86OpEntry opcodes_0F16_reg[4] = {
        /* Same as above, operand 1 could be Hq if it wasn't for big-endian.  */
        X86_OP_ENTRY3(VMOVLHPS,  V,dq, H,dq,      U,q, vex7),
        X86_OP_ENTRY3(VMOVHPx,   V,x,  H,x,       U,x, vex5), /* MOVHPD */
        X86_OP_ENTRY3(VMOVSHDUP, V,x,  None,None, U,x, vex4 cpuid(SSE3)),
        {},
    };

    if ((get_modrm(s, env) >> 6) == 3) {
        *entry = *decode_by_prefix(s, opcodes_0F16_reg);
    } else {
        *entry = *decode_by_prefix(s, opcodes_0F16_mem);
    }
}

static void decode_0F2A(DisasContext *s, CPUX86State *env, X86OpEntry *entry, uint8_t *b)
{
    static const X86OpEntry opcodes_0F2A[4] = {
        X86_OP_ENTRY3(CVTPI2Px,  V,x,  None,None, Q,q),
        X86_OP_ENTRY3(CVTPI2Px,  V,x,  None,None, Q,q),
        X86_OP_ENTRY3(VCVTSI2Sx, V,x,  H,x, E,y,        vex3),
        X86_OP_ENTRY3(VCVTSI2Sx, V,x,  H,x, E,y,        vex3),
    };
    *entry = *decode_by_prefix(s, opcodes_0F2A);
}

static void decode_0F2B(DisasContext *s, CPUX86State *env, X86OpEntry *entry, uint8_t *b)
{
    static const X86OpEntry opcodes_0F2B[4] = {
        X86_OP_ENTRY3(MOVDQ,      M,x,  None,None, V,x, vex1), /* MOVNTPS */
        X86_OP_ENTRY3(MOVDQ,      M,x,  None,None, V,x, vex1), /* MOVNTPD */
        /* AMD extensions */
        X86_OP_ENTRY3(VMOVSS_st,  M,ss, None,None, V,x, vex4 cpuid(SSE4A)), /* MOVNTSS */
        X86_OP_ENTRY3(VMOVLPx_st, M,sd, None,None, V,x, vex4 cpuid(SSE4A)), /* MOVNTSD */
    };

    *entry = *decode_by_prefix(s, opcodes_0F2B);
}

static void decode_0F2C(DisasContext *s, CPUX86State *env, X86OpEntry *entry, uint8_t *b)
{
    static const X86OpEntry opcodes_0F2C[4] = {
        /* Listed as ps/pd in the manual, but CVTTPS2PI only reads 64-bit.  */
        X86_OP_ENTRY3(CVTTPx2PI,  P,q,  None,None, W,q),
        X86_OP_ENTRY3(CVTTPx2PI,  P,q,  None,None, W,dq),
        X86_OP_ENTRY3(VCVTTSx2SI, G,y,  None,None, W,ss, vex3),
        X86_OP_ENTRY3(VCVTTSx2SI, G,y,  None,None, W,sd, vex3),
    };
    *entry = *decode_by_prefix(s, opcodes_0F2C);
}

static void decode_0F2D(DisasContext *s, CPUX86State *env, X86OpEntry *entry, uint8_t *b)
{
    static const X86OpEntry opcodes_0F2D[4] = {
        /* Listed as ps/pd in the manual, but CVTPS2PI only reads 64-bit.  */
        X86_OP_ENTRY3(CVTPx2PI,  P,q,  None,None, W,q),
        X86_OP_ENTRY3(CVTPx2PI,  P,q,  None,None, W,dq),
        X86_OP_ENTRY3(VCVTSx2SI, G,y,  None,None, W,ss, vex3),
        X86_OP_ENTRY3(VCVTSx2SI, G,y,  None,None, W,sd, vex3),
    };
    *entry = *decode_by_prefix(s, opcodes_0F2D);
}

static void decode_VxCOMISx(DisasContext *s, CPUX86State *env, X86OpEntry *entry, uint8_t *b)
{
    /*
     * VUCOMISx and VCOMISx are different and use no-prefix and 0x66 for SS and SD
     * respectively.  Scalar values usually are associated with 0xF2 and 0xF3, for
     * which X86_VEX_REPScalar exists, but here it has to be decoded by hand.
     */
    entry->s1 = entry->s2 = (s->prefix & PREFIX_DATA ? X86_SIZE_sd : X86_SIZE_ss);
    entry->gen = (*b == 0x2E ? gen_VUCOMI : gen_VCOMI);
}

static void decode_sse_unary(DisasContext *s, CPUX86State *env, X86OpEntry *entry, uint8_t *b)
{
    if (!(s->prefix & (PREFIX_REPZ | PREFIX_REPNZ))) {
        entry->op1 = X86_TYPE_None;
        entry->s1 = X86_SIZE_None;
    }
    switch (*b) {
    case 0x51: entry->gen = gen_VSQRT; break;
    case 0x52: entry->gen = gen_VRSQRT; break;
    case 0x53: entry->gen = gen_VRCP; break;
    }
}

static void decode_0F5A(DisasContext *s, CPUX86State *env, X86OpEntry *entry, uint8_t *b)
{
    static const X86OpEntry opcodes_0F5A[4] = {
        X86_OP_ENTRY2(VCVTPS2PD,  V,x,       W,xh, vex2),      /* VCVTPS2PD */
        X86_OP_ENTRY2(VCVTPD2PS,  V,x,       W,x,  vex2),      /* VCVTPD2PS */
        X86_OP_ENTRY3(VCVTSS2SD,  V,x,  H,x, W,x,  vex2_rep3), /* VCVTSS2SD */
        X86_OP_ENTRY3(VCVTSD2SS,  V,x,  H,x, W,x,  vex2_rep3), /* VCVTSD2SS */
    };
    *entry = *decode_by_prefix(s, opcodes_0F5A);
}

static void decode_0F5B(DisasContext *s, CPUX86State *env, X86OpEntry *entry, uint8_t *b)
{
    static const X86OpEntry opcodes_0F5B[4] = {
        X86_OP_ENTRY2(VCVTDQ2PS,   V,x, W,x,      vex2),
        X86_OP_ENTRY2(VCVTPS2DQ,   V,x, W,x,      vex2),
        X86_OP_ENTRY2(VCVTTPS2DQ,  V,x, W,x,      vex2),
        {},
    };
    *entry = *decode_by_prefix(s, opcodes_0F5B);
}

static void decode_0FE6(DisasContext *s, CPUX86State *env, X86OpEntry *entry, uint8_t *b)
{
    static const X86OpEntry opcodes_0FE6[4] = {
        {},
        X86_OP_ENTRY2(VCVTTPD2DQ,  V,x, W,x,      vex2),
        X86_OP_ENTRY2(VCVTDQ2PD,   V,x, W,x,      vex5),
        X86_OP_ENTRY2(VCVTPD2DQ,   V,x, W,x,      vex2),
    };
    *entry = *decode_by_prefix(s, opcodes_0FE6);
}

static const X86OpEntry opcodes_0F[256] = {
    [0x0E] = X86_OP_ENTRY0(EMMS,                              cpuid(3DNOW)), /* femms */
    /*
     * 3DNow!'s opcode byte comes *after* modrm and displacements, making it
     * more like an Ib operand.  Dispatch to the right helper in a single gen_*
     * function.
     */
    [0x0F] = X86_OP_ENTRY3(3dnow,       P,q, Q,q, I,b,        cpuid(3DNOW)),

    [0x10] = X86_OP_GROUP0(0F10),
    [0x11] = X86_OP_GROUP0(0F11),
    [0x12] = X86_OP_GROUP0(0F12),
    [0x13] = X86_OP_ENTRY3(VMOVLPx_st,  M,q, None,None, V,q,  vex5 p_00_66),
    [0x14] = X86_OP_ENTRY3(VUNPCKLPx,   V,x, H,x, W,x,        vex4 p_00_66),
    [0x15] = X86_OP_ENTRY3(VUNPCKHPx,   V,x, H,x, W,x,        vex4 p_00_66),
    [0x16] = X86_OP_GROUP0(0F16),
    /* Incorrectly listed as Mq,Vq in the manual */
    [0x17] = X86_OP_ENTRY3(VMOVHPx_st,  M,q, None,None, V,dq, vex5 p_00_66),

    [0x50] = X86_OP_ENTRY3(MOVMSK,     G,y, None,None, U,x, vex7 p_00_66),
    [0x51] = X86_OP_GROUP3(sse_unary,  V,x, H,x, W,x, vex2_rep3 p_00_66_f3_f2), /* sqrtps */
    [0x52] = X86_OP_GROUP3(sse_unary,  V,x, H,x, W,x, vex4_rep5 p_00_f3), /* rsqrtps */
    [0x53] = X86_OP_GROUP3(sse_unary,  V,x, H,x, W,x, vex4_rep5 p_00_f3), /* rcpps */
    [0x54] = X86_OP_ENTRY3(PAND,       V,x, H,x, W,x,  vex4 p_00_66), /* vand */
    [0x55] = X86_OP_ENTRY3(PANDN,      V,x, H,x, W,x,  vex4 p_00_66), /* vandn */
    [0x56] = X86_OP_ENTRY3(POR,        V,x, H,x, W,x,  vex4 p_00_66), /* vor */
    [0x57] = X86_OP_ENTRY3(PXOR,       V,x, H,x, W,x,  vex4 p_00_66), /* vxor */

    [0x60] = X86_OP_ENTRY3(PUNPCKLBW,  V,x, H,x, W,x,  vex4 mmx avx2_256 p_00_66),
    [0x61] = X86_OP_ENTRY3(PUNPCKLWD,  V,x, H,x, W,x,  vex4 mmx avx2_256 p_00_66),
    [0x62] = X86_OP_ENTRY3(PUNPCKLDQ,  V,x, H,x, W,x,  vex4 mmx avx2_256 p_00_66),
    [0x63] = X86_OP_ENTRY3(PACKSSWB,   V,x, H,x, W,x,  vex4 mmx avx2_256 p_00_66),
    [0x64] = X86_OP_ENTRY3(PCMPGTB,    V,x, H,x, W,x,  vex4 mmx avx2_256 p_00_66),
    [0x65] = X86_OP_ENTRY3(PCMPGTW,    V,x, H,x, W,x,  vex4 mmx avx2_256 p_00_66),
    [0x66] = X86_OP_ENTRY3(PCMPGTD,    V,x, H,x, W,x,  vex4 mmx avx2_256 p_00_66),
    [0x67] = X86_OP_ENTRY3(PACKUSWB,   V,x, H,x, W,x,  vex4 mmx avx2_256 p_00_66),

    [0x70] = X86_OP_GROUP0(0F70),
    [0x71] = X86_OP_GROUP0(group12),
    [0x72] = X86_OP_GROUP0(group13),
    [0x73] = X86_OP_GROUP0(group14),
    [0x74] = X86_OP_ENTRY3(PCMPEQB,    V,x, H,x, W,x,  vex4 mmx avx2_256 p_00_66),
    [0x75] = X86_OP_ENTRY3(PCMPEQW,    V,x, H,x, W,x,  vex4 mmx avx2_256 p_00_66),
    [0x76] = X86_OP_ENTRY3(PCMPEQD,    V,x, H,x, W,x,  vex4 mmx avx2_256 p_00_66),
    [0x77] = X86_OP_GROUP0(0F77),

    [0x28] = X86_OP_ENTRY3(MOVDQ,      V,x,  None,None, W,x, vex1 p_00_66), /* MOVAPS */
    [0x29] = X86_OP_ENTRY3(MOVDQ,      W,x,  None,None, V,x, vex1 p_00_66), /* MOVAPS */
    [0x2A] = X86_OP_GROUP0(0F2A),
    [0x2B] = X86_OP_GROUP0(0F2B),
    [0x2C] = X86_OP_GROUP0(0F2C),
    [0x2D] = X86_OP_GROUP0(0F2D),
    [0x2E] = X86_OP_GROUP3(VxCOMISx,   None,None, V,x, W,x,  vex3 p_00_66), /* VUCOMISS/SD */
    [0x2F] = X86_OP_GROUP3(VxCOMISx,   None,None, V,x, W,x,  vex3 p_00_66), /* VCOMISS/SD */

    [0x38] = X86_OP_GROUP0(0F38),
    [0x3a] = X86_OP_GROUP0(0F3A),

    [0x58] = X86_OP_ENTRY3(VADD,       V,x, H,x, W,x, vex2_rep3 p_00_66_f3_f2),
    [0x59] = X86_OP_ENTRY3(VMUL,       V,x, H,x, W,x, vex2_rep3 p_00_66_f3_f2),
    [0x5a] = X86_OP_GROUP0(0F5A),
    [0x5b] = X86_OP_GROUP0(0F5B),
    [0x5c] = X86_OP_ENTRY3(VSUB,       V,x, H,x, W,x, vex2_rep3 p_00_66_f3_f2),
    [0x5d] = X86_OP_ENTRY3(VMIN,       V,x, H,x, W,x, vex2_rep3 p_00_66_f3_f2),
    [0x5e] = X86_OP_ENTRY3(VDIV,       V,x, H,x, W,x, vex2_rep3 p_00_66_f3_f2),
    [0x5f] = X86_OP_ENTRY3(VMAX,       V,x, H,x, W,x, vex2_rep3 p_00_66_f3_f2),

    [0x68] = X86_OP_ENTRY3(PUNPCKHBW,  V,x, H,x, W,x,  vex4 mmx avx2_256 p_00_66),
    [0x69] = X86_OP_ENTRY3(PUNPCKHWD,  V,x, H,x, W,x,  vex4 mmx avx2_256 p_00_66),
    [0x6a] = X86_OP_ENTRY3(PUNPCKHDQ,  V,x, H,x, W,x,  vex4 mmx avx2_256 p_00_66),
    [0x6b] = X86_OP_ENTRY3(PACKSSDW,   V,x, H,x, W,x,  vex4 mmx avx2_256 p_00_66),
    [0x6c] = X86_OP_ENTRY3(PUNPCKLQDQ, V,x, H,x, W,x,  vex4 p_66 avx2_256),
    [0x6d] = X86_OP_ENTRY3(PUNPCKHQDQ, V,x, H,x, W,x,  vex4 p_66 avx2_256),
    [0x6e] = X86_OP_ENTRY3(MOVD_to,    V,x, None,None, E,y, vex5 mmx p_00_66),  /* wrong dest Vy on SDM! */
    [0x6f] = X86_OP_GROUP0(0F6F),

    [0x78] = X86_OP_GROUP0(0F78),
    [0x79] = X86_OP_GROUP2(0F79,       V,x, U,x,       cpuid(SSE4A)),
    [0x7c] = X86_OP_ENTRY3(VHADD,      V,x, H,x, W,x,  vex2 cpuid(SSE3) p_66_f2),
    [0x7d] = X86_OP_ENTRY3(VHSUB,      V,x, H,x, W,x,  vex2 cpuid(SSE3) p_66_f2),
    [0x7e] = X86_OP_GROUP0(0F7E),
    [0x7f] = X86_OP_GROUP0(0F7F),

    [0xae] = X86_OP_GROUP0(group15),

    [0xc2] = X86_OP_ENTRY4(VCMP,       V,x, H,x, W,x,       vex2_rep3 p_00_66_f3_f2),
    [0xc4] = X86_OP_ENTRY4(PINSRW,     V,dq,H,dq,E,w,       vex5 mmx p_00_66),
    [0xc5] = X86_OP_ENTRY3(PEXTRW,     G,d, U,dq,I,b,       vex5 mmx p_00_66),
    [0xc6] = X86_OP_ENTRY4(VSHUF,      V,x, H,x, W,x,       vex4 p_00_66),

    [0xd0] = X86_OP_ENTRY3(VADDSUB,   V,x, H,x, W,x,        vex2 cpuid(SSE3) p_66_f2),
    [0xd1] = X86_OP_ENTRY3(PSRLW_r,   V,x, H,x, W,x,        vex4 mmx avx2_256 p_00_66),
    [0xd2] = X86_OP_ENTRY3(PSRLD_r,   V,x, H,x, W,x,        vex4 mmx avx2_256 p_00_66),
    [0xd3] = X86_OP_ENTRY3(PSRLQ_r,   V,x, H,x, W,x,        vex4 mmx avx2_256 p_00_66),
    [0xd4] = X86_OP_ENTRY3(PADDQ,     V,x, H,x, W,x,        vex4 mmx avx2_256 p_00_66),
    [0xd5] = X86_OP_ENTRY3(PMULLW,    V,x, H,x, W,x,        vex4 mmx avx2_256 p_00_66),
    [0xd6] = X86_OP_GROUP0(0FD6),
    [0xd7] = X86_OP_ENTRY3(PMOVMSKB,  G,d, None,None, U,x,  vex7 mmx avx2_256 p_00_66),

    [0xe0] = X86_OP_ENTRY3(PAVGB,     V,x, H,x, W,x,        vex4 mmx avx2_256 p_00_66),
    [0xe1] = X86_OP_ENTRY3(PSRAW_r,   V,x, H,x, W,x,        vex7 mmx avx2_256 p_00_66),
    [0xe2] = X86_OP_ENTRY3(PSRAD_r,   V,x, H,x, W,x,        vex7 mmx avx2_256 p_00_66),
    [0xe3] = X86_OP_ENTRY3(PAVGW,     V,x, H,x, W,x,        vex4 mmx avx2_256 p_00_66),
    [0xe4] = X86_OP_ENTRY3(PMULHUW,   V,x, H,x, W,x,        vex4 mmx avx2_256 p_00_66),
    [0xe5] = X86_OP_ENTRY3(PMULHW,    V,x, H,x, W,x,        vex4 mmx avx2_256 p_00_66),
    [0xe6] = X86_OP_GROUP0(0FE6),
    [0xe7] = X86_OP_ENTRY3(MOVDQ,     W,x, None,None, V,x,  vex1 mmx p_00_66), /* MOVNTQ/MOVNTDQ */

    [0xf0] = X86_OP_ENTRY3(MOVDQ,    V,x, None,None, WM,x,  vex4_unal cpuid(SSE3) p_f2), /* LDDQU */
    [0xf1] = X86_OP_ENTRY3(PSLLW_r,  V,x, H,x, W,x,         vex7 mmx avx2_256 p_00_66),
    [0xf2] = X86_OP_ENTRY3(PSLLD_r,  V,x, H,x, W,x,         vex7 mmx avx2_256 p_00_66),
    [0xf3] = X86_OP_ENTRY3(PSLLQ_r,  V,x, H,x, W,x,         vex7 mmx avx2_256 p_00_66),
    [0xf4] = X86_OP_ENTRY3(PMULUDQ,  V,x, H,x, W,x,         vex4 mmx avx2_256 p_00_66),
    [0xf5] = X86_OP_ENTRY3(PMADDWD,  V,x, H,x, W,x,         vex4 mmx avx2_256 p_00_66),
    [0xf6] = X86_OP_ENTRY3(PSADBW,   V,x, H,x, W,x,         vex4 mmx avx2_256 p_00_66),
    [0xf7] = X86_OP_ENTRY3(MASKMOV,  None,None, V,dq, U,dq, vex4_unal avx2_256 mmx p_00_66),

    /* Incorrectly missing from 2-17 */
    [0xd8] = X86_OP_ENTRY3(PSUBUSB,  V,x, H,x, W,x,  vex4 mmx avx2_256 p_00_66),
    [0xd9] = X86_OP_ENTRY3(PSUBUSW,  V,x, H,x, W,x,  vex4 mmx avx2_256 p_00_66),
    [0xda] = X86_OP_ENTRY3(PMINUB,   V,x, H,x, W,x,  vex4 mmx avx2_256 p_00_66),
    [0xdb] = X86_OP_ENTRY3(PAND,     V,x, H,x, W,x,  vex4 mmx avx2_256 p_00_66),
    [0xdc] = X86_OP_ENTRY3(PADDUSB,  V,x, H,x, W,x,  vex4 mmx avx2_256 p_00_66),
    [0xdd] = X86_OP_ENTRY3(PADDUSW,  V,x, H,x, W,x,  vex4 mmx avx2_256 p_00_66),
    [0xde] = X86_OP_ENTRY3(PMAXUB,   V,x, H,x, W,x,  vex4 mmx avx2_256 p_00_66),
    [0xdf] = X86_OP_ENTRY3(PANDN,    V,x, H,x, W,x,  vex4 mmx avx2_256 p_00_66),

    [0xe8] = X86_OP_ENTRY3(PSUBSB,  V,x, H,x, W,x,  vex4 mmx avx2_256 p_00_66),
    [0xe9] = X86_OP_ENTRY3(PSUBSW,  V,x, H,x, W,x,  vex4 mmx avx2_256 p_00_66),
    [0xea] = X86_OP_ENTRY3(PMINSW,  V,x, H,x, W,x,  vex4 mmx avx2_256 p_00_66),
    [0xeb] = X86_OP_ENTRY3(POR,     V,x, H,x, W,x,  vex4 mmx avx2_256 p_00_66),
    [0xec] = X86_OP_ENTRY3(PADDSB,  V,x, H,x, W,x,  vex4 mmx avx2_256 p_00_66),
    [0xed] = X86_OP_ENTRY3(PADDSW,  V,x, H,x, W,x,  vex4 mmx avx2_256 p_00_66),
    [0xee] = X86_OP_ENTRY3(PMAXSW,  V,x, H,x, W,x,  vex4 mmx avx2_256 p_00_66),
    [0xef] = X86_OP_ENTRY3(PXOR,    V,x, H,x, W,x,  vex4 mmx avx2_256 p_00_66),

    [0xf8] = X86_OP_ENTRY3(PSUBB,  V,x, H,x, W,x,  vex4 mmx avx2_256 p_00_66),
    [0xf9] = X86_OP_ENTRY3(PSUBW,  V,x, H,x, W,x,  vex4 mmx avx2_256 p_00_66),
    [0xfa] = X86_OP_ENTRY3(PSUBD,  V,x, H,x, W,x,  vex4 mmx avx2_256 p_00_66),
    [0xfb] = X86_OP_ENTRY3(PSUBQ,  V,x, H,x, W,x,  vex4 mmx avx2_256 p_00_66),
    [0xfc] = X86_OP_ENTRY3(PADDB,  V,x, H,x, W,x,  vex4 mmx avx2_256 p_00_66),
    [0xfd] = X86_OP_ENTRY3(PADDW,  V,x, H,x, W,x,  vex4 mmx avx2_256 p_00_66),
    [0xfe] = X86_OP_ENTRY3(PADDD,  V,x, H,x, W,x,  vex4 mmx avx2_256 p_00_66),
    /* 0xff = UD0 */
};

static void do_decode_0F(DisasContext *s, CPUX86State *env, X86OpEntry *entry, uint8_t *b)
{
    *entry = opcodes_0F[*b];
}

static void decode_0F(DisasContext *s, CPUX86State *env, X86OpEntry *entry, uint8_t *b)
{
    *b = x86_ldub_code(env, s);
    do_decode_0F(s, env, entry, b);
}

static const X86OpEntry opcodes_root[256] = {
    [0x0F] = X86_OP_GROUP0(0F),
};

#undef mmx
#undef vex1
#undef vex2
#undef vex3
#undef vex4
#undef vex4_unal
#undef vex5
#undef vex6
#undef vex7
#undef vex8
#undef vex11
#undef vex12
#undef vex13

/*
 * Decode the fixed part of the opcode and place the last
 * in b.
 */
static void decode_root(DisasContext *s, CPUX86State *env, X86OpEntry *entry, uint8_t *b)
{
    *entry = opcodes_root[*b];
}


static int decode_modrm(DisasContext *s, CPUX86State *env, X86DecodedInsn *decode,
                        X86DecodedOp *op, X86OpType type)
{
    int modrm = get_modrm(s, env);
    if ((modrm >> 6) == 3) {
        if (s->prefix & PREFIX_LOCK) {
            decode->e.gen = gen_illegal;
            return 0xff;
        }
        op->n = (modrm & 7);
        if (type != X86_TYPE_Q && type != X86_TYPE_N) {
            op->n |= REX_B(s);
        }
    } else {
        op->has_ea = true;
        op->n = -1;
        decode->mem = gen_lea_modrm_0(env, s, get_modrm(s, env));
    }
    return modrm;
}

static bool decode_op_size(DisasContext *s, X86OpEntry *e, X86OpSize size, MemOp *ot)
{
    switch (size) {
    case X86_SIZE_b:  /* byte */
        *ot = MO_8;
        return true;

    case X86_SIZE_d:  /* 32-bit */
    case X86_SIZE_ss: /* SSE/AVX scalar single precision */
        *ot = MO_32;
        return true;

    case X86_SIZE_p:  /* Far pointer, return offset size */
    case X86_SIZE_s:  /* Descriptor, return offset size */
    case X86_SIZE_v:  /* 16/32/64-bit, based on operand size */
        *ot = s->dflag;
        return true;

    case X86_SIZE_pi: /* MMX */
    case X86_SIZE_q:  /* 64-bit */
    case X86_SIZE_sd: /* SSE/AVX scalar double precision */
        *ot = MO_64;
        return true;

    case X86_SIZE_w:  /* 16-bit */
        *ot = MO_16;
        return true;

    case X86_SIZE_y:  /* 32/64-bit, based on operand size */
        *ot = s->dflag == MO_16 ? MO_32 : s->dflag;
        return true;

    case X86_SIZE_z:  /* 16-bit for 16-bit operand size, else 32-bit */
        *ot = s->dflag == MO_16 ? MO_16 : MO_32;
        return true;

    case X86_SIZE_dq: /* SSE/AVX 128-bit */
        if (e->special == X86_SPECIAL_MMX &&
            !(s->prefix & (PREFIX_DATA | PREFIX_REPZ | PREFIX_REPNZ))) {
            *ot = MO_64;
            return true;
        }
        if (s->vex_l && e->s0 != X86_SIZE_qq && e->s1 != X86_SIZE_qq) {
            return false;
        }
        *ot = MO_128;
        return true;

    case X86_SIZE_qq: /* AVX 256-bit */
        if (!s->vex_l) {
            return false;
        }
        *ot = MO_256;
        return true;

    case X86_SIZE_x:  /* 128/256-bit, based on operand size */
        if (e->special == X86_SPECIAL_MMX &&
            !(s->prefix & (PREFIX_DATA | PREFIX_REPZ | PREFIX_REPNZ))) {
            *ot = MO_64;
            return true;
        }
        /* fall through */
    case X86_SIZE_ps: /* SSE/AVX packed single precision */
    case X86_SIZE_pd: /* SSE/AVX packed double precision */
        *ot = s->vex_l ? MO_256 : MO_128;
        return true;

    case X86_SIZE_xh: /* SSE/AVX packed half register */
        *ot = s->vex_l ? MO_128 : MO_64;
        return true;

    case X86_SIZE_d64:  /* Default to 64-bit in 64-bit mode */
        *ot = CODE64(s) && s->dflag == MO_32 ? MO_64 : s->dflag;
        return true;

    case X86_SIZE_f64:  /* Ignore size override prefix in 64-bit mode */
        *ot = CODE64(s) ? MO_64 : s->dflag;
        return true;

    default:
        *ot = -1;
        return true;
    }
}

static bool decode_op(DisasContext *s, CPUX86State *env, X86DecodedInsn *decode,
                      X86DecodedOp *op, X86OpType type, int b)
{
    int modrm;

    switch (type) {
    case X86_TYPE_None:  /* Implicit or absent */
    case X86_TYPE_A:  /* Implicit */
    case X86_TYPE_F:  /* EFLAGS/RFLAGS */
        break;

    case X86_TYPE_B:  /* VEX.vvvv selects a GPR */
        op->unit = X86_OP_INT;
        op->n = s->vex_v;
        break;

    case X86_TYPE_C:  /* REG in the modrm byte selects a control register */
        op->unit = X86_OP_CR;
        goto get_reg;

    case X86_TYPE_D:  /* REG in the modrm byte selects a debug register */
        op->unit = X86_OP_DR;
        goto get_reg;

    case X86_TYPE_G:  /* REG in the modrm byte selects a GPR */
        op->unit = X86_OP_INT;
        goto get_reg;

    case X86_TYPE_S:  /* reg selects a segment register */
        op->unit = X86_OP_SEG;
        goto get_reg;

    case X86_TYPE_P:
        op->unit = X86_OP_MMX;
        goto get_reg;

    case X86_TYPE_V:  /* reg in the modrm byte selects an XMM/YMM register */
        if (decode->e.special == X86_SPECIAL_MMX &&
            !(s->prefix & (PREFIX_DATA | PREFIX_REPZ | PREFIX_REPNZ))) {
            op->unit = X86_OP_MMX;
        } else {
            op->unit = X86_OP_SSE;
        }
    get_reg:
        op->n = ((get_modrm(s, env) >> 3) & 7) | REX_R(s);
        break;

    case X86_TYPE_E:  /* ALU modrm operand */
        op->unit = X86_OP_INT;
        goto get_modrm;

    case X86_TYPE_Q:  /* MMX modrm operand */
        op->unit = X86_OP_MMX;
        goto get_modrm;

    case X86_TYPE_W:  /* XMM/YMM modrm operand */
        if (decode->e.special == X86_SPECIAL_MMX &&
            !(s->prefix & (PREFIX_DATA | PREFIX_REPZ | PREFIX_REPNZ))) {
            op->unit = X86_OP_MMX;
        } else {
            op->unit = X86_OP_SSE;
        }
        goto get_modrm;

    case X86_TYPE_N:  /* R/M in the modrm byte selects an MMX register */
        op->unit = X86_OP_MMX;
        goto get_modrm_reg;

    case X86_TYPE_U:  /* R/M in the modrm byte selects an XMM/YMM register */
        if (decode->e.special == X86_SPECIAL_MMX &&
            !(s->prefix & (PREFIX_DATA | PREFIX_REPZ | PREFIX_REPNZ))) {
            op->unit = X86_OP_MMX;
        } else {
            op->unit = X86_OP_SSE;
        }
        goto get_modrm_reg;

    case X86_TYPE_R:  /* R/M in the modrm byte selects a register */
        op->unit = X86_OP_INT;
    get_modrm_reg:
        modrm = get_modrm(s, env);
        if ((modrm >> 6) != 3) {
            return false;
        }
        goto get_modrm;

    case X86_TYPE_WM:  /* modrm byte selects an XMM/YMM memory operand */
        op->unit = X86_OP_SSE;
        /* fall through */
    case X86_TYPE_M:  /* modrm byte selects a memory operand */
        modrm = get_modrm(s, env);
        if ((modrm >> 6) == 3) {
            return false;
        }
    get_modrm:
        decode_modrm(s, env, decode, op, type);
        break;

    case X86_TYPE_O:  /* Absolute address encoded in the instruction */
        op->unit = X86_OP_INT;
        op->has_ea = true;
        op->n = -1;
        decode->mem = (AddressParts) {
            .def_seg = R_DS,
            .base = -1,
            .index = -1,
            .disp = insn_get_addr(env, s, s->aflag)
        };
        break;

    case X86_TYPE_H:  /* For AVX, VEX.vvvv selects an XMM/YMM register */
        if ((s->prefix & PREFIX_VEX)) {
            op->unit = X86_OP_SSE;
            op->n = s->vex_v;
            break;
        }
        if (op == &decode->op[0]) {
            /* shifts place the destination in VEX.vvvv, use modrm */
            return decode_op(s, env, decode, op, decode->e.op1, b);
        } else {
            return decode_op(s, env, decode, op, decode->e.op0, b);
        }

    case X86_TYPE_I:  /* Immediate */
        op->unit = X86_OP_IMM;
        decode->immediate = insn_get_signed(env, s, op->ot);
        break;

    case X86_TYPE_J:  /* Relative offset for a jump */
        op->unit = X86_OP_IMM;
        decode->immediate = insn_get_signed(env, s, op->ot);
        decode->immediate += s->pc - s->cs_base;
        if (s->dflag == MO_16) {
            decode->immediate &= 0xffff;
        } else if (!CODE64(s)) {
            decode->immediate &= 0xffffffffu;
        }
        break;

    case X86_TYPE_L:  /* The upper 4 bits of the immediate select a 128-bit register */
        op->n = insn_get(env, s, op->ot) >> 4;
        break;

    case X86_TYPE_X:  /* string source */
        op->n = -1;
        decode->mem = (AddressParts) {
            .def_seg = R_DS,
            .base = R_ESI,
            .index = -1,
        };
        break;

    case X86_TYPE_Y:  /* string destination */
        op->n = -1;
        decode->mem = (AddressParts) {
            .def_seg = R_ES,
            .base = R_EDI,
            .index = -1,
        };
        break;

    case X86_TYPE_2op:
        *op = decode->op[0];
        break;

    case X86_TYPE_LoBits:
        op->n = (b & 7) | REX_B(s);
        op->unit = X86_OP_INT;
        break;

    case X86_TYPE_0 ... X86_TYPE_7:
        op->n = type - X86_TYPE_0;
        op->unit = X86_OP_INT;
        break;

    case X86_TYPE_ES ... X86_TYPE_GS:
        op->n = type - X86_TYPE_ES;
        op->unit = X86_OP_SEG;
        break;
    }

    return true;
}

static bool validate_sse_prefix(DisasContext *s, X86OpEntry *e)
{
    uint16_t sse_prefixes;

    if (!e->valid_prefix) {
        return true;
    }
    if (s->prefix & (PREFIX_REPZ | PREFIX_REPNZ)) {
        /* In SSE instructions, 0xF3 and 0xF2 cancel 0x66.  */
        s->prefix &= ~PREFIX_DATA;
    }

    /* Now, either zero or one bit is set in sse_prefixes.  */
    sse_prefixes = s->prefix & (PREFIX_REPZ | PREFIX_REPNZ | PREFIX_DATA);
    return e->valid_prefix & (1 << sse_prefixes);
}

static bool decode_insn(DisasContext *s, CPUX86State *env, X86DecodeFunc decode_func,
                        X86DecodedInsn *decode)
{
    X86OpEntry *e = &decode->e;

    decode_func(s, env, e, &decode->b);
    while (e->is_decode) {
        e->is_decode = false;
        e->decode(s, env, e, &decode->b);
    }

    if (!validate_sse_prefix(s, e)) {
        return false;
    }

    /* First compute size of operands in order to initialize s->rip_offset.  */
    if (e->op0 != X86_TYPE_None) {
        if (!decode_op_size(s, e, e->s0, &decode->op[0].ot)) {
            return false;
        }
        if (e->op0 == X86_TYPE_I) {
            s->rip_offset += 1 << decode->op[0].ot;
        }
    }
    if (e->op1 != X86_TYPE_None) {
        if (!decode_op_size(s, e, e->s1, &decode->op[1].ot)) {
            return false;
        }
        if (e->op1 == X86_TYPE_I) {
            s->rip_offset += 1 << decode->op[1].ot;
        }
    }
    if (e->op2 != X86_TYPE_None) {
        if (!decode_op_size(s, e, e->s2, &decode->op[2].ot)) {
            return false;
        }
        if (e->op2 == X86_TYPE_I) {
            s->rip_offset += 1 << decode->op[2].ot;
        }
    }
    if (e->op3 != X86_TYPE_None) {
        /*
         * A couple instructions actually use the extra immediate byte for an Lx
         * register operand; those are handled in the gen_* functions as one off.
         */
        assert(e->op3 == X86_TYPE_I && e->s3 == X86_SIZE_b);
        s->rip_offset += 1;
    }

    if (e->op0 != X86_TYPE_None &&
        !decode_op(s, env, decode, &decode->op[0], e->op0, decode->b)) {
        return false;
    }

    if (e->op1 != X86_TYPE_None &&
        !decode_op(s, env, decode, &decode->op[1], e->op1, decode->b)) {
        return false;
    }

    if (e->op2 != X86_TYPE_None &&
        !decode_op(s, env, decode, &decode->op[2], e->op2, decode->b)) {
        return false;
    }

    if (e->op3 != X86_TYPE_None) {
        decode->immediate = insn_get_signed(env, s, MO_8);
    }

    return true;
}

static bool has_cpuid_feature(DisasContext *s, X86CPUIDFeature cpuid)
{
    switch (cpuid) {
    case X86_FEAT_None:
        return true;
    case X86_FEAT_F16C:
        return (s->cpuid_ext_features & CPUID_EXT_F16C);
    case X86_FEAT_FMA:
        return (s->cpuid_ext_features & CPUID_EXT_FMA);
    case X86_FEAT_MOVBE:
        return (s->cpuid_ext_features & CPUID_EXT_MOVBE);
    case X86_FEAT_PCLMULQDQ:
        return (s->cpuid_ext_features & CPUID_EXT_PCLMULQDQ);
    case X86_FEAT_SSE:
        return (s->cpuid_ext_features & CPUID_SSE);
    case X86_FEAT_SSE2:
        return (s->cpuid_ext_features & CPUID_SSE2);
    case X86_FEAT_SSE3:
        return (s->cpuid_ext_features & CPUID_EXT_SSE3);
    case X86_FEAT_SSSE3:
        return (s->cpuid_ext_features & CPUID_EXT_SSSE3);
    case X86_FEAT_SSE41:
        return (s->cpuid_ext_features & CPUID_EXT_SSE41);
    case X86_FEAT_SSE42:
        return (s->cpuid_ext_features & CPUID_EXT_SSE42);
    case X86_FEAT_AES:
        if (!(s->cpuid_ext_features & CPUID_EXT_AES)) {
            return false;
        } else if (!(s->prefix & PREFIX_VEX)) {
            return true;
        } else if (!(s->cpuid_ext_features & CPUID_EXT_AVX)) {
            return false;
        } else {
            return !s->vex_l || (s->cpuid_7_0_ecx_features & CPUID_7_0_ECX_VAES);
        }

    case X86_FEAT_AVX:
        return (s->cpuid_ext_features & CPUID_EXT_AVX);

    case X86_FEAT_3DNOW:
        return (s->cpuid_ext2_features & CPUID_EXT2_3DNOW);
    case X86_FEAT_SSE4A:
        return (s->cpuid_ext3_features & CPUID_EXT3_SSE4A);

    case X86_FEAT_ADX:
        return (s->cpuid_7_0_ebx_features & CPUID_7_0_EBX_ADX);
    case X86_FEAT_BMI1:
        return (s->cpuid_7_0_ebx_features & CPUID_7_0_EBX_BMI1);
    case X86_FEAT_BMI2:
        return (s->cpuid_7_0_ebx_features & CPUID_7_0_EBX_BMI2);
    case X86_FEAT_AVX2:
        return (s->cpuid_7_0_ebx_features & CPUID_7_0_EBX_AVX2);
    case X86_FEAT_SHA_NI:
        return (s->cpuid_7_0_ebx_features & CPUID_7_0_EBX_SHA_NI);
    }
    g_assert_not_reached();
}

static bool validate_vex(DisasContext *s, X86DecodedInsn *decode)
{
    X86OpEntry *e = &decode->e;

    switch (e->vex_special) {
    case X86_VEX_REPScalar:
        /*
         * Instructions which differ between 00/66 and F2/F3 in the
         * exception classification and the size of the memory operand.
         */
        assert(e->vex_class == 1 || e->vex_class == 2 || e->vex_class == 4);
        if (s->prefix & (PREFIX_REPZ | PREFIX_REPNZ)) {
            e->vex_class = e->vex_class < 4 ? 3 : 5;
            if (s->vex_l) {
                goto illegal;
            }
            assert(decode->e.s2 == X86_SIZE_x);
            if (decode->op[2].has_ea) {
                decode->op[2].ot = s->prefix & PREFIX_REPZ ? MO_32 : MO_64;
            }
        }
        break;

    case X86_VEX_SSEUnaligned:
        /* handled in sse_needs_alignment.  */
        break;

    case X86_VEX_AVX2_256:
        if ((s->prefix & PREFIX_VEX) && s->vex_l && !has_cpuid_feature(s, X86_FEAT_AVX2)) {
            goto illegal;
        }
    }

    switch (e->vex_class) {
    case 0:
        if (s->prefix & PREFIX_VEX) {
            goto illegal;
        }
        return true;
    case 1:
    case 2:
    case 3:
    case 4:
    case 5:
    case 7:
        if (s->prefix & PREFIX_VEX) {
            if (!(s->flags & HF_AVX_EN_MASK)) {
                goto illegal;
            }
        } else if (e->special != X86_SPECIAL_MMX ||
                   (s->prefix & (PREFIX_REPZ | PREFIX_REPNZ | PREFIX_DATA))) {
            if (!(s->flags & HF_OSFXSR_MASK)) {
                goto illegal;
            }
        }
        break;
    case 12:
        /* Must have a VSIB byte and no address prefix.  */
        assert(s->has_modrm);
        if ((s->modrm & 7) != 4 || s->aflag == MO_16) {
            goto illegal;
        }

        /* Check no overlap between registers.  */
        if (!decode->op[0].has_ea &&
            (decode->op[0].n == decode->mem.index || decode->op[0].n == decode->op[1].n)) {
            goto illegal;
        }
        assert(!decode->op[1].has_ea);
        if (decode->op[1].n == decode->mem.index) {
            goto illegal;
        }
        if (!decode->op[2].has_ea &&
            (decode->op[2].n == decode->mem.index || decode->op[2].n == decode->op[1].n)) {
            goto illegal;
        }
        /* fall through */
    case 6:
    case 11:
        if (!(s->prefix & PREFIX_VEX)) {
            goto illegal;
        }
        if (!(s->flags & HF_AVX_EN_MASK)) {
            goto illegal;
        }
        break;
    case 8:
        /* Non-VEX case handled in decode_0F77.  */
        assert(s->prefix & PREFIX_VEX);
        if (!(s->flags & HF_AVX_EN_MASK)) {
            goto illegal;
        }
        break;
    case 13:
        if (!(s->prefix & PREFIX_VEX)) {
            goto illegal;
        }
        if (s->vex_l) {
            goto illegal;
        }
        /* All integer instructions use VEX.vvvv, so exit.  */
        return true;
    }

    if (s->vex_v != 0 &&
        e->op0 != X86_TYPE_H && e->op0 != X86_TYPE_B &&
        e->op1 != X86_TYPE_H && e->op1 != X86_TYPE_B &&
        e->op2 != X86_TYPE_H && e->op2 != X86_TYPE_B) {
        goto illegal;
    }

    if (s->flags & HF_TS_MASK) {
        goto nm_exception;
    }
    if (s->flags & HF_EM_MASK) {
        goto illegal;
    }

    if (e->check) {
        if (e->check & X86_CHECK_VEX128) {
            if (s->vex_l) {
                goto illegal;
            }
        }
        if (e->check & X86_CHECK_W0) {
            if (s->vex_w) {
                goto illegal;
            }
        }
        if (e->check & X86_CHECK_W1) {
            if (!s->vex_w) {
                goto illegal;
            }
        }
    }
    return true;

nm_exception:
    gen_NM_exception(s);
    return false;
illegal:
    gen_illegal_opcode(s);
    return false;
}

/*
 * Convert one instruction. s->base.is_jmp is set if the translation must
 * be stopped.
 */
static void disas_insn_new(DisasContext *s, CPUState *cpu, int b)
{
    CPUX86State *env = cpu_env(cpu);
    bool first = true;
    X86DecodedInsn decode;
    X86DecodeFunc decode_func = decode_root;

    s->has_modrm = false;

 next_byte:
    if (first) {
        first = false;
    } else {
        b = x86_ldub_code(env, s);
    }
    /* Collect prefixes.  */
    switch (b) {
    case 0xf3:
        s->prefix |= PREFIX_REPZ;
        s->prefix &= ~PREFIX_REPNZ;
        goto next_byte;
    case 0xf2:
        s->prefix |= PREFIX_REPNZ;
        s->prefix &= ~PREFIX_REPZ;
        goto next_byte;
    case 0xf0:
        s->prefix |= PREFIX_LOCK;
        goto next_byte;
    case 0x2e:
        s->override = R_CS;
        goto next_byte;
    case 0x36:
        s->override = R_SS;
        goto next_byte;
    case 0x3e:
        s->override = R_DS;
        goto next_byte;
    case 0x26:
        s->override = R_ES;
        goto next_byte;
    case 0x64:
        s->override = R_FS;
        goto next_byte;
    case 0x65:
        s->override = R_GS;
        goto next_byte;
    case 0x66:
        s->prefix |= PREFIX_DATA;
        goto next_byte;
    case 0x67:
        s->prefix |= PREFIX_ADR;
        goto next_byte;
#ifdef TARGET_X86_64
    case 0x40 ... 0x4f:
        if (CODE64(s)) {
            /* REX prefix */
            s->prefix |= PREFIX_REX;
            s->vex_w = (b >> 3) & 1;
            s->rex_r = (b & 0x4) << 1;
            s->rex_x = (b & 0x2) << 2;
            s->rex_b = (b & 0x1) << 3;
            goto next_byte;
        }
        break;
#endif
    case 0xc5: /* 2-byte VEX */
    case 0xc4: /* 3-byte VEX */
        /*
         * VEX prefixes cannot be used except in 32-bit mode.
         * Otherwise the instruction is LES or LDS.
         */
        if (CODE32(s) && !VM86(s)) {
            static const int pp_prefix[4] = {
                0, PREFIX_DATA, PREFIX_REPZ, PREFIX_REPNZ
            };
            int vex3, vex2 = x86_ldub_code(env, s);

            if (!CODE64(s) && (vex2 & 0xc0) != 0xc0) {
                /*
                 * 4.1.4.6: In 32-bit mode, bits [7:6] must be 11b,
                 * otherwise the instruction is LES or LDS.
                 */
                s->pc--; /* rewind the advance_pc() x86_ldub_code() did */
                break;
            }

            /* 4.1.1-4.1.3: No preceding lock, 66, f2, f3, or rex prefixes. */
            if (s->prefix & (PREFIX_REPZ | PREFIX_REPNZ
                             | PREFIX_LOCK | PREFIX_DATA | PREFIX_REX)) {
                goto illegal_op;
            }
#ifdef TARGET_X86_64
            s->rex_r = (~vex2 >> 4) & 8;
#endif
            if (b == 0xc5) {
                /* 2-byte VEX prefix: RVVVVlpp, implied 0f leading opcode byte */
                vex3 = vex2;
                decode_func = decode_0F;
            } else {
                /* 3-byte VEX prefix: RXBmmmmm wVVVVlpp */
                vex3 = x86_ldub_code(env, s);
#ifdef TARGET_X86_64
                s->rex_x = (~vex2 >> 3) & 8;
                s->rex_b = (~vex2 >> 2) & 8;
#endif
                s->vex_w = (vex3 >> 7) & 1;
                switch (vex2 & 0x1f) {
                case 0x01: /* Implied 0f leading opcode bytes.  */
                    decode_func = decode_0F;
                    break;
                case 0x02: /* Implied 0f 38 leading opcode bytes.  */
                    decode_func = decode_0F38;
                    break;
                case 0x03: /* Implied 0f 3a leading opcode bytes.  */
                    decode_func = decode_0F3A;
                    break;
                default:   /* Reserved for future use.  */
                    goto unknown_op;
                }
            }
            s->vex_v = (~vex3 >> 3) & 0xf;
            s->vex_l = (vex3 >> 2) & 1;
            s->prefix |= pp_prefix[vex3 & 3] | PREFIX_VEX;
        }
        break;
    default:
        if (b >= 0x100) {
            b -= 0x100;
            decode_func = do_decode_0F;
        }
        break;
    }

    /* Post-process prefixes.  */
    if (CODE64(s)) {
        /*
         * In 64-bit mode, the default data size is 32-bit.  Select 64-bit
         * data with rex_w, and 16-bit data with 0x66; rex_w takes precedence
         * over 0x66 if both are present.
         */
        s->dflag = (REX_W(s) ? MO_64 : s->prefix & PREFIX_DATA ? MO_16 : MO_32);
        /* In 64-bit mode, 0x67 selects 32-bit addressing.  */
        s->aflag = (s->prefix & PREFIX_ADR ? MO_32 : MO_64);
    } else {
        /* In 16/32-bit mode, 0x66 selects the opposite data size.  */
        if (CODE32(s) ^ ((s->prefix & PREFIX_DATA) != 0)) {
            s->dflag = MO_32;
        } else {
            s->dflag = MO_16;
        }
        /* In 16/32-bit mode, 0x67 selects the opposite addressing.  */
        if (CODE32(s) ^ ((s->prefix & PREFIX_ADR) != 0)) {
            s->aflag = MO_32;
        }  else {
            s->aflag = MO_16;
        }
    }

    memset(&decode, 0, sizeof(decode));
    decode.b = b;
    if (!decode_insn(s, env, decode_func, &decode)) {
        goto illegal_op;
    }
    if (!decode.e.gen) {
        goto unknown_op;
    }

    if (!has_cpuid_feature(s, decode.e.cpuid)) {
        goto illegal_op;
    }

    /* Checks that result in #UD come first.  */
    if (decode.e.check) {
        if (decode.e.check & X86_CHECK_i64) {
            if (CODE64(s)) {
                goto illegal_op;
            }
        }
        if (decode.e.check & X86_CHECK_o64) {
            if (!CODE64(s)) {
                goto illegal_op;
            }
        }
        if (decode.e.check & X86_CHECK_prot) {
            if (!PE(s) || VM86(s)) {
                goto illegal_op;
            }
        }
    }

    switch (decode.e.special) {
    case X86_SPECIAL_None:
        break;

    case X86_SPECIAL_Locked:
        if (decode.op[0].has_ea) {
            s->prefix |= PREFIX_LOCK;
        }
        break;

    case X86_SPECIAL_ZExtOp0:
        assert(decode.op[0].unit == X86_OP_INT);
        if (!decode.op[0].has_ea) {
            decode.op[0].ot = MO_32;
        }
        break;

    case X86_SPECIAL_ZExtOp2:
        assert(decode.op[2].unit == X86_OP_INT);
        if (!decode.op[2].has_ea) {
            decode.op[2].ot = MO_32;
        }
        break;

    case X86_SPECIAL_AVXExtMov:
        if (!decode.op[2].has_ea) {
            decode.op[2].ot = s->vex_l ? MO_256 : MO_128;
        } else if (s->vex_l) {
            decode.op[2].ot++;
        }
        break;

    default:
        break;
    }

    if (!validate_vex(s, &decode)) {
        return;
    }

    /*
     * Checks that result in #GP or VMEXIT come second.  Intercepts are
     * generally checked after non-memory exceptions (i.e. before all
     * exceptions if there is no memory operand).  Exceptions are
     * vm86 checks (INTn, IRET, PUSHF/POPF), RSM and XSETBV (!).
     *
     * RSM and XSETBV will be handled in the gen_* functions
     * instead of using chk().
     */
    if (decode.e.check & X86_CHECK_cpl0) {
        if (CPL(s) != 0) {
            goto gp_fault;
        }
    }
    if (decode.e.intercept && unlikely(GUEST(s))) {
        gen_helper_svm_check_intercept(tcg_env,
                                       tcg_constant_i32(decode.e.intercept));
    }
    if (decode.e.check) {
        if ((decode.e.check & X86_CHECK_vm86_iopl) && VM86(s)) {
            if (IOPL(s) < 3) {
                goto gp_fault;
            }
        } else if (decode.e.check & X86_CHECK_cpl_iopl) {
            if (IOPL(s) < CPL(s)) {
                goto gp_fault;
            }
        }
    }

    if (decode.e.special == X86_SPECIAL_MMX &&
        !(s->prefix & (PREFIX_REPZ | PREFIX_REPNZ | PREFIX_DATA))) {
        gen_helper_enter_mmx(tcg_env);
    }

    if (decode.op[0].has_ea || decode.op[1].has_ea || decode.op[2].has_ea) {
        gen_load_ea(s, &decode.mem, decode.e.vex_class == 12);
    }
    if (s->prefix & PREFIX_LOCK) {
        if (decode.op[0].unit != X86_OP_INT || !decode.op[0].has_ea) {
            goto illegal_op;
        }
        gen_load(s, &decode, 2, s->T1);
        decode.e.gen(s, env, &decode);
    } else {
        if (decode.op[0].unit == X86_OP_MMX) {
            compute_mmx_offset(&decode.op[0]);
        } else if (decode.op[0].unit == X86_OP_SSE) {
            compute_xmm_offset(&decode.op[0]);
        }
        gen_load(s, &decode, 1, s->T0);
        gen_load(s, &decode, 2, s->T1);
        decode.e.gen(s, env, &decode);
        gen_writeback(s, &decode, 0, s->T0);
    }
    return;
 gp_fault:
    gen_exception_gpf(s);
    return;
 illegal_op:
    gen_illegal_opcode(s);
    return;
 unknown_op:
    gen_unknown_opcode(env, s);
}<|MERGE_RESOLUTION|>--- conflicted
+++ resolved
@@ -386,11 +386,7 @@
     [0x07] = X86_OP_ENTRY3(PHSUBSW,   V,x,  H,x,   W,x,  vex4 cpuid(SSSE3) mmx avx2_256 p_00_66),
 
     [0x10] = X86_OP_ENTRY2(PBLENDVB,  V,x,         W,x,  vex4 cpuid(SSE41) avx2_256 p_66),
-<<<<<<< HEAD
-    [0x13] = X86_OP_ENTRY2(VCVTPH2PS, V,x,         W,xh, vex11 cpuid(F16C) p_66),
-=======
     [0x13] = X86_OP_ENTRY2(VCVTPH2PS, V,x,         W,xh, vex11 chk(W0) cpuid(F16C) p_66),
->>>>>>> 1600b9f4
     [0x14] = X86_OP_ENTRY2(BLENDVPS,  V,x,         W,x,  vex4 cpuid(SSE41) p_66),
     [0x15] = X86_OP_ENTRY2(BLENDVPD,  V,x,         W,x,  vex4 cpuid(SSE41) p_66),
     /* Listed incorrectly as type 4 */
@@ -627,11 +623,7 @@
     [0x15] = X86_OP_ENTRY3(PEXTRW,     E,w,  V,dq, I,b,  vex5 cpuid(SSE41) zext0 p_66),
     [0x16] = X86_OP_ENTRY3(PEXTR,      E,y,  V,dq, I,b,  vex5 cpuid(SSE41) p_66),
     [0x17] = X86_OP_ENTRY3(VEXTRACTPS, E,d,  V,dq, I,b,  vex5 cpuid(SSE41) p_66),
-<<<<<<< HEAD
-    [0x1d] = X86_OP_ENTRY3(VCVTPS2PH,  W,xh, V,x,  I,b,  vex11 cpuid(F16C) p_66),
-=======
     [0x1d] = X86_OP_ENTRY3(VCVTPS2PH,  W,xh, V,x,  I,b,  vex11 chk(W0) cpuid(F16C) p_66),
->>>>>>> 1600b9f4
 
     [0x20] = X86_OP_ENTRY4(PINSRB,     V,dq, H,dq, E,b,  vex5 cpuid(SSE41) zext2 p_66),
     [0x21] = X86_OP_GROUP0(VINSERTPS),
