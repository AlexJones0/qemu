/*
 * QEMU e1000 emulation
 *
 * Software developer's manual:
 * http://download.intel.com/design/network/manuals/8254x_GBe_SDM.pdf
 *
 * Nir Peleg, Tutis Systems Ltd. for Qumranet Inc.
 * Copyright (c) 2008 Qumranet
 * Based on work done by:
 * Copyright (c) 2007 Dan Aloni
 * Copyright (c) 2004 Antony T Curtis
 *
 * This library is free software; you can redistribute it and/or
 * modify it under the terms of the GNU Lesser General Public
 * License as published by the Free Software Foundation; either
 * version 2.1 of the License, or (at your option) any later version.
 *
 * This library is distributed in the hope that it will be useful,
 * but WITHOUT ANY WARRANTY; without even the implied warranty of
 * MERCHANTABILITY or FITNESS FOR A PARTICULAR PURPOSE.  See the GNU
 * Lesser General Public License for more details.
 *
 * You should have received a copy of the GNU Lesser General Public
 * License along with this library; if not, see <http://www.gnu.org/licenses/>.
 */


#include "qemu/osdep.h"
#include "hw/net/mii.h"
#include "hw/pci/pci_device.h"
#include "hw/qdev-properties.h"
#include "migration/vmstate.h"
#include "net/eth.h"
#include "net/net.h"
#include "net/checksum.h"
#include "sysemu/sysemu.h"
#include "sysemu/dma.h"
#include "qemu/iov.h"
#include "qemu/module.h"
#include "qemu/range.h"

#include "e1000_common.h"
#include "e1000x_common.h"
#include "trace.h"
#include "qom/object.h"

/* #define E1000_DEBUG */

#ifdef E1000_DEBUG
enum {
    DEBUG_GENERAL,      DEBUG_IO,       DEBUG_MMIO,     DEBUG_INTERRUPT,
    DEBUG_RX,           DEBUG_TX,       DEBUG_MDIC,     DEBUG_EEPROM,
    DEBUG_UNKNOWN,      DEBUG_TXSUM,    DEBUG_TXERR,    DEBUG_RXERR,
    DEBUG_RXFILTER,     DEBUG_PHY,      DEBUG_NOTYET,
};
#define DBGBIT(x)    (1<<DEBUG_##x)
static int debugflags = DBGBIT(TXERR) | DBGBIT(GENERAL);

#define DBGOUT(what, fmt, ...) do { \
    if (debugflags & DBGBIT(what)) \
        fprintf(stderr, "e1000: " fmt, ## __VA_ARGS__); \
    } while (0)
#else
#define DBGOUT(what, fmt, ...) do {} while (0)
#endif

#define IOPORT_SIZE       0x40
#define PNPMMIO_SIZE      0x20000

#define MAXIMUM_ETHERNET_HDR_LEN (ETH_HLEN + 4)

/*
 * HW models:
 *  E1000_DEV_ID_82540EM works with Windows, Linux, and OS X <= 10.8
 *  E1000_DEV_ID_82544GC_COPPER appears to work; not well tested
 *  E1000_DEV_ID_82545EM_COPPER works with Linux and OS X >= 10.6
 *  Others never tested
 */

struct E1000State_st {
    /*< private >*/
    PCIDevice parent_obj;
    /*< public >*/

    NICState *nic;
    NICConf conf;
    MemoryRegion mmio;
    MemoryRegion io;

    uint32_t mac_reg[0x8000];
    uint16_t phy_reg[0x20];
    uint16_t eeprom_data[64];

    uint32_t rxbuf_size;
    uint32_t rxbuf_min_shift;
    struct e1000_tx {
        unsigned char header[256];
        unsigned char vlan_header[4];
        /* Fields vlan and data must not be reordered or separated. */
        unsigned char vlan[4];
        unsigned char data[0x10000];
        uint16_t size;
        unsigned char vlan_needed;
        unsigned char sum_needed;
        bool cptse;
        e1000x_txd_props props;
        e1000x_txd_props tso_props;
        uint16_t tso_frames;
        bool busy;
    } tx;

    struct {
        uint32_t val_in;    /* shifted in from guest driver */
        uint16_t bitnum_in;
        uint16_t bitnum_out;
        uint16_t reading;
        uint32_t old_eecd;
    } eecd_state;

    QEMUTimer *autoneg_timer;

    QEMUTimer *mit_timer;      /* Mitigation timer. */
    bool mit_timer_on;         /* Mitigation timer is running. */
    bool mit_irq_level;        /* Tracks interrupt pin level. */
    uint32_t mit_ide;          /* Tracks E1000_TXD_CMD_IDE bit. */

    QEMUTimer *flush_queue_timer;

/* Compatibility flags for migration to/from qemu 1.3.0 and older */
#define E1000_FLAG_AUTONEG_BIT 0
#define E1000_FLAG_MIT_BIT 1
#define E1000_FLAG_MAC_BIT 2
#define E1000_FLAG_TSO_BIT 3
#define E1000_FLAG_VET_BIT 4
#define E1000_FLAG_AUTONEG (1 << E1000_FLAG_AUTONEG_BIT)
#define E1000_FLAG_MIT (1 << E1000_FLAG_MIT_BIT)
#define E1000_FLAG_MAC (1 << E1000_FLAG_MAC_BIT)
#define E1000_FLAG_TSO (1 << E1000_FLAG_TSO_BIT)
#define E1000_FLAG_VET (1 << E1000_FLAG_VET_BIT)

    uint32_t compat_flags;
    bool received_tx_tso;
    bool use_tso_for_migration;
    e1000x_txd_props mig_props;
};
typedef struct E1000State_st E1000State;

#define chkflag(x)     (s->compat_flags & E1000_FLAG_##x)

struct E1000BaseClass {
    PCIDeviceClass parent_class;
    uint16_t phy_id2;
};
typedef struct E1000BaseClass E1000BaseClass;

#define TYPE_E1000_BASE "e1000-base"

DECLARE_OBJ_CHECKERS(E1000State, E1000BaseClass,
                     E1000, TYPE_E1000_BASE)


static void
e1000_link_up(E1000State *s)
{
    e1000x_update_regs_on_link_up(s->mac_reg, s->phy_reg);

    /* E1000_STATUS_LU is tested by e1000_can_receive() */
    qemu_flush_queued_packets(qemu_get_queue(s->nic));
}

static void
e1000_autoneg_done(E1000State *s)
{
    e1000x_update_regs_on_autoneg_done(s->mac_reg, s->phy_reg);

    /* E1000_STATUS_LU is tested by e1000_can_receive() */
    qemu_flush_queued_packets(qemu_get_queue(s->nic));
}

static bool
have_autoneg(E1000State *s)
{
    return chkflag(AUTONEG) && (s->phy_reg[MII_BMCR] & MII_BMCR_AUTOEN);
}

static void
set_phy_ctrl(E1000State *s, int index, uint16_t val)
{
    /* bits 0-5 reserved; MII_BMCR_[ANRESTART,RESET] are self clearing */
    s->phy_reg[MII_BMCR] = val & ~(0x3f |
                                   MII_BMCR_RESET |
                                   MII_BMCR_ANRESTART);

    /*
     * QEMU 1.3 does not support link auto-negotiation emulation, so if we
     * migrate during auto negotiation, after migration the link will be
     * down.
     */
    if (have_autoneg(s) && (val & MII_BMCR_ANRESTART)) {
        e1000x_restart_autoneg(s->mac_reg, s->phy_reg, s->autoneg_timer);
    }
}

static void (*phyreg_writeops[])(E1000State *, int, uint16_t) = {
    [MII_BMCR] = set_phy_ctrl,
};

enum { NPHYWRITEOPS = ARRAY_SIZE(phyreg_writeops) };

enum { PHY_R = 1, PHY_W = 2, PHY_RW = PHY_R | PHY_W };
static const char phy_regcap[0x20] = {
    [MII_BMSR]   = PHY_R,     [M88E1000_EXT_PHY_SPEC_CTRL] = PHY_RW,
    [MII_PHYID1] = PHY_R,     [M88E1000_PHY_SPEC_CTRL]     = PHY_RW,
    [MII_BMCR]   = PHY_RW,    [MII_CTRL1000]               = PHY_RW,
    [MII_ANLPAR] = PHY_R,     [MII_STAT1000]               = PHY_R,
    [MII_ANAR]   = PHY_RW,    [M88E1000_RX_ERR_CNTR]       = PHY_R,
    [MII_PHYID2] = PHY_R,     [M88E1000_PHY_SPEC_STATUS]   = PHY_R,
    [MII_ANER]   = PHY_R,
};

/* MII_PHYID2 documented in 8254x_GBe_SDM.pdf, pp. 250 */
static const uint16_t phy_reg_init[] = {
    [MII_BMCR] = MII_BMCR_SPEED1000 |
                 MII_BMCR_FD |
                 MII_BMCR_AUTOEN,

    [MII_BMSR] = MII_BMSR_EXTCAP |
                 MII_BMSR_LINK_ST |   /* link initially up */
                 MII_BMSR_AUTONEG |
                 /* MII_BMSR_AN_COMP: initially NOT completed */
                 MII_BMSR_MFPS |
                 MII_BMSR_EXTSTAT |
                 MII_BMSR_10T_HD |
                 MII_BMSR_10T_FD |
                 MII_BMSR_100TX_HD |
                 MII_BMSR_100TX_FD,

    [MII_PHYID1] = 0x141,
    /* [MII_PHYID2] configured per DevId, from e1000_reset() */
    [MII_ANAR] = MII_ANAR_CSMACD | MII_ANAR_10 |
                 MII_ANAR_10FD | MII_ANAR_TX |
                 MII_ANAR_TXFD | MII_ANAR_PAUSE |
                 MII_ANAR_PAUSE_ASYM,
    [MII_ANLPAR] = MII_ANLPAR_10 | MII_ANLPAR_10FD |
                   MII_ANLPAR_TX | MII_ANLPAR_TXFD,
    [MII_CTRL1000] = MII_CTRL1000_FULL | MII_CTRL1000_PORT |
                     MII_CTRL1000_MASTER,
    [MII_STAT1000] = MII_STAT1000_HALF | MII_STAT1000_FULL |
                     MII_STAT1000_ROK | MII_STAT1000_LOK,
    [M88E1000_PHY_SPEC_CTRL] = 0x360,
    [M88E1000_PHY_SPEC_STATUS] = 0xac00,
    [M88E1000_EXT_PHY_SPEC_CTRL] = 0x0d60,
};

static const uint32_t mac_reg_init[] = {
    [PBA]     = 0x00100030,
    [LEDCTL]  = 0x602,
    [CTRL]    = E1000_CTRL_SWDPIN2 | E1000_CTRL_SWDPIN0 |
                E1000_CTRL_SPD_1000 | E1000_CTRL_SLU,
    [STATUS]  = 0x80000000 | E1000_STATUS_GIO_MASTER_ENABLE |
                E1000_STATUS_ASDV | E1000_STATUS_MTXCKOK |
                E1000_STATUS_SPEED_1000 | E1000_STATUS_FD |
                E1000_STATUS_LU,
    [MANC]    = E1000_MANC_EN_MNG2HOST | E1000_MANC_RCV_TCO_EN |
                E1000_MANC_ARP_EN | E1000_MANC_0298_EN |
                E1000_MANC_RMCP_EN,
};

/* Helper function, *curr == 0 means the value is not set */
static inline void
mit_update_delay(uint32_t *curr, uint32_t value)
{
    if (value && (*curr == 0 || value < *curr)) {
        *curr = value;
    }
}

static void
set_interrupt_cause(E1000State *s, int index, uint32_t val)
{
    PCIDevice *d = PCI_DEVICE(s);
    uint32_t pending_ints;
    uint32_t mit_delay;

    s->mac_reg[ICR] = val;

    /*
     * Make sure ICR and ICS registers have the same value.
     * The spec says that the ICS register is write-only.  However in practice,
     * on real hardware ICS is readable, and for reads it has the same value as
     * ICR (except that ICS does not have the clear on read behaviour of ICR).
     *
     * The VxWorks PRO/1000 driver uses this behaviour.
     */
    s->mac_reg[ICS] = val;

    pending_ints = (s->mac_reg[IMS] & s->mac_reg[ICR]);
    if (!s->mit_irq_level && pending_ints) {
        /*
         * Here we detect a potential raising edge. We postpone raising the
         * interrupt line if we are inside the mitigation delay window
         * (s->mit_timer_on == 1).
         * We provide a partial implementation of interrupt mitigation,
         * emulating only RADV, TADV and ITR (lower 16 bits, 1024ns units for
         * RADV and TADV, 256ns units for ITR). RDTR is only used to enable
         * RADV; relative timers based on TIDV and RDTR are not implemented.
         */
        if (s->mit_timer_on) {
            return;
        }
        if (chkflag(MIT)) {
            /* Compute the next mitigation delay according to pending
             * interrupts and the current values of RADV (provided
             * RDTR!=0), TADV and ITR.
             * Then rearm the timer.
             */
            mit_delay = 0;
            if (s->mit_ide &&
                    (pending_ints & (E1000_ICR_TXQE | E1000_ICR_TXDW))) {
                mit_update_delay(&mit_delay, s->mac_reg[TADV] * 4);
            }
            if (s->mac_reg[RDTR] && (pending_ints & E1000_ICS_RXT0)) {
                mit_update_delay(&mit_delay, s->mac_reg[RADV] * 4);
            }
            mit_update_delay(&mit_delay, s->mac_reg[ITR]);

            /*
             * According to e1000 SPEC, the Ethernet controller guarantees
             * a maximum observable interrupt rate of 7813 interrupts/sec.
             * Thus if mit_delay < 500 then the delay should be set to the
             * minimum delay possible which is 500.
             */
            mit_delay = (mit_delay < 500) ? 500 : mit_delay;

            s->mit_timer_on = 1;
            timer_mod(s->mit_timer, qemu_clock_get_ns(QEMU_CLOCK_VIRTUAL) +
                      mit_delay * 256);
            s->mit_ide = 0;
        }
    }

    s->mit_irq_level = (pending_ints != 0);
    pci_set_irq(d, s->mit_irq_level);
}

static void
e1000_mit_timer(void *opaque)
{
    E1000State *s = opaque;

    s->mit_timer_on = 0;
    /* Call set_interrupt_cause to update the irq level (if necessary). */
    set_interrupt_cause(s, 0, s->mac_reg[ICR]);
}

static void
set_ics(E1000State *s, int index, uint32_t val)
{
    DBGOUT(INTERRUPT, "set_ics %x, ICR %x, IMR %x\n", val, s->mac_reg[ICR],
        s->mac_reg[IMS]);
    set_interrupt_cause(s, 0, val | s->mac_reg[ICR]);
}

static void
e1000_autoneg_timer(void *opaque)
{
    E1000State *s = opaque;
    if (!qemu_get_queue(s->nic)->link_down) {
        e1000_autoneg_done(s);
        set_ics(s, 0, E1000_ICS_LSC); /* signal link status change to guest */
    }
}

static bool e1000_vet_init_need(void *opaque)
{
    E1000State *s = opaque;

    return chkflag(VET);
}

static void e1000_reset_hold(Object *obj)
{
    E1000State *d = E1000(obj);
    E1000BaseClass *edc = E1000_GET_CLASS(d);
    uint8_t *macaddr = d->conf.macaddr.a;

    timer_del(d->autoneg_timer);
    timer_del(d->mit_timer);
    timer_del(d->flush_queue_timer);
    d->mit_timer_on = 0;
    d->mit_irq_level = 0;
    d->mit_ide = 0;
    memset(d->phy_reg, 0, sizeof d->phy_reg);
    memcpy(d->phy_reg, phy_reg_init, sizeof phy_reg_init);
    d->phy_reg[MII_PHYID2] = edc->phy_id2;
    memset(d->mac_reg, 0, sizeof d->mac_reg);
    memcpy(d->mac_reg, mac_reg_init, sizeof mac_reg_init);
    d->rxbuf_min_shift = 1;
    memset(&d->tx, 0, sizeof d->tx);

    if (qemu_get_queue(d->nic)->link_down) {
        e1000x_update_regs_on_link_down(d->mac_reg, d->phy_reg);
    }

    e1000x_reset_mac_addr(d->nic, d->mac_reg, macaddr);

    if (e1000_vet_init_need(d)) {
        d->mac_reg[VET] = ETH_P_VLAN;
    }
}

static void
set_ctrl(E1000State *s, int index, uint32_t val)
{
    /* RST is self clearing */
    s->mac_reg[CTRL] = val & ~E1000_CTRL_RST;
}

static void
e1000_flush_queue_timer(void *opaque)
{
    E1000State *s = opaque;

    qemu_flush_queued_packets(qemu_get_queue(s->nic));
}

static void
set_rx_control(E1000State *s, int index, uint32_t val)
{
    s->mac_reg[RCTL] = val;
    s->rxbuf_size = e1000x_rxbufsize(val);
    s->rxbuf_min_shift = ((val / E1000_RCTL_RDMTS_QUAT) & 3) + 1;
    DBGOUT(RX, "RCTL: %d, mac_reg[RCTL] = 0x%x\n", s->mac_reg[RDT],
           s->mac_reg[RCTL]);
    timer_mod(s->flush_queue_timer,
              qemu_clock_get_ms(QEMU_CLOCK_VIRTUAL) + 1000);
}

static void
set_mdic(E1000State *s, int index, uint32_t val)
{
    uint32_t data = val & E1000_MDIC_DATA_MASK;
    uint32_t addr = ((val & E1000_MDIC_REG_MASK) >> E1000_MDIC_REG_SHIFT);

    if ((val & E1000_MDIC_PHY_MASK) >> E1000_MDIC_PHY_SHIFT != 1) // phy #
        val = s->mac_reg[MDIC] | E1000_MDIC_ERROR;
    else if (val & E1000_MDIC_OP_READ) {
        DBGOUT(MDIC, "MDIC read reg 0x%x\n", addr);
        if (!(phy_regcap[addr] & PHY_R)) {
            DBGOUT(MDIC, "MDIC read reg %x unhandled\n", addr);
            val |= E1000_MDIC_ERROR;
        } else
            val = (val ^ data) | s->phy_reg[addr];
    } else if (val & E1000_MDIC_OP_WRITE) {
        DBGOUT(MDIC, "MDIC write reg 0x%x, value 0x%x\n", addr, data);
        if (!(phy_regcap[addr] & PHY_W)) {
            DBGOUT(MDIC, "MDIC write reg %x unhandled\n", addr);
            val |= E1000_MDIC_ERROR;
        } else {
            if (addr < NPHYWRITEOPS && phyreg_writeops[addr]) {
                phyreg_writeops[addr](s, index, data);
            } else {
                s->phy_reg[addr] = data;
            }
        }
    }
    s->mac_reg[MDIC] = val | E1000_MDIC_READY;

    if (val & E1000_MDIC_INT_EN) {
        set_ics(s, 0, E1000_ICR_MDAC);
    }
}

static uint32_t
get_eecd(E1000State *s, int index)
{
    uint32_t ret = E1000_EECD_PRES|E1000_EECD_GNT | s->eecd_state.old_eecd;

    DBGOUT(EEPROM, "reading eeprom bit %d (reading %d)\n",
           s->eecd_state.bitnum_out, s->eecd_state.reading);
    if (!s->eecd_state.reading ||
        ((s->eeprom_data[(s->eecd_state.bitnum_out >> 4) & 0x3f] >>
          ((s->eecd_state.bitnum_out & 0xf) ^ 0xf))) & 1)
        ret |= E1000_EECD_DO;
    return ret;
}

static void
set_eecd(E1000State *s, int index, uint32_t val)
{
    uint32_t oldval = s->eecd_state.old_eecd;

    s->eecd_state.old_eecd = val & (E1000_EECD_SK | E1000_EECD_CS |
            E1000_EECD_DI|E1000_EECD_FWE_MASK|E1000_EECD_REQ);
    if (!(E1000_EECD_CS & val)) {            /* CS inactive; nothing to do */
        return;
    }
    if (E1000_EECD_CS & (val ^ oldval)) {    /* CS rise edge; reset state */
        s->eecd_state.val_in = 0;
        s->eecd_state.bitnum_in = 0;
        s->eecd_state.bitnum_out = 0;
        s->eecd_state.reading = 0;
    }
    if (!(E1000_EECD_SK & (val ^ oldval))) {    /* no clock edge */
        return;
    }
    if (!(E1000_EECD_SK & val)) {               /* falling edge */
        s->eecd_state.bitnum_out++;
        return;
    }
    s->eecd_state.val_in <<= 1;
    if (val & E1000_EECD_DI)
        s->eecd_state.val_in |= 1;
    if (++s->eecd_state.bitnum_in == 9 && !s->eecd_state.reading) {
        s->eecd_state.bitnum_out = ((s->eecd_state.val_in & 0x3f)<<4)-1;
        s->eecd_state.reading = (((s->eecd_state.val_in >> 6) & 7) ==
            EEPROM_READ_OPCODE_MICROWIRE);
    }
    DBGOUT(EEPROM, "eeprom bitnum in %d out %d, reading %d\n",
           s->eecd_state.bitnum_in, s->eecd_state.bitnum_out,
           s->eecd_state.reading);
}

static uint32_t
flash_eerd_read(E1000State *s, int x)
{
    unsigned int index, r = s->mac_reg[EERD] & ~E1000_EEPROM_RW_REG_START;

    if ((s->mac_reg[EERD] & E1000_EEPROM_RW_REG_START) == 0)
        return (s->mac_reg[EERD]);

    if ((index = r >> E1000_EEPROM_RW_ADDR_SHIFT) > EEPROM_CHECKSUM_REG)
        return (E1000_EEPROM_RW_REG_DONE | r);

    return ((s->eeprom_data[index] << E1000_EEPROM_RW_REG_DATA) |
           E1000_EEPROM_RW_REG_DONE | r);
}

static void
putsum(uint8_t *data, uint32_t n, uint32_t sloc, uint32_t css, uint32_t cse)
{
    uint32_t sum;

    if (cse && cse < n)
        n = cse + 1;
    if (sloc < n-1) {
        sum = net_checksum_add(n-css, data+css);
        stw_be_p(data + sloc, net_checksum_finish_nozero(sum));
    }
}

static inline void
inc_tx_bcast_or_mcast_count(E1000State *s, const unsigned char *arr)
{
    if (is_broadcast_ether_addr(arr)) {
        e1000x_inc_reg_if_not_full(s->mac_reg, BPTC);
    } else if (is_multicast_ether_addr(arr)) {
        e1000x_inc_reg_if_not_full(s->mac_reg, MPTC);
    }
}

static void
e1000_send_packet(E1000State *s, const uint8_t *buf, int size)
{
    static const int PTCregs[6] = { PTC64, PTC127, PTC255, PTC511,
                                    PTC1023, PTC1522 };

    NetClientState *nc = qemu_get_queue(s->nic);
    if (s->phy_reg[MII_BMCR] & MII_BMCR_LOOPBACK) {
        qemu_receive_packet(nc, buf, size);
    } else {
        qemu_send_packet(nc, buf, size);
    }
    inc_tx_bcast_or_mcast_count(s, buf);
    e1000x_increase_size_stats(s->mac_reg, PTCregs, size + 4);
}

static void
xmit_seg(E1000State *s)
{
    uint16_t len;
    unsigned int frames = s->tx.tso_frames, css, sofar;
    struct e1000_tx *tp = &s->tx;
    struct e1000x_txd_props *props = tp->cptse ? &tp->tso_props : &tp->props;

    if (tp->cptse) {
        css = props->ipcss;
        DBGOUT(TXSUM, "frames %d size %d ipcss %d\n",
               frames, tp->size, css);
        if (props->ip) {    /* IPv4 */
            stw_be_p(tp->data+css+2, tp->size - css);
            stw_be_p(tp->data+css+4,
                     lduw_be_p(tp->data + css + 4) + frames);
        } else {         /* IPv6 */
            stw_be_p(tp->data+css+4, tp->size - css);
        }
        css = props->tucss;
        len = tp->size - css;
        DBGOUT(TXSUM, "tcp %d tucss %d len %d\n", props->tcp, css, len);
        if (props->tcp) {
            sofar = frames * props->mss;
            stl_be_p(tp->data+css+4, ldl_be_p(tp->data+css+4)+sofar); /* seq */
            if (props->paylen - sofar > props->mss) {
                tp->data[css + 13] &= ~9;    /* PSH, FIN */
            } else if (frames) {
                e1000x_inc_reg_if_not_full(s->mac_reg, TSCTC);
            }
        } else {    /* UDP */
            stw_be_p(tp->data+css+4, len);
        }
        if (tp->sum_needed & E1000_TXD_POPTS_TXSM) {
            unsigned int phsum;
            // add pseudo-header length before checksum calculation
            void *sp = tp->data + props->tucso;

            phsum = lduw_be_p(sp) + len;
            phsum = (phsum >> 16) + (phsum & 0xffff);
            stw_be_p(sp, phsum);
        }
        tp->tso_frames++;
    }

    if (tp->sum_needed & E1000_TXD_POPTS_TXSM) {
        putsum(tp->data, tp->size, props->tucso, props->tucss, props->tucse);
    }
    if (tp->sum_needed & E1000_TXD_POPTS_IXSM) {
        putsum(tp->data, tp->size, props->ipcso, props->ipcss, props->ipcse);
    }
    if (tp->vlan_needed) {
        memmove(tp->vlan, tp->data, 4);
        memmove(tp->data, tp->data + 4, 8);
        memcpy(tp->data + 8, tp->vlan_header, 4);
        e1000_send_packet(s, tp->vlan, tp->size + 4);
    } else {
        e1000_send_packet(s, tp->data, tp->size);
    }

    e1000x_inc_reg_if_not_full(s->mac_reg, TPT);
    e1000x_grow_8reg_if_not_full(s->mac_reg, TOTL, s->tx.size + 4);
    e1000x_inc_reg_if_not_full(s->mac_reg, GPTC);
    e1000x_grow_8reg_if_not_full(s->mac_reg, GOTCL, s->tx.size + 4);
}

static void
process_tx_desc(E1000State *s, struct e1000_tx_desc *dp)
{
    PCIDevice *d = PCI_DEVICE(s);
    uint32_t txd_lower = le32_to_cpu(dp->lower.data);
    uint32_t dtype = txd_lower & (E1000_TXD_CMD_DEXT | E1000_TXD_DTYP_D);
    unsigned int split_size = txd_lower & 0xffff, bytes, sz;
    unsigned int msh = 0xfffff;
    uint64_t addr;
    struct e1000_context_desc *xp = (struct e1000_context_desc *)dp;
    struct e1000_tx *tp = &s->tx;

    s->mit_ide |= (txd_lower & E1000_TXD_CMD_IDE);
    if (dtype == E1000_TXD_CMD_DEXT) {    /* context descriptor */
        if (le32_to_cpu(xp->cmd_and_length) & E1000_TXD_CMD_TSE) {
            e1000x_read_tx_ctx_descr(xp, &tp->tso_props);
            s->use_tso_for_migration = 1;
            tp->tso_frames = 0;
        } else {
            e1000x_read_tx_ctx_descr(xp, &tp->props);
            s->use_tso_for_migration = 0;
        }
        return;
    } else if (dtype == (E1000_TXD_CMD_DEXT | E1000_TXD_DTYP_D)) {
        // data descriptor
        if (tp->size == 0) {
            tp->sum_needed = le32_to_cpu(dp->upper.data) >> 8;
        }
        tp->cptse = (txd_lower & E1000_TXD_CMD_TSE) ? 1 : 0;
    } else {
        // legacy descriptor
        tp->cptse = 0;
    }

    if (e1000x_vlan_enabled(s->mac_reg) &&
        e1000x_is_vlan_txd(txd_lower) &&
        (tp->cptse || txd_lower & E1000_TXD_CMD_EOP)) {
        tp->vlan_needed = 1;
        stw_be_p(tp->vlan_header,
                      le16_to_cpu(s->mac_reg[VET]));
        stw_be_p(tp->vlan_header + 2,
                      le16_to_cpu(dp->upper.fields.special));
    }

    addr = le64_to_cpu(dp->buffer_addr);
    if (tp->cptse) {
        msh = tp->tso_props.hdr_len + tp->tso_props.mss;
        do {
            bytes = split_size;
            if (tp->size >= msh) {
                goto eop;
            }
            if (tp->size + bytes > msh)
                bytes = msh - tp->size;

            bytes = MIN(sizeof(tp->data) - tp->size, bytes);
            pci_dma_read(d, addr, tp->data + tp->size, bytes);
            sz = tp->size + bytes;
            if (sz >= tp->tso_props.hdr_len
                && tp->size < tp->tso_props.hdr_len) {
                memmove(tp->header, tp->data, tp->tso_props.hdr_len);
            }
            tp->size = sz;
            addr += bytes;
            if (sz == msh) {
                xmit_seg(s);
                memmove(tp->data, tp->header, tp->tso_props.hdr_len);
                tp->size = tp->tso_props.hdr_len;
            }
            split_size -= bytes;
        } while (bytes && split_size);
    } else {
        split_size = MIN(sizeof(tp->data) - tp->size, split_size);
        pci_dma_read(d, addr, tp->data + tp->size, split_size);
        tp->size += split_size;
    }

eop:
    if (!(txd_lower & E1000_TXD_CMD_EOP))
        return;
    if (!(tp->cptse && tp->size < tp->tso_props.hdr_len)) {
        xmit_seg(s);
    }
    tp->tso_frames = 0;
    tp->sum_needed = 0;
    tp->vlan_needed = 0;
    tp->size = 0;
    tp->cptse = 0;
}

static uint32_t
txdesc_writeback(E1000State *s, dma_addr_t base, struct e1000_tx_desc *dp)
{
    PCIDevice *d = PCI_DEVICE(s);
    uint32_t txd_upper, txd_lower = le32_to_cpu(dp->lower.data);

    if (!(txd_lower & (E1000_TXD_CMD_RS|E1000_TXD_CMD_RPS)))
        return 0;
    txd_upper = (le32_to_cpu(dp->upper.data) | E1000_TXD_STAT_DD) &
                ~(E1000_TXD_STAT_EC | E1000_TXD_STAT_LC | E1000_TXD_STAT_TU);
    dp->upper.data = cpu_to_le32(txd_upper);
    pci_dma_write(d, base + ((char *)&dp->upper - (char *)dp),
                  &dp->upper, sizeof(dp->upper));
    return E1000_ICR_TXDW;
}

static uint64_t tx_desc_base(E1000State *s)
{
    uint64_t bah = s->mac_reg[TDBAH];
    uint64_t bal = s->mac_reg[TDBAL] & ~0xf;

    return (bah << 32) + bal;
}

static void
start_xmit(E1000State *s)
{
    PCIDevice *d = PCI_DEVICE(s);
    dma_addr_t base;
    struct e1000_tx_desc desc;
    uint32_t tdh_start = s->mac_reg[TDH], cause = E1000_ICS_TXQE;

    if (!(s->mac_reg[TCTL] & E1000_TCTL_EN)) {
        DBGOUT(TX, "tx disabled\n");
        return;
    }

    if (s->tx.busy) {
        return;
    }
    s->tx.busy = true;

    while (s->mac_reg[TDH] != s->mac_reg[TDT]) {
        base = tx_desc_base(s) +
               sizeof(struct e1000_tx_desc) * s->mac_reg[TDH];
        pci_dma_read(d, base, &desc, sizeof(desc));

        DBGOUT(TX, "index %d: %p : %x %x\n", s->mac_reg[TDH],
               (void *)(intptr_t)desc.buffer_addr, desc.lower.data,
               desc.upper.data);

        process_tx_desc(s, &desc);
        cause |= txdesc_writeback(s, base, &desc);

        if (++s->mac_reg[TDH] * sizeof(desc) >= s->mac_reg[TDLEN])
            s->mac_reg[TDH] = 0;
        /*
         * the following could happen only if guest sw assigns
         * bogus values to TDT/TDLEN.
         * there's nothing too intelligent we could do about this.
         */
        if (s->mac_reg[TDH] == tdh_start ||
            tdh_start >= s->mac_reg[TDLEN] / sizeof(desc)) {
            DBGOUT(TXERR, "TDH wraparound @%x, TDT %x, TDLEN %x\n",
                   tdh_start, s->mac_reg[TDT], s->mac_reg[TDLEN]);
            break;
        }
    }
    s->tx.busy = false;
    set_ics(s, 0, cause);
}

static int
receive_filter(E1000State *s, const void *buf)
{
<<<<<<< HEAD
    uint32_t rctl = s->mac_reg[RCTL];
    int isbcast = is_broadcast_ether_addr(buf);
    int ismcast = is_multicast_ether_addr(buf);

    if (e1000x_is_vlan_packet(buf, le16_to_cpu(s->mac_reg[VET])) &&
        e1000x_vlan_rx_filter_enabled(s->mac_reg)) {
        uint16_t vid = lduw_be_p(&PKT_GET_VLAN_HDR(buf)->h_tci);
        uint32_t vfta =
            ldl_le_p((uint32_t *)(s->mac_reg + VFTA) +
                     ((vid >> E1000_VFTA_ENTRY_SHIFT) & E1000_VFTA_ENTRY_MASK));
        if ((vfta & (1 << (vid & E1000_VFTA_ENTRY_BIT_SHIFT_MASK))) == 0) {
            return 0;
        }
    }

    if (!isbcast && !ismcast && (rctl & E1000_RCTL_UPE)) { /* promiscuous ucast */
        return 1;
    }

    if (ismcast && (rctl & E1000_RCTL_MPE)) {          /* promiscuous mcast */
        return 1;
    }

    if (isbcast && (rctl & E1000_RCTL_BAM)) {          /* broadcast enabled */
        return 1;
    }

    return e1000x_rx_group_filter(s->mac_reg, buf);
=======
    return (!e1000x_is_vlan_packet(buf, s->mac_reg[VET]) ||
            e1000x_rx_vlan_filter(s->mac_reg, PKT_GET_VLAN_HDR(buf))) &&
           e1000x_rx_group_filter(s->mac_reg, buf);
>>>>>>> 78385bc7
}

static void
e1000_set_link_status(NetClientState *nc)
{
    E1000State *s = qemu_get_nic_opaque(nc);
    uint32_t old_status = s->mac_reg[STATUS];

    if (nc->link_down) {
        e1000x_update_regs_on_link_down(s->mac_reg, s->phy_reg);
    } else {
        if (have_autoneg(s) &&
            !(s->phy_reg[MII_BMSR] & MII_BMSR_AN_COMP)) {
            e1000x_restart_autoneg(s->mac_reg, s->phy_reg, s->autoneg_timer);
        } else {
            e1000_link_up(s);
        }
    }

    if (s->mac_reg[STATUS] != old_status)
        set_ics(s, 0, E1000_ICR_LSC);
}

static bool e1000_has_rxbufs(E1000State *s, size_t total_size)
{
    int bufs;
    /* Fast-path short packets */
    if (total_size <= s->rxbuf_size) {
        return s->mac_reg[RDH] != s->mac_reg[RDT];
    }
    if (s->mac_reg[RDH] < s->mac_reg[RDT]) {
        bufs = s->mac_reg[RDT] - s->mac_reg[RDH];
    } else if (s->mac_reg[RDH] > s->mac_reg[RDT]) {
        bufs = s->mac_reg[RDLEN] /  sizeof(struct e1000_rx_desc) +
            s->mac_reg[RDT] - s->mac_reg[RDH];
    } else {
        return false;
    }
    return total_size <= bufs * s->rxbuf_size;
}

static bool
e1000_can_receive(NetClientState *nc)
{
    E1000State *s = qemu_get_nic_opaque(nc);

    return e1000x_rx_ready(&s->parent_obj, s->mac_reg) &&
        e1000_has_rxbufs(s, 1) && !timer_pending(s->flush_queue_timer);
}

static uint64_t rx_desc_base(E1000State *s)
{
    uint64_t bah = s->mac_reg[RDBAH];
    uint64_t bal = s->mac_reg[RDBAL] & ~0xf;

    return (bah << 32) + bal;
}

static void
e1000_receiver_overrun(E1000State *s, size_t size)
{
    trace_e1000_receiver_overrun(size, s->mac_reg[RDH], s->mac_reg[RDT]);
    e1000x_inc_reg_if_not_full(s->mac_reg, RNBC);
    e1000x_inc_reg_if_not_full(s->mac_reg, MPC);
    set_ics(s, 0, E1000_ICS_RXO);
}

static ssize_t
e1000_receive_iov(NetClientState *nc, const struct iovec *iov, int iovcnt)
{
    E1000State *s = qemu_get_nic_opaque(nc);
    PCIDevice *d = PCI_DEVICE(s);
    struct e1000_rx_desc desc;
    dma_addr_t base;
    unsigned int n, rdt;
    uint32_t rdh_start;
    uint16_t vlan_special = 0;
    uint8_t vlan_status = 0;
    uint8_t min_buf[ETH_ZLEN];
    uint8_t *filter_buf = iov->iov_base;
    size_t size = iov_size(iov, iovcnt);
    size_t iov_ofs = 0;
    size_t desc_offset;
    size_t desc_size;
    size_t total_size;
    eth_pkt_types_e pkt_type;

    if (!e1000x_hw_rx_enabled(s->mac_reg)) {
        return -1;
    }

    if (timer_pending(s->flush_queue_timer)) {
        return 0;
    }

    if (iov->iov_len < MAXIMUM_ETHERNET_HDR_LEN) {
        /* This is very unlikely, but may happen. */
        iov_to_buf(iov, iovcnt, 0, min_buf, MAXIMUM_ETHERNET_HDR_LEN);
        filter_buf = min_buf;
    }

    /* Discard oversized packets if !LPE and !SBP. */
    if (e1000x_is_oversized(s->mac_reg, size)) {
        return size;
    }

    if (!receive_filter(s, filter_buf)) {
        return size;
    }

    if (e1000x_vlan_enabled(s->mac_reg) &&
        e1000x_is_vlan_packet(filter_buf, le16_to_cpu(s->mac_reg[VET]))) {
        vlan_special = cpu_to_le16(lduw_be_p(filter_buf + 14));
        iov_ofs = 4;
        if (filter_buf == iov->iov_base) {
            memmove(filter_buf + 4, filter_buf, 12);
        } else {
            iov_from_buf(iov, iovcnt, 4, filter_buf, 12);
            while (iov->iov_len <= iov_ofs) {
                iov_ofs -= iov->iov_len;
                iov++;
            }
        }
        vlan_status = E1000_RXD_STAT_VP;
        size -= 4;
    }

    pkt_type = get_eth_packet_type(PKT_GET_ETH_HDR(filter_buf));
    rdh_start = s->mac_reg[RDH];
    desc_offset = 0;
    total_size = size + e1000x_fcs_len(s->mac_reg);
    if (!e1000_has_rxbufs(s, total_size)) {
        e1000_receiver_overrun(s, total_size);
        return -1;
    }
    do {
        desc_size = total_size - desc_offset;
        if (desc_size > s->rxbuf_size) {
            desc_size = s->rxbuf_size;
        }
        base = rx_desc_base(s) + sizeof(desc) * s->mac_reg[RDH];
        pci_dma_read(d, base, &desc, sizeof(desc));
        desc.special = vlan_special;
        desc.status &= ~E1000_RXD_STAT_DD;
        if (desc.buffer_addr) {
            if (desc_offset < size) {
                size_t iov_copy;
                hwaddr ba = le64_to_cpu(desc.buffer_addr);
                size_t copy_size = size - desc_offset;
                if (copy_size > s->rxbuf_size) {
                    copy_size = s->rxbuf_size;
                }
                do {
                    iov_copy = MIN(copy_size, iov->iov_len - iov_ofs);
                    pci_dma_write(d, ba, iov->iov_base + iov_ofs, iov_copy);
                    copy_size -= iov_copy;
                    ba += iov_copy;
                    iov_ofs += iov_copy;
                    if (iov_ofs == iov->iov_len) {
                        iov++;
                        iov_ofs = 0;
                    }
                } while (copy_size);
            }
            desc_offset += desc_size;
            desc.length = cpu_to_le16(desc_size);
            if (desc_offset >= total_size) {
                desc.status |= E1000_RXD_STAT_EOP | E1000_RXD_STAT_IXSM;
            } else {
                /* Guest zeroing out status is not a hardware requirement.
                   Clear EOP in case guest didn't do it. */
                desc.status &= ~E1000_RXD_STAT_EOP;
            }
        } else { // as per intel docs; skip descriptors with null buf addr
            DBGOUT(RX, "Null RX descriptor!!\n");
        }
        pci_dma_write(d, base, &desc, sizeof(desc));
        desc.status |= (vlan_status | E1000_RXD_STAT_DD);
        pci_dma_write(d, base + offsetof(struct e1000_rx_desc, status),
                      &desc.status, sizeof(desc.status));

        if (++s->mac_reg[RDH] * sizeof(desc) >= s->mac_reg[RDLEN])
            s->mac_reg[RDH] = 0;
        /* see comment in start_xmit; same here */
        if (s->mac_reg[RDH] == rdh_start ||
            rdh_start >= s->mac_reg[RDLEN] / sizeof(desc)) {
            DBGOUT(RXERR, "RDH wraparound @%x, RDT %x, RDLEN %x\n",
                   rdh_start, s->mac_reg[RDT], s->mac_reg[RDLEN]);
            e1000_receiver_overrun(s, total_size);
            return -1;
        }
    } while (desc_offset < total_size);

    e1000x_update_rx_total_stats(s->mac_reg, pkt_type, size, total_size);

    n = E1000_ICS_RXT0;
    if ((rdt = s->mac_reg[RDT]) < s->mac_reg[RDH])
        rdt += s->mac_reg[RDLEN] / sizeof(desc);
    if (((rdt - s->mac_reg[RDH]) * sizeof(desc)) <= s->mac_reg[RDLEN] >>
        s->rxbuf_min_shift)
        n |= E1000_ICS_RXDMT0;

    set_ics(s, 0, n);

    return size;
}

static ssize_t
e1000_receive(NetClientState *nc, const uint8_t *buf, size_t size)
{
    const struct iovec iov = {
        .iov_base = (uint8_t *)buf,
        .iov_len = size
    };

    return e1000_receive_iov(nc, &iov, 1);
}

static uint32_t
mac_readreg(E1000State *s, int index)
{
    return s->mac_reg[index];
}

static uint32_t
mac_icr_read(E1000State *s, int index)
{
    uint32_t ret = s->mac_reg[ICR];

    DBGOUT(INTERRUPT, "ICR read: %x\n", ret);
    set_interrupt_cause(s, 0, 0);
    return ret;
}

static uint32_t
mac_read_clr4(E1000State *s, int index)
{
    uint32_t ret = s->mac_reg[index];

    s->mac_reg[index] = 0;
    return ret;
}

static uint32_t
mac_read_clr8(E1000State *s, int index)
{
    uint32_t ret = s->mac_reg[index];

    s->mac_reg[index] = 0;
    s->mac_reg[index-1] = 0;
    return ret;
}

static void
mac_writereg(E1000State *s, int index, uint32_t val)
{
    uint32_t macaddr[2];

    s->mac_reg[index] = val;

    if (index == RA + 1) {
        macaddr[0] = cpu_to_le32(s->mac_reg[RA]);
        macaddr[1] = cpu_to_le32(s->mac_reg[RA + 1]);
        qemu_format_nic_info_str(qemu_get_queue(s->nic), (uint8_t *)macaddr);
    }
}

static void
set_rdt(E1000State *s, int index, uint32_t val)
{
    s->mac_reg[index] = val & 0xffff;
    if (e1000_has_rxbufs(s, 1)) {
        qemu_flush_queued_packets(qemu_get_queue(s->nic));
    }
}

#define LOW_BITS_SET_FUNC(num)                             \
    static void                                            \
    set_##num##bit(E1000State *s, int index, uint32_t val) \
    {                                                      \
        s->mac_reg[index] = val & (BIT(num) - 1);          \
    }

LOW_BITS_SET_FUNC(4)
LOW_BITS_SET_FUNC(11)
LOW_BITS_SET_FUNC(13)
LOW_BITS_SET_FUNC(16)

static void
set_dlen(E1000State *s, int index, uint32_t val)
{
    s->mac_reg[index] = val & 0xfff80;
}

static void
set_tctl(E1000State *s, int index, uint32_t val)
{
    s->mac_reg[index] = val;
    s->mac_reg[TDT] &= 0xffff;
    start_xmit(s);
}

static void
set_icr(E1000State *s, int index, uint32_t val)
{
    DBGOUT(INTERRUPT, "set_icr %x\n", val);
    set_interrupt_cause(s, 0, s->mac_reg[ICR] & ~val);
}

static void
set_imc(E1000State *s, int index, uint32_t val)
{
    s->mac_reg[IMS] &= ~val;
    set_ics(s, 0, 0);
}

static void
set_ims(E1000State *s, int index, uint32_t val)
{
    s->mac_reg[IMS] |= val;
    set_ics(s, 0, 0);
}

#define getreg(x)    [x] = mac_readreg
typedef uint32_t (*readops)(E1000State *, int);
static const readops macreg_readops[] = {
    getreg(PBA),      getreg(RCTL),     getreg(TDH),      getreg(TXDCTL),
    getreg(WUFC),     getreg(TDT),      getreg(CTRL),     getreg(LEDCTL),
    getreg(MANC),     getreg(MDIC),     getreg(SWSM),     getreg(STATUS),
    getreg(TORL),     getreg(TOTL),     getreg(IMS),      getreg(TCTL),
    getreg(RDH),      getreg(RDT),      getreg(VET),      getreg(ICS),
    getreg(TDBAL),    getreg(TDBAH),    getreg(RDBAH),    getreg(RDBAL),
    getreg(TDLEN),    getreg(RDLEN),    getreg(RDTR),     getreg(RADV),
    getreg(TADV),     getreg(ITR),      getreg(FCRUC),    getreg(IPAV),
    getreg(WUC),      getreg(WUS),      getreg(SCC),      getreg(ECOL),
    getreg(MCC),      getreg(LATECOL),  getreg(COLC),     getreg(DC),
    getreg(TNCRS),    getreg(SEQEC),    getreg(CEXTERR),  getreg(RLEC),
    getreg(XONRXC),   getreg(XONTXC),   getreg(XOFFRXC),  getreg(XOFFTXC),
    getreg(RFC),      getreg(RJC),      getreg(RNBC),     getreg(TSCTFC),
    getreg(MGTPRC),   getreg(MGTPDC),   getreg(MGTPTC),   getreg(GORCL),
    getreg(GOTCL),    getreg(RDFH),     getreg(RDFT),     getreg(RDFHS),
    getreg(RDFTS),    getreg(RDFPC),    getreg(TDFH),     getreg(TDFT),
    getreg(TDFHS),    getreg(TDFTS),    getreg(TDFPC),    getreg(AIT),

    [TOTH]    = mac_read_clr8,      [TORH]    = mac_read_clr8,
    [GOTCH]   = mac_read_clr8,      [GORCH]   = mac_read_clr8,
    [PRC64]   = mac_read_clr4,      [PRC127]  = mac_read_clr4,
    [PRC255]  = mac_read_clr4,      [PRC511]  = mac_read_clr4,
    [PRC1023] = mac_read_clr4,      [PRC1522] = mac_read_clr4,
    [PTC64]   = mac_read_clr4,      [PTC127]  = mac_read_clr4,
    [PTC255]  = mac_read_clr4,      [PTC511]  = mac_read_clr4,
    [PTC1023] = mac_read_clr4,      [PTC1522] = mac_read_clr4,
    [GPRC]    = mac_read_clr4,      [GPTC]    = mac_read_clr4,
    [TPT]     = mac_read_clr4,      [TPR]     = mac_read_clr4,
    [RUC]     = mac_read_clr4,      [ROC]     = mac_read_clr4,
    [BPRC]    = mac_read_clr4,      [MPRC]    = mac_read_clr4,
    [TSCTC]   = mac_read_clr4,      [BPTC]    = mac_read_clr4,
    [MPTC]    = mac_read_clr4,
    [ICR]     = mac_icr_read,       [EECD]    = get_eecd,
    [EERD]    = flash_eerd_read,

    [CRCERRS ... MPC]     = &mac_readreg,
    [IP6AT ... IP6AT + 3] = &mac_readreg,    [IP4AT ... IP4AT + 6] = &mac_readreg,
    [FFLT ... FFLT + 6]   = &mac_readreg,
    [RA ... RA + 31]      = &mac_readreg,
    [WUPM ... WUPM + 31]  = &mac_readreg,
    [MTA ... MTA + E1000_MC_TBL_SIZE - 1]   = &mac_readreg,
    [VFTA ... VFTA + E1000_VLAN_FILTER_TBL_SIZE - 1] = &mac_readreg,
    [FFMT ... FFMT + 254] = &mac_readreg,
    [FFVT ... FFVT + 254] = &mac_readreg,
    [PBM ... PBM + 16383] = &mac_readreg,
};
enum { NREADOPS = ARRAY_SIZE(macreg_readops) };

#define putreg(x)    [x] = mac_writereg
typedef void (*writeops)(E1000State *, int, uint32_t);
static const writeops macreg_writeops[] = {
    putreg(PBA),      putreg(EERD),     putreg(SWSM),     putreg(WUFC),
    putreg(TDBAL),    putreg(TDBAH),    putreg(TXDCTL),   putreg(RDBAH),
    putreg(RDBAL),    putreg(LEDCTL),   putreg(VET),      putreg(FCRUC),
    putreg(IPAV),     putreg(WUC),
    putreg(WUS),

    [TDLEN]  = set_dlen,   [RDLEN]  = set_dlen,       [TCTL]  = set_tctl,
    [TDT]    = set_tctl,   [MDIC]   = set_mdic,       [ICS]   = set_ics,
    [TDH]    = set_16bit,  [RDH]    = set_16bit,      [RDT]   = set_rdt,
    [IMC]    = set_imc,    [IMS]    = set_ims,        [ICR]   = set_icr,
    [EECD]   = set_eecd,   [RCTL]   = set_rx_control, [CTRL]  = set_ctrl,
    [RDTR]   = set_16bit,  [RADV]   = set_16bit,      [TADV]  = set_16bit,
    [ITR]    = set_16bit,  [TDFH]   = set_11bit,      [TDFT]  = set_11bit,
    [TDFHS]  = set_13bit,  [TDFTS]  = set_13bit,      [TDFPC] = set_13bit,
    [RDFH]   = set_13bit,  [RDFT]   = set_13bit,      [RDFHS] = set_13bit,
    [RDFTS]  = set_13bit,  [RDFPC]  = set_13bit,      [AIT]   = set_16bit,

    [IP6AT ... IP6AT + 3] = &mac_writereg, [IP4AT ... IP4AT + 6] = &mac_writereg,
    [FFLT ... FFLT + 6]   = &set_11bit,
    [RA ... RA + 31]      = &mac_writereg,
    [WUPM ... WUPM + 31]  = &mac_writereg,
    [MTA ... MTA + E1000_MC_TBL_SIZE - 1] = &mac_writereg,
    [VFTA ... VFTA + E1000_VLAN_FILTER_TBL_SIZE - 1] = &mac_writereg,
    [FFMT ... FFMT + 254] = &set_4bit,     [FFVT ... FFVT + 254] = &mac_writereg,
    [PBM ... PBM + 16383] = &mac_writereg,
};

enum { NWRITEOPS = ARRAY_SIZE(macreg_writeops) };

enum { MAC_ACCESS_PARTIAL = 1, MAC_ACCESS_FLAG_NEEDED = 2 };

#define markflag(x)    ((E1000_FLAG_##x << 2) | MAC_ACCESS_FLAG_NEEDED)
/* In the array below the meaning of the bits is: [f|f|f|f|f|f|n|p]
 * f - flag bits (up to 6 possible flags)
 * n - flag needed
 * p - partially implenented */
static const uint8_t mac_reg_access[0x8000] = {
    [RDTR]    = markflag(MIT),    [TADV]    = markflag(MIT),
    [RADV]    = markflag(MIT),    [ITR]     = markflag(MIT),

    [IPAV]    = markflag(MAC),    [WUC]     = markflag(MAC),
    [IP6AT]   = markflag(MAC),    [IP4AT]   = markflag(MAC),
    [FFVT]    = markflag(MAC),    [WUPM]    = markflag(MAC),
    [ECOL]    = markflag(MAC),    [MCC]     = markflag(MAC),
    [DC]      = markflag(MAC),    [TNCRS]   = markflag(MAC),
    [RLEC]    = markflag(MAC),    [XONRXC]  = markflag(MAC),
    [XOFFTXC] = markflag(MAC),    [RFC]     = markflag(MAC),
    [TSCTFC]  = markflag(MAC),    [MGTPRC]  = markflag(MAC),
    [WUS]     = markflag(MAC),    [AIT]     = markflag(MAC),
    [FFLT]    = markflag(MAC),    [FFMT]    = markflag(MAC),
    [SCC]     = markflag(MAC),    [FCRUC]   = markflag(MAC),
    [LATECOL] = markflag(MAC),    [COLC]    = markflag(MAC),
    [SEQEC]   = markflag(MAC),    [CEXTERR] = markflag(MAC),
    [XONTXC]  = markflag(MAC),    [XOFFRXC] = markflag(MAC),
    [RJC]     = markflag(MAC),    [RNBC]    = markflag(MAC),
    [MGTPDC]  = markflag(MAC),    [MGTPTC]  = markflag(MAC),
    [RUC]     = markflag(MAC),    [ROC]     = markflag(MAC),
    [GORCL]   = markflag(MAC),    [GORCH]   = markflag(MAC),
    [GOTCL]   = markflag(MAC),    [GOTCH]   = markflag(MAC),
    [BPRC]    = markflag(MAC),    [MPRC]    = markflag(MAC),
    [TSCTC]   = markflag(MAC),    [PRC64]   = markflag(MAC),
    [PRC127]  = markflag(MAC),    [PRC255]  = markflag(MAC),
    [PRC511]  = markflag(MAC),    [PRC1023] = markflag(MAC),
    [PRC1522] = markflag(MAC),    [PTC64]   = markflag(MAC),
    [PTC127]  = markflag(MAC),    [PTC255]  = markflag(MAC),
    [PTC511]  = markflag(MAC),    [PTC1023] = markflag(MAC),
    [PTC1522] = markflag(MAC),    [MPTC]    = markflag(MAC),
    [BPTC]    = markflag(MAC),

    [TDFH]  = markflag(MAC) | MAC_ACCESS_PARTIAL,
    [TDFT]  = markflag(MAC) | MAC_ACCESS_PARTIAL,
    [TDFHS] = markflag(MAC) | MAC_ACCESS_PARTIAL,
    [TDFTS] = markflag(MAC) | MAC_ACCESS_PARTIAL,
    [TDFPC] = markflag(MAC) | MAC_ACCESS_PARTIAL,
    [RDFH]  = markflag(MAC) | MAC_ACCESS_PARTIAL,
    [RDFT]  = markflag(MAC) | MAC_ACCESS_PARTIAL,
    [RDFHS] = markflag(MAC) | MAC_ACCESS_PARTIAL,
    [RDFTS] = markflag(MAC) | MAC_ACCESS_PARTIAL,
    [RDFPC] = markflag(MAC) | MAC_ACCESS_PARTIAL,
    [PBM]   = markflag(MAC) | MAC_ACCESS_PARTIAL,
};

static void
e1000_mmio_write(void *opaque, hwaddr addr, uint64_t val,
                 unsigned size)
{
    E1000State *s = opaque;
    unsigned int index = (addr & 0x1ffff) >> 2;

    if (index < NWRITEOPS && macreg_writeops[index]) {
        if (!(mac_reg_access[index] & MAC_ACCESS_FLAG_NEEDED)
            || (s->compat_flags & (mac_reg_access[index] >> 2))) {
            if (mac_reg_access[index] & MAC_ACCESS_PARTIAL) {
                DBGOUT(GENERAL, "Writing to register at offset: 0x%08x. "
                       "It is not fully implemented.\n", index<<2);
            }
            macreg_writeops[index](s, index, val);
        } else {    /* "flag needed" bit is set, but the flag is not active */
            DBGOUT(MMIO, "MMIO write attempt to disabled reg. addr=0x%08x\n",
                   index<<2);
        }
    } else if (index < NREADOPS && macreg_readops[index]) {
        DBGOUT(MMIO, "e1000_mmio_writel RO %x: 0x%04"PRIx64"\n",
               index<<2, val);
    } else {
        DBGOUT(UNKNOWN, "MMIO unknown write addr=0x%08x,val=0x%08"PRIx64"\n",
               index<<2, val);
    }
}

static uint64_t
e1000_mmio_read(void *opaque, hwaddr addr, unsigned size)
{
    E1000State *s = opaque;
    unsigned int index = (addr & 0x1ffff) >> 2;

    if (index < NREADOPS && macreg_readops[index]) {
        if (!(mac_reg_access[index] & MAC_ACCESS_FLAG_NEEDED)
            || (s->compat_flags & (mac_reg_access[index] >> 2))) {
            if (mac_reg_access[index] & MAC_ACCESS_PARTIAL) {
                DBGOUT(GENERAL, "Reading register at offset: 0x%08x. "
                       "It is not fully implemented.\n", index<<2);
            }
            return macreg_readops[index](s, index);
        } else {    /* "flag needed" bit is set, but the flag is not active */
            DBGOUT(MMIO, "MMIO read attempt of disabled reg. addr=0x%08x\n",
                   index<<2);
        }
    } else {
        DBGOUT(UNKNOWN, "MMIO unknown read addr=0x%08x\n", index<<2);
    }
    return 0;
}

static const MemoryRegionOps e1000_mmio_ops = {
    .read = e1000_mmio_read,
    .write = e1000_mmio_write,
    .endianness = DEVICE_LITTLE_ENDIAN,
    .impl = {
        .min_access_size = 4,
        .max_access_size = 4,
    },
};

static uint64_t e1000_io_read(void *opaque, hwaddr addr,
                              unsigned size)
{
    E1000State *s = opaque;

    (void)s;
    return 0;
}

static void e1000_io_write(void *opaque, hwaddr addr,
                           uint64_t val, unsigned size)
{
    E1000State *s = opaque;

    (void)s;
}

static const MemoryRegionOps e1000_io_ops = {
    .read = e1000_io_read,
    .write = e1000_io_write,
    .endianness = DEVICE_LITTLE_ENDIAN,
};

static bool is_version_1(void *opaque, int version_id)
{
    return version_id == 1;
}

static int e1000_pre_save(void *opaque)
{
    E1000State *s = opaque;
    NetClientState *nc = qemu_get_queue(s->nic);

    /*
     * If link is down and auto-negotiation is supported and ongoing,
     * complete auto-negotiation immediately. This allows us to look
     * at MII_BMSR_AN_COMP to infer link status on load.
     */
    if (nc->link_down && have_autoneg(s)) {
        s->phy_reg[MII_BMSR] |= MII_BMSR_AN_COMP;
    }

    /* Decide which set of props to migrate in the main structure */
    if (chkflag(TSO) || !s->use_tso_for_migration) {
        /* Either we're migrating with the extra subsection, in which
         * case the mig_props is always 'props' OR
         * we've not got the subsection, but 'props' was the last
         * updated.
         */
        s->mig_props = s->tx.props;
    } else {
        /* We're not using the subsection, and 'tso_props' was
         * the last updated.
         */
        s->mig_props = s->tx.tso_props;
    }
    return 0;
}

static int e1000_post_load(void *opaque, int version_id)
{
    E1000State *s = opaque;
    NetClientState *nc = qemu_get_queue(s->nic);

    if (!chkflag(MIT)) {
        s->mac_reg[ITR] = s->mac_reg[RDTR] = s->mac_reg[RADV] =
            s->mac_reg[TADV] = 0;
        s->mit_irq_level = false;
    }
    s->mit_ide = 0;
    s->mit_timer_on = true;
    timer_mod(s->mit_timer, qemu_clock_get_ns(QEMU_CLOCK_VIRTUAL) + 1);

    /* nc.link_down can't be migrated, so infer link_down according
     * to link status bit in mac_reg[STATUS].
     * Alternatively, restart link negotiation if it was in progress. */
    nc->link_down = (s->mac_reg[STATUS] & E1000_STATUS_LU) == 0;

    if (have_autoneg(s) && !(s->phy_reg[MII_BMSR] & MII_BMSR_AN_COMP)) {
        nc->link_down = false;
        timer_mod(s->autoneg_timer,
                  qemu_clock_get_ms(QEMU_CLOCK_VIRTUAL) + 500);
    }

    s->tx.props = s->mig_props;
    if (!s->received_tx_tso) {
        /* We received only one set of offload data (tx.props)
         * and haven't got tx.tso_props.  The best we can do
         * is dupe the data.
         */
        s->tx.tso_props = s->mig_props;
    }
    return 0;
}

static int e1000_tx_tso_post_load(void *opaque, int version_id)
{
    E1000State *s = opaque;
    s->received_tx_tso = true;
    return 0;
}

static bool e1000_mit_state_needed(void *opaque)
{
    E1000State *s = opaque;

    return chkflag(MIT);
}

static bool e1000_full_mac_needed(void *opaque)
{
    E1000State *s = opaque;

    return chkflag(MAC);
}

static bool e1000_tso_state_needed(void *opaque)
{
    E1000State *s = opaque;

    return chkflag(TSO);
}

static const VMStateDescription vmstate_e1000_mit_state = {
    .name = "e1000/mit_state",
    .version_id = 1,
    .minimum_version_id = 1,
    .needed = e1000_mit_state_needed,
    .fields = (VMStateField[]) {
        VMSTATE_UINT32(mac_reg[RDTR], E1000State),
        VMSTATE_UINT32(mac_reg[RADV], E1000State),
        VMSTATE_UINT32(mac_reg[TADV], E1000State),
        VMSTATE_UINT32(mac_reg[ITR], E1000State),
        VMSTATE_BOOL(mit_irq_level, E1000State),
        VMSTATE_END_OF_LIST()
    }
};

static const VMStateDescription vmstate_e1000_full_mac_state = {
    .name = "e1000/full_mac_state",
    .version_id = 1,
    .minimum_version_id = 1,
    .needed = e1000_full_mac_needed,
    .fields = (VMStateField[]) {
        VMSTATE_UINT32_ARRAY(mac_reg, E1000State, 0x8000),
        VMSTATE_END_OF_LIST()
    }
};

static const VMStateDescription vmstate_e1000_tx_tso_state = {
    .name = "e1000/tx_tso_state",
    .version_id = 1,
    .minimum_version_id = 1,
    .needed = e1000_tso_state_needed,
    .post_load = e1000_tx_tso_post_load,
    .fields = (VMStateField[]) {
        VMSTATE_UINT8(tx.tso_props.ipcss, E1000State),
        VMSTATE_UINT8(tx.tso_props.ipcso, E1000State),
        VMSTATE_UINT16(tx.tso_props.ipcse, E1000State),
        VMSTATE_UINT8(tx.tso_props.tucss, E1000State),
        VMSTATE_UINT8(tx.tso_props.tucso, E1000State),
        VMSTATE_UINT16(tx.tso_props.tucse, E1000State),
        VMSTATE_UINT32(tx.tso_props.paylen, E1000State),
        VMSTATE_UINT8(tx.tso_props.hdr_len, E1000State),
        VMSTATE_UINT16(tx.tso_props.mss, E1000State),
        VMSTATE_INT8(tx.tso_props.ip, E1000State),
        VMSTATE_INT8(tx.tso_props.tcp, E1000State),
        VMSTATE_END_OF_LIST()
    }
};

static const VMStateDescription vmstate_e1000 = {
    .name = "e1000",
    .version_id = 2,
    .minimum_version_id = 1,
    .pre_save = e1000_pre_save,
    .post_load = e1000_post_load,
    .fields = (VMStateField[]) {
        VMSTATE_PCI_DEVICE(parent_obj, E1000State),
        VMSTATE_UNUSED_TEST(is_version_1, 4), /* was instance id */
        VMSTATE_UNUSED(4), /* Was mmio_base.  */
        VMSTATE_UINT32(rxbuf_size, E1000State),
        VMSTATE_UINT32(rxbuf_min_shift, E1000State),
        VMSTATE_UINT32(eecd_state.val_in, E1000State),
        VMSTATE_UINT16(eecd_state.bitnum_in, E1000State),
        VMSTATE_UINT16(eecd_state.bitnum_out, E1000State),
        VMSTATE_UINT16(eecd_state.reading, E1000State),
        VMSTATE_UINT32(eecd_state.old_eecd, E1000State),
        VMSTATE_UINT8(mig_props.ipcss, E1000State),
        VMSTATE_UINT8(mig_props.ipcso, E1000State),
        VMSTATE_UINT16(mig_props.ipcse, E1000State),
        VMSTATE_UINT8(mig_props.tucss, E1000State),
        VMSTATE_UINT8(mig_props.tucso, E1000State),
        VMSTATE_UINT16(mig_props.tucse, E1000State),
        VMSTATE_UINT32(mig_props.paylen, E1000State),
        VMSTATE_UINT8(mig_props.hdr_len, E1000State),
        VMSTATE_UINT16(mig_props.mss, E1000State),
        VMSTATE_UINT16(tx.size, E1000State),
        VMSTATE_UINT16(tx.tso_frames, E1000State),
        VMSTATE_UINT8(tx.sum_needed, E1000State),
        VMSTATE_INT8(mig_props.ip, E1000State),
        VMSTATE_INT8(mig_props.tcp, E1000State),
        VMSTATE_BUFFER(tx.header, E1000State),
        VMSTATE_BUFFER(tx.data, E1000State),
        VMSTATE_UINT16_ARRAY(eeprom_data, E1000State, 64),
        VMSTATE_UINT16_ARRAY(phy_reg, E1000State, 0x20),
        VMSTATE_UINT32(mac_reg[CTRL], E1000State),
        VMSTATE_UINT32(mac_reg[EECD], E1000State),
        VMSTATE_UINT32(mac_reg[EERD], E1000State),
        VMSTATE_UINT32(mac_reg[GPRC], E1000State),
        VMSTATE_UINT32(mac_reg[GPTC], E1000State),
        VMSTATE_UINT32(mac_reg[ICR], E1000State),
        VMSTATE_UINT32(mac_reg[ICS], E1000State),
        VMSTATE_UINT32(mac_reg[IMC], E1000State),
        VMSTATE_UINT32(mac_reg[IMS], E1000State),
        VMSTATE_UINT32(mac_reg[LEDCTL], E1000State),
        VMSTATE_UINT32(mac_reg[MANC], E1000State),
        VMSTATE_UINT32(mac_reg[MDIC], E1000State),
        VMSTATE_UINT32(mac_reg[MPC], E1000State),
        VMSTATE_UINT32(mac_reg[PBA], E1000State),
        VMSTATE_UINT32(mac_reg[RCTL], E1000State),
        VMSTATE_UINT32(mac_reg[RDBAH], E1000State),
        VMSTATE_UINT32(mac_reg[RDBAL], E1000State),
        VMSTATE_UINT32(mac_reg[RDH], E1000State),
        VMSTATE_UINT32(mac_reg[RDLEN], E1000State),
        VMSTATE_UINT32(mac_reg[RDT], E1000State),
        VMSTATE_UINT32(mac_reg[STATUS], E1000State),
        VMSTATE_UINT32(mac_reg[SWSM], E1000State),
        VMSTATE_UINT32(mac_reg[TCTL], E1000State),
        VMSTATE_UINT32(mac_reg[TDBAH], E1000State),
        VMSTATE_UINT32(mac_reg[TDBAL], E1000State),
        VMSTATE_UINT32(mac_reg[TDH], E1000State),
        VMSTATE_UINT32(mac_reg[TDLEN], E1000State),
        VMSTATE_UINT32(mac_reg[TDT], E1000State),
        VMSTATE_UINT32(mac_reg[TORH], E1000State),
        VMSTATE_UINT32(mac_reg[TORL], E1000State),
        VMSTATE_UINT32(mac_reg[TOTH], E1000State),
        VMSTATE_UINT32(mac_reg[TOTL], E1000State),
        VMSTATE_UINT32(mac_reg[TPR], E1000State),
        VMSTATE_UINT32(mac_reg[TPT], E1000State),
        VMSTATE_UINT32(mac_reg[TXDCTL], E1000State),
        VMSTATE_UINT32(mac_reg[WUFC], E1000State),
        VMSTATE_UINT32(mac_reg[VET], E1000State),
        VMSTATE_UINT32_SUB_ARRAY(mac_reg, E1000State, RA, 32),
        VMSTATE_UINT32_SUB_ARRAY(mac_reg, E1000State, MTA, E1000_MC_TBL_SIZE),
        VMSTATE_UINT32_SUB_ARRAY(mac_reg, E1000State, VFTA,
                                 E1000_VLAN_FILTER_TBL_SIZE),
        VMSTATE_END_OF_LIST()
    },
    .subsections = (const VMStateDescription*[]) {
        &vmstate_e1000_mit_state,
        &vmstate_e1000_full_mac_state,
        &vmstate_e1000_tx_tso_state,
        NULL
    }
};

/*
 * EEPROM contents documented in Tables 5-2 and 5-3, pp. 98-102.
 * Note: A valid DevId will be inserted during pci_e1000_realize().
 */
static const uint16_t e1000_eeprom_template[64] = {
    0x0000, 0x0000, 0x0000, 0x0000,      0xffff, 0x0000,      0x0000, 0x0000,
    0x3000, 0x1000, 0x6403, 0 /*DevId*/, 0x8086, 0 /*DevId*/, 0x8086, 0x3040,
    0x0008, 0x2000, 0x7e14, 0x0048,      0x1000, 0x00d8,      0x0000, 0x2700,
    0x6cc9, 0x3150, 0x0722, 0x040b,      0x0984, 0x0000,      0xc000, 0x0706,
    0x1008, 0x0000, 0x0f04, 0x7fff,      0x4d01, 0xffff,      0xffff, 0xffff,
    0xffff, 0xffff, 0xffff, 0xffff,      0xffff, 0xffff,      0xffff, 0xffff,
    0x0100, 0x4000, 0x121c, 0xffff,      0xffff, 0xffff,      0xffff, 0xffff,
    0xffff, 0xffff, 0xffff, 0xffff,      0xffff, 0xffff,      0xffff, 0x0000,
};

/* PCI interface */

static void
e1000_mmio_setup(E1000State *d)
{
    int i;
    const uint32_t excluded_regs[] = {
        E1000_MDIC, E1000_ICR, E1000_ICS, E1000_IMS,
        E1000_IMC, E1000_TCTL, E1000_TDT, PNPMMIO_SIZE
    };

    memory_region_init_io(&d->mmio, OBJECT(d), &e1000_mmio_ops, d,
                          "e1000-mmio", PNPMMIO_SIZE);
    memory_region_add_coalescing(&d->mmio, 0, excluded_regs[0]);
    for (i = 0; excluded_regs[i] != PNPMMIO_SIZE; i++)
        memory_region_add_coalescing(&d->mmio, excluded_regs[i] + 4,
                                     excluded_regs[i+1] - excluded_regs[i] - 4);
    memory_region_init_io(&d->io, OBJECT(d), &e1000_io_ops, d, "e1000-io", IOPORT_SIZE);
}

static void
pci_e1000_uninit(PCIDevice *dev)
{
    E1000State *d = E1000(dev);

    timer_free(d->autoneg_timer);
    timer_free(d->mit_timer);
    timer_free(d->flush_queue_timer);
    qemu_del_nic(d->nic);
}

static NetClientInfo net_e1000_info = {
    .type = NET_CLIENT_DRIVER_NIC,
    .size = sizeof(NICState),
    .can_receive = e1000_can_receive,
    .receive = e1000_receive,
    .receive_iov = e1000_receive_iov,
    .link_status_changed = e1000_set_link_status,
};

static void e1000_write_config(PCIDevice *pci_dev, uint32_t address,
                                uint32_t val, int len)
{
    E1000State *s = E1000(pci_dev);

    pci_default_write_config(pci_dev, address, val, len);

    if (range_covers_byte(address, len, PCI_COMMAND) &&
        (pci_dev->config[PCI_COMMAND] & PCI_COMMAND_MASTER)) {
        qemu_flush_queued_packets(qemu_get_queue(s->nic));
    }
}

static void pci_e1000_realize(PCIDevice *pci_dev, Error **errp)
{
    DeviceState *dev = DEVICE(pci_dev);
    E1000State *d = E1000(pci_dev);
    uint8_t *pci_conf;
    uint8_t *macaddr;

    pci_dev->config_write = e1000_write_config;

    pci_conf = pci_dev->config;

    /* TODO: RST# value should be 0, PCI spec 6.2.4 */
    pci_conf[PCI_CACHE_LINE_SIZE] = 0x10;

    pci_conf[PCI_INTERRUPT_PIN] = 1; /* interrupt pin A */

    e1000_mmio_setup(d);

    pci_register_bar(pci_dev, 0, PCI_BASE_ADDRESS_SPACE_MEMORY, &d->mmio);

    pci_register_bar(pci_dev, 1, PCI_BASE_ADDRESS_SPACE_IO, &d->io);

    qemu_macaddr_default_if_unset(&d->conf.macaddr);
    macaddr = d->conf.macaddr.a;

    e1000x_core_prepare_eeprom(d->eeprom_data,
                               e1000_eeprom_template,
                               sizeof(e1000_eeprom_template),
                               PCI_DEVICE_GET_CLASS(pci_dev)->device_id,
                               macaddr);

    d->nic = qemu_new_nic(&net_e1000_info, &d->conf,
                          object_get_typename(OBJECT(d)), dev->id, d);

    qemu_format_nic_info_str(qemu_get_queue(d->nic), macaddr);

    d->autoneg_timer = timer_new_ms(QEMU_CLOCK_VIRTUAL, e1000_autoneg_timer, d);
    d->mit_timer = timer_new_ns(QEMU_CLOCK_VIRTUAL, e1000_mit_timer, d);
    d->flush_queue_timer = timer_new_ms(QEMU_CLOCK_VIRTUAL,
                                        e1000_flush_queue_timer, d);
}

static Property e1000_properties[] = {
    DEFINE_NIC_PROPERTIES(E1000State, conf),
    DEFINE_PROP_BIT("autonegotiation", E1000State,
                    compat_flags, E1000_FLAG_AUTONEG_BIT, true),
    DEFINE_PROP_BIT("mitigation", E1000State,
                    compat_flags, E1000_FLAG_MIT_BIT, true),
    DEFINE_PROP_BIT("extra_mac_registers", E1000State,
                    compat_flags, E1000_FLAG_MAC_BIT, true),
    DEFINE_PROP_BIT("migrate_tso_props", E1000State,
                    compat_flags, E1000_FLAG_TSO_BIT, true),
    DEFINE_PROP_BIT("init-vet", E1000State,
                    compat_flags, E1000_FLAG_VET_BIT, true),
    DEFINE_PROP_END_OF_LIST(),
};

typedef struct E1000Info {
    const char *name;
    uint16_t   device_id;
    uint8_t    revision;
    uint16_t   phy_id2;
} E1000Info;

static void e1000_class_init(ObjectClass *klass, void *data)
{
    DeviceClass *dc = DEVICE_CLASS(klass);
    ResettableClass *rc = RESETTABLE_CLASS(klass);
    PCIDeviceClass *k = PCI_DEVICE_CLASS(klass);
    E1000BaseClass *e = E1000_CLASS(klass);
    const E1000Info *info = data;

    k->realize = pci_e1000_realize;
    k->exit = pci_e1000_uninit;
    k->romfile = "efi-e1000.rom";
    k->vendor_id = PCI_VENDOR_ID_INTEL;
    k->device_id = info->device_id;
    k->revision = info->revision;
    e->phy_id2 = info->phy_id2;
    k->class_id = PCI_CLASS_NETWORK_ETHERNET;
    rc->phases.hold = e1000_reset_hold;
    set_bit(DEVICE_CATEGORY_NETWORK, dc->categories);
    dc->desc = "Intel Gigabit Ethernet";
    dc->vmsd = &vmstate_e1000;
    device_class_set_props(dc, e1000_properties);
}

static void e1000_instance_init(Object *obj)
{
    E1000State *n = E1000(obj);
    device_add_bootindex_property(obj, &n->conf.bootindex,
                                  "bootindex", "/ethernet-phy@0",
                                  DEVICE(n));
}

static const TypeInfo e1000_base_info = {
    .name          = TYPE_E1000_BASE,
    .parent        = TYPE_PCI_DEVICE,
    .instance_size = sizeof(E1000State),
    .instance_init = e1000_instance_init,
    .class_size    = sizeof(E1000BaseClass),
    .abstract      = true,
    .interfaces = (InterfaceInfo[]) {
        { INTERFACE_CONVENTIONAL_PCI_DEVICE },
        { },
    },
};

static const E1000Info e1000_devices[] = {
    {
        .name      = "e1000",
        .device_id = E1000_DEV_ID_82540EM,
        .revision  = 0x03,
        .phy_id2   = E1000_PHY_ID2_8254xx_DEFAULT,
    },
    {
        .name      = "e1000-82544gc",
        .device_id = E1000_DEV_ID_82544GC_COPPER,
        .revision  = 0x03,
        .phy_id2   = E1000_PHY_ID2_82544x,
    },
    {
        .name      = "e1000-82545em",
        .device_id = E1000_DEV_ID_82545EM_COPPER,
        .revision  = 0x03,
        .phy_id2   = E1000_PHY_ID2_8254xx_DEFAULT,
    },
};

static void e1000_register_types(void)
{
    int i;

    type_register_static(&e1000_base_info);
    for (i = 0; i < ARRAY_SIZE(e1000_devices); i++) {
        const E1000Info *info = &e1000_devices[i];
        TypeInfo type_info = {};

        type_info.name = info->name;
        type_info.parent = TYPE_E1000_BASE;
        type_info.class_data = (void *)info;
        type_info.class_init = e1000_class_init;

        type_register(&type_info);
    }
}

type_init(e1000_register_types)<|MERGE_RESOLUTION|>--- conflicted
+++ resolved
@@ -806,40 +806,9 @@
 static int
 receive_filter(E1000State *s, const void *buf)
 {
-<<<<<<< HEAD
-    uint32_t rctl = s->mac_reg[RCTL];
-    int isbcast = is_broadcast_ether_addr(buf);
-    int ismcast = is_multicast_ether_addr(buf);
-
-    if (e1000x_is_vlan_packet(buf, le16_to_cpu(s->mac_reg[VET])) &&
-        e1000x_vlan_rx_filter_enabled(s->mac_reg)) {
-        uint16_t vid = lduw_be_p(&PKT_GET_VLAN_HDR(buf)->h_tci);
-        uint32_t vfta =
-            ldl_le_p((uint32_t *)(s->mac_reg + VFTA) +
-                     ((vid >> E1000_VFTA_ENTRY_SHIFT) & E1000_VFTA_ENTRY_MASK));
-        if ((vfta & (1 << (vid & E1000_VFTA_ENTRY_BIT_SHIFT_MASK))) == 0) {
-            return 0;
-        }
-    }
-
-    if (!isbcast && !ismcast && (rctl & E1000_RCTL_UPE)) { /* promiscuous ucast */
-        return 1;
-    }
-
-    if (ismcast && (rctl & E1000_RCTL_MPE)) {          /* promiscuous mcast */
-        return 1;
-    }
-
-    if (isbcast && (rctl & E1000_RCTL_BAM)) {          /* broadcast enabled */
-        return 1;
-    }
-
-    return e1000x_rx_group_filter(s->mac_reg, buf);
-=======
     return (!e1000x_is_vlan_packet(buf, s->mac_reg[VET]) ||
             e1000x_rx_vlan_filter(s->mac_reg, PKT_GET_VLAN_HDR(buf))) &&
            e1000x_rx_group_filter(s->mac_reg, buf);
->>>>>>> 78385bc7
 }
 
 static void
