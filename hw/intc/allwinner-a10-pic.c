--- conflicted
+++ resolved
@@ -51,11 +51,7 @@
     AwA10PICState *s = opaque;
     uint32_t *pending_reg = &s->irq_pending[irq / 32];
 
-<<<<<<< HEAD
-    *pending_reg = deposit32(*pending_reg, irq % 32, 1, level);
-=======
     *pending_reg = deposit32(*pending_reg, irq % 32, 1, !!level);
->>>>>>> 78385bc7
     aw_a10_pic_update(s);
 }
 
