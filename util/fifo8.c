--- conflicted
+++ resolved
@@ -92,7 +92,6 @@
     return ret;
 }
 
-<<<<<<< HEAD
 void fifo8_consume_all(Fifo8 *fifo, uint32_t num)
 {
     num = MIN(fifo->capacity - fifo->head, num);
@@ -101,10 +100,7 @@
     fifo->num -= num;
 }
 
-const uint8_t *fifo8_peek_buf(Fifo8 *fifo, uint32_t max, uint32_t *numptr)
-=======
 const uint8_t *fifo8_peek_bufptr(Fifo8 *fifo, uint32_t max, uint32_t *numptr)
->>>>>>> fd1952d8
 {
     return fifo8_peekpop_buf(fifo, max, numptr, false);
 }
