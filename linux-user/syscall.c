/*
 *  Linux syscalls
 *
 *  Copyright (c) 2003 Fabrice Bellard
 *
 *  This program is free software; you can redistribute it and/or modify
 *  it under the terms of the GNU General Public License as published by
 *  the Free Software Foundation; either version 2 of the License, or
 *  (at your option) any later version.
 *
 *  This program is distributed in the hope that it will be useful,
 *  but WITHOUT ANY WARRANTY; without even the implied warranty of
 *  MERCHANTABILITY or FITNESS FOR A PARTICULAR PURPOSE.  See the
 *  GNU General Public License for more details.
 *
 *  You should have received a copy of the GNU General Public License
 *  along with this program; if not, see <http://www.gnu.org/licenses/>.
 */
#define _ATFILE_SOURCE
#include "qemu/osdep.h"
#include "qemu/cutils.h"
#include "qemu/path.h"
#include "qemu/memfd.h"
#include "qemu/queue.h"
#include "qemu/plugin.h"
#include "target_mman.h"
#include <elf.h>
#include <endian.h>
#include <grp.h>
#include <sys/ipc.h>
#include <sys/msg.h>
#include <sys/wait.h>
#include <sys/mount.h>
#include <sys/file.h>
#include <sys/fsuid.h>
#include <sys/personality.h>
#include <sys/prctl.h>
#include <sys/resource.h>
#include <sys/swap.h>
#include <linux/capability.h>
#include <sched.h>
#include <sys/timex.h>
#include <sys/socket.h>
#include <linux/sockios.h>
#include <sys/un.h>
#include <sys/uio.h>
#include <poll.h>
#include <sys/times.h>
#include <sys/shm.h>
#include <sys/sem.h>
#include <sys/statfs.h>
#include <utime.h>
#include <sys/sysinfo.h>
#include <sys/signalfd.h>
//#include <sys/user.h>
#include <netinet/in.h>
#include <netinet/ip.h>
#include <netinet/tcp.h>
#include <netinet/udp.h>
#include <linux/wireless.h>
#include <linux/icmp.h>
#include <linux/icmpv6.h>
#include <linux/if_tun.h>
#include <linux/in6.h>
#include <linux/errqueue.h>
#include <linux/random.h>
#ifdef CONFIG_TIMERFD
#include <sys/timerfd.h>
#endif
#ifdef CONFIG_EVENTFD
#include <sys/eventfd.h>
#endif
#ifdef CONFIG_EPOLL
#include <sys/epoll.h>
#endif
#ifdef CONFIG_ATTR
#include "qemu/xattr.h"
#endif
#ifdef CONFIG_SENDFILE
#include <sys/sendfile.h>
#endif
#ifdef HAVE_SYS_KCOV_H
#include <sys/kcov.h>
#endif

#define termios host_termios
#define winsize host_winsize
#define termio host_termio
#define sgttyb host_sgttyb /* same as target */
#define tchars host_tchars /* same as target */
#define ltchars host_ltchars /* same as target */

#include <linux/termios.h>
#include <linux/unistd.h>
#include <linux/cdrom.h>
#include <linux/hdreg.h>
#include <linux/soundcard.h>
#include <linux/kd.h>
#include <linux/mtio.h>
#include <linux/fs.h>
#include <linux/fd.h>
#if defined(CONFIG_FIEMAP)
#include <linux/fiemap.h>
#endif
#include <linux/fb.h>
#if defined(CONFIG_USBFS)
#include <linux/usbdevice_fs.h>
#include <linux/usb/ch9.h>
#endif
#include <linux/vt.h>
#include <linux/dm-ioctl.h>
#include <linux/reboot.h>
#include <linux/route.h>
#include <linux/filter.h>
#include <linux/blkpg.h>
#include <netpacket/packet.h>
#include <linux/netlink.h>
#include <linux/if_alg.h>
#include <linux/rtc.h>
#include <sound/asound.h>
#ifdef HAVE_BTRFS_H
#include <linux/btrfs.h>
#endif
#ifdef HAVE_DRM_H
#include <libdrm/drm.h>
#include <libdrm/i915_drm.h>
#endif
#include "linux_loop.h"
#include "uname.h"

#include "qemu.h"
#include "user-internals.h"
#include "strace.h"
#include "signal-common.h"
#include "loader.h"
#include "user-mmap.h"
#include "user/safe-syscall.h"
#include "qemu/guest-random.h"
#include "qemu/selfmap.h"
#include "user/syscall-trace.h"
#include "special-errno.h"
#include "qapi/error.h"
#include "fd-trans.h"
#include "tcg/tcg.h"
#include "cpu_loop-common.h"

#ifndef CLONE_IO
#define CLONE_IO                0x80000000      /* Clone io context */
#endif

/* We can't directly call the host clone syscall, because this will
 * badly confuse libc (breaking mutexes, for example). So we must
 * divide clone flags into:
 *  * flag combinations that look like pthread_create()
 *  * flag combinations that look like fork()
 *  * flags we can implement within QEMU itself
 *  * flags we can't support and will return an error for
 */
/* For thread creation, all these flags must be present; for
 * fork, none must be present.
 */
#define CLONE_THREAD_FLAGS                              \
    (CLONE_VM | CLONE_FS | CLONE_FILES |                \
     CLONE_SIGHAND | CLONE_THREAD | CLONE_SYSVSEM)

/* These flags are ignored:
 * CLONE_DETACHED is now ignored by the kernel;
 * CLONE_IO is just an optimisation hint to the I/O scheduler
 */
#define CLONE_IGNORED_FLAGS                     \
    (CLONE_DETACHED | CLONE_IO)

#ifndef CLONE_PIDFD
# define CLONE_PIDFD 0x00001000
#endif

/* Flags for fork which we can implement within QEMU itself */
#define CLONE_OPTIONAL_FORK_FLAGS               \
    (CLONE_SETTLS | CLONE_PARENT_SETTID | CLONE_PIDFD | \
     CLONE_CHILD_CLEARTID | CLONE_CHILD_SETTID)

/* Flags for thread creation which we can implement within QEMU itself */
#define CLONE_OPTIONAL_THREAD_FLAGS                             \
    (CLONE_SETTLS | CLONE_PARENT_SETTID |                       \
     CLONE_CHILD_CLEARTID | CLONE_CHILD_SETTID | CLONE_PARENT)

#define CLONE_INVALID_FORK_FLAGS                                        \
    (~(CSIGNAL | CLONE_OPTIONAL_FORK_FLAGS | CLONE_IGNORED_FLAGS))

#define CLONE_INVALID_THREAD_FLAGS                                      \
    (~(CSIGNAL | CLONE_THREAD_FLAGS | CLONE_OPTIONAL_THREAD_FLAGS |     \
       CLONE_IGNORED_FLAGS))

/* CLONE_VFORK is special cased early in do_fork(). The other flag bits
 * have almost all been allocated. We cannot support any of
 * CLONE_NEWNS, CLONE_NEWCGROUP, CLONE_NEWUTS, CLONE_NEWIPC,
 * CLONE_NEWUSER, CLONE_NEWPID, CLONE_NEWNET, CLONE_PTRACE, CLONE_UNTRACED.
 * The checks against the invalid thread masks above will catch these.
 * (The one remaining unallocated bit is 0x1000 which used to be CLONE_PID.)
 */

/* Define DEBUG_ERESTARTSYS to force every syscall to be restarted
 * once. This exercises the codepaths for restart.
 */
//#define DEBUG_ERESTARTSYS

//#include <linux/msdos_fs.h>
#define VFAT_IOCTL_READDIR_BOTH \
    _IOC(_IOC_READ, 'r', 1, (sizeof(struct linux_dirent) + 256) * 2)
#define VFAT_IOCTL_READDIR_SHORT \
    _IOC(_IOC_READ, 'r', 2, (sizeof(struct linux_dirent) + 256) * 2)

#undef _syscall0
#undef _syscall1
#undef _syscall2
#undef _syscall3
#undef _syscall4
#undef _syscall5
#undef _syscall6

#define _syscall0(type,name)		\
static type name (void)			\
{					\
	return syscall(__NR_##name);	\
}

#define _syscall1(type,name,type1,arg1)		\
static type name (type1 arg1)			\
{						\
	return syscall(__NR_##name, arg1);	\
}

#define _syscall2(type,name,type1,arg1,type2,arg2)	\
static type name (type1 arg1,type2 arg2)		\
{							\
	return syscall(__NR_##name, arg1, arg2);	\
}

#define _syscall3(type,name,type1,arg1,type2,arg2,type3,arg3)	\
static type name (type1 arg1,type2 arg2,type3 arg3)		\
{								\
	return syscall(__NR_##name, arg1, arg2, arg3);		\
}

#define _syscall4(type,name,type1,arg1,type2,arg2,type3,arg3,type4,arg4)	\
static type name (type1 arg1,type2 arg2,type3 arg3,type4 arg4)			\
{										\
	return syscall(__NR_##name, arg1, arg2, arg3, arg4);			\
}

#define _syscall5(type,name,type1,arg1,type2,arg2,type3,arg3,type4,arg4,	\
		  type5,arg5)							\
static type name (type1 arg1,type2 arg2,type3 arg3,type4 arg4,type5 arg5)	\
{										\
	return syscall(__NR_##name, arg1, arg2, arg3, arg4, arg5);		\
}


#define _syscall6(type,name,type1,arg1,type2,arg2,type3,arg3,type4,arg4,	\
		  type5,arg5,type6,arg6)					\
static type name (type1 arg1,type2 arg2,type3 arg3,type4 arg4,type5 arg5,	\
                  type6 arg6)							\
{										\
	return syscall(__NR_##name, arg1, arg2, arg3, arg4, arg5, arg6);	\
}


#define __NR_sys_uname __NR_uname
#define __NR_sys_getcwd1 __NR_getcwd
#define __NR_sys_getdents __NR_getdents
#define __NR_sys_getdents64 __NR_getdents64
#define __NR_sys_getpriority __NR_getpriority
#define __NR_sys_rt_sigqueueinfo __NR_rt_sigqueueinfo
#define __NR_sys_rt_tgsigqueueinfo __NR_rt_tgsigqueueinfo
#define __NR_sys_syslog __NR_syslog
#if defined(__NR_futex)
# define __NR_sys_futex __NR_futex
#endif
#if defined(__NR_futex_time64)
# define __NR_sys_futex_time64 __NR_futex_time64
#endif
#define __NR_sys_statx __NR_statx

#if defined(__alpha__) || defined(__x86_64__) || defined(__s390x__)
#define __NR__llseek __NR_lseek
#endif

/* Newer kernel ports have llseek() instead of _llseek() */
#if defined(TARGET_NR_llseek) && !defined(TARGET_NR__llseek)
#define TARGET_NR__llseek TARGET_NR_llseek
#endif

/* some platforms need to mask more bits than just TARGET_O_NONBLOCK */
#ifndef TARGET_O_NONBLOCK_MASK
#define TARGET_O_NONBLOCK_MASK TARGET_O_NONBLOCK
#endif

#define __NR_sys_gettid __NR_gettid
_syscall0(int, sys_gettid)

/* For the 64-bit guest on 32-bit host case we must emulate
 * getdents using getdents64, because otherwise the host
 * might hand us back more dirent records than we can fit
 * into the guest buffer after structure format conversion.
 * Otherwise we emulate getdents with getdents if the host has it.
 */
#if defined(__NR_getdents) && HOST_LONG_BITS >= TARGET_ABI_BITS
#define EMULATE_GETDENTS_WITH_GETDENTS
#endif

#if defined(TARGET_NR_getdents) && defined(EMULATE_GETDENTS_WITH_GETDENTS)
_syscall3(int, sys_getdents, unsigned int, fd, struct linux_dirent *, dirp, unsigned int, count);
#endif
#if (defined(TARGET_NR_getdents) && \
      !defined(EMULATE_GETDENTS_WITH_GETDENTS)) || \
    (defined(TARGET_NR_getdents64) && defined(__NR_getdents64))
_syscall3(int, sys_getdents64, unsigned int, fd, struct linux_dirent64 *, dirp, unsigned int, count);
#endif
#if defined(TARGET_NR__llseek) && defined(__NR_llseek)
_syscall5(int, _llseek,  unsigned int,  fd, unsigned long, hi, unsigned long, lo,
          loff_t *, res, unsigned int, wh);
#endif
_syscall3(int, sys_rt_sigqueueinfo, pid_t, pid, int, sig, siginfo_t *, uinfo)
_syscall4(int, sys_rt_tgsigqueueinfo, pid_t, pid, pid_t, tid, int, sig,
          siginfo_t *, uinfo)
_syscall3(int,sys_syslog,int,type,char*,bufp,int,len)
#ifdef __NR_exit_group
_syscall1(int,exit_group,int,error_code)
#endif
#if defined(__NR_close_range) && defined(TARGET_NR_close_range)
#define __NR_sys_close_range __NR_close_range
_syscall3(int,sys_close_range,int,first,int,last,int,flags)
#ifndef CLOSE_RANGE_CLOEXEC
#define CLOSE_RANGE_CLOEXEC     (1U << 2)
#endif
#endif
#if defined(__NR_futex)
_syscall6(int,sys_futex,int *,uaddr,int,op,int,val,
          const struct timespec *,timeout,int *,uaddr2,int,val3)
#endif
#if defined(__NR_futex_time64)
_syscall6(int,sys_futex_time64,int *,uaddr,int,op,int,val,
          const struct timespec *,timeout,int *,uaddr2,int,val3)
#endif
#if defined(__NR_pidfd_open) && defined(TARGET_NR_pidfd_open)
_syscall2(int, pidfd_open, pid_t, pid, unsigned int, flags);
#endif
#if defined(__NR_pidfd_send_signal) && defined(TARGET_NR_pidfd_send_signal)
_syscall4(int, pidfd_send_signal, int, pidfd, int, sig, siginfo_t *, info,
                             unsigned int, flags);
#endif
#if defined(__NR_pidfd_getfd) && defined(TARGET_NR_pidfd_getfd)
_syscall3(int, pidfd_getfd, int, pidfd, int, targetfd, unsigned int, flags);
#endif
#define __NR_sys_sched_getaffinity __NR_sched_getaffinity
_syscall3(int, sys_sched_getaffinity, pid_t, pid, unsigned int, len,
          unsigned long *, user_mask_ptr);
#define __NR_sys_sched_setaffinity __NR_sched_setaffinity
_syscall3(int, sys_sched_setaffinity, pid_t, pid, unsigned int, len,
          unsigned long *, user_mask_ptr);
/* sched_attr is not defined in glibc */
struct sched_attr {
    uint32_t size;
    uint32_t sched_policy;
    uint64_t sched_flags;
    int32_t sched_nice;
    uint32_t sched_priority;
    uint64_t sched_runtime;
    uint64_t sched_deadline;
    uint64_t sched_period;
    uint32_t sched_util_min;
    uint32_t sched_util_max;
};
#define __NR_sys_sched_getattr __NR_sched_getattr
_syscall4(int, sys_sched_getattr, pid_t, pid, struct sched_attr *, attr,
          unsigned int, size, unsigned int, flags);
#define __NR_sys_sched_setattr __NR_sched_setattr
_syscall3(int, sys_sched_setattr, pid_t, pid, struct sched_attr *, attr,
          unsigned int, flags);
#define __NR_sys_sched_getscheduler __NR_sched_getscheduler
_syscall1(int, sys_sched_getscheduler, pid_t, pid);
#define __NR_sys_sched_setscheduler __NR_sched_setscheduler
_syscall3(int, sys_sched_setscheduler, pid_t, pid, int, policy,
          const struct sched_param *, param);
#define __NR_sys_sched_getparam __NR_sched_getparam
_syscall2(int, sys_sched_getparam, pid_t, pid,
          struct sched_param *, param);
#define __NR_sys_sched_setparam __NR_sched_setparam
_syscall2(int, sys_sched_setparam, pid_t, pid,
          const struct sched_param *, param);
#define __NR_sys_getcpu __NR_getcpu
_syscall3(int, sys_getcpu, unsigned *, cpu, unsigned *, node, void *, tcache);
_syscall4(int, reboot, int, magic1, int, magic2, unsigned int, cmd,
          void *, arg);
_syscall2(int, capget, struct __user_cap_header_struct *, header,
          struct __user_cap_data_struct *, data);
_syscall2(int, capset, struct __user_cap_header_struct *, header,
          struct __user_cap_data_struct *, data);
#if defined(TARGET_NR_ioprio_get) && defined(__NR_ioprio_get)
_syscall2(int, ioprio_get, int, which, int, who)
#endif
#if defined(TARGET_NR_ioprio_set) && defined(__NR_ioprio_set)
_syscall3(int, ioprio_set, int, which, int, who, int, ioprio)
#endif
#if defined(TARGET_NR_getrandom) && defined(__NR_getrandom)
_syscall3(int, getrandom, void *, buf, size_t, buflen, unsigned int, flags)
#endif

#if defined(TARGET_NR_kcmp) && defined(__NR_kcmp)
_syscall5(int, kcmp, pid_t, pid1, pid_t, pid2, int, type,
          unsigned long, idx1, unsigned long, idx2)
#endif

/*
 * It is assumed that struct statx is architecture independent.
 */
#if defined(TARGET_NR_statx) && defined(__NR_statx)
_syscall5(int, sys_statx, int, dirfd, const char *, pathname, int, flags,
          unsigned int, mask, struct target_statx *, statxbuf)
#endif
#if defined(TARGET_NR_membarrier) && defined(__NR_membarrier)
_syscall2(int, membarrier, int, cmd, int, flags)
#endif

static const bitmask_transtbl fcntl_flags_tbl[] = {
  { TARGET_O_ACCMODE,   TARGET_O_WRONLY,    O_ACCMODE,   O_WRONLY,    },
  { TARGET_O_ACCMODE,   TARGET_O_RDWR,      O_ACCMODE,   O_RDWR,      },
  { TARGET_O_CREAT,     TARGET_O_CREAT,     O_CREAT,     O_CREAT,     },
  { TARGET_O_EXCL,      TARGET_O_EXCL,      O_EXCL,      O_EXCL,      },
  { TARGET_O_NOCTTY,    TARGET_O_NOCTTY,    O_NOCTTY,    O_NOCTTY,    },
  { TARGET_O_TRUNC,     TARGET_O_TRUNC,     O_TRUNC,     O_TRUNC,     },
  { TARGET_O_APPEND,    TARGET_O_APPEND,    O_APPEND,    O_APPEND,    },
  { TARGET_O_NONBLOCK,  TARGET_O_NONBLOCK,  O_NONBLOCK,  O_NONBLOCK,  },
  { TARGET_O_SYNC,      TARGET_O_DSYNC,     O_SYNC,      O_DSYNC,     },
  { TARGET_O_SYNC,      TARGET_O_SYNC,      O_SYNC,      O_SYNC,      },
  { TARGET_FASYNC,      TARGET_FASYNC,      FASYNC,      FASYNC,      },
  { TARGET_O_DIRECTORY, TARGET_O_DIRECTORY, O_DIRECTORY, O_DIRECTORY, },
  { TARGET_O_NOFOLLOW,  TARGET_O_NOFOLLOW,  O_NOFOLLOW,  O_NOFOLLOW,  },
#if defined(O_DIRECT)
  { TARGET_O_DIRECT,    TARGET_O_DIRECT,    O_DIRECT,    O_DIRECT,    },
#endif
#if defined(O_NOATIME)
  { TARGET_O_NOATIME,   TARGET_O_NOATIME,   O_NOATIME,   O_NOATIME    },
#endif
#if defined(O_CLOEXEC)
  { TARGET_O_CLOEXEC,   TARGET_O_CLOEXEC,   O_CLOEXEC,   O_CLOEXEC    },
#endif
#if defined(O_PATH)
  { TARGET_O_PATH,      TARGET_O_PATH,      O_PATH,      O_PATH       },
#endif
#if defined(O_TMPFILE)
  { TARGET_O_TMPFILE,   TARGET_O_TMPFILE,   O_TMPFILE,   O_TMPFILE    },
#endif
  /* Don't terminate the list prematurely on 64-bit host+guest.  */
#if TARGET_O_LARGEFILE != 0 || O_LARGEFILE != 0
  { TARGET_O_LARGEFILE, TARGET_O_LARGEFILE, O_LARGEFILE, O_LARGEFILE, },
#endif
};

_syscall2(int, sys_getcwd1, char *, buf, size_t, size)

#if defined(TARGET_NR_utimensat) || defined(TARGET_NR_utimensat_time64)
#if defined(__NR_utimensat)
#define __NR_sys_utimensat __NR_utimensat
_syscall4(int,sys_utimensat,int,dirfd,const char *,pathname,
          const struct timespec *,tsp,int,flags)
#else
static int sys_utimensat(int dirfd, const char *pathname,
                         const struct timespec times[2], int flags)
{
    errno = ENOSYS;
    return -1;
}
#endif
#endif /* TARGET_NR_utimensat */

#ifdef TARGET_NR_renameat2
#if defined(__NR_renameat2)
#define __NR_sys_renameat2 __NR_renameat2
_syscall5(int, sys_renameat2, int, oldfd, const char *, old, int, newfd,
          const char *, new, unsigned int, flags)
#else
static int sys_renameat2(int oldfd, const char *old,
                         int newfd, const char *new, int flags)
{
    if (flags == 0) {
        return renameat(oldfd, old, newfd, new);
    }
    errno = ENOSYS;
    return -1;
}
#endif
#endif /* TARGET_NR_renameat2 */

#ifdef CONFIG_INOTIFY
#include <sys/inotify.h>
#else
/* Userspace can usually survive runtime without inotify */
#undef TARGET_NR_inotify_init
#undef TARGET_NR_inotify_init1
#undef TARGET_NR_inotify_add_watch
#undef TARGET_NR_inotify_rm_watch
#endif /* CONFIG_INOTIFY  */

#if defined(TARGET_NR_prlimit64)
#ifndef __NR_prlimit64
# define __NR_prlimit64 -1
#endif
#define __NR_sys_prlimit64 __NR_prlimit64
/* The glibc rlimit structure may not be that used by the underlying syscall */
struct host_rlimit64 {
    uint64_t rlim_cur;
    uint64_t rlim_max;
};
_syscall4(int, sys_prlimit64, pid_t, pid, int, resource,
          const struct host_rlimit64 *, new_limit,
          struct host_rlimit64 *, old_limit)
#endif


#if defined(TARGET_NR_timer_create)
/* Maximum of 32 active POSIX timers allowed at any one time. */
#define GUEST_TIMER_MAX 32
static timer_t g_posix_timers[GUEST_TIMER_MAX];
static int g_posix_timer_allocated[GUEST_TIMER_MAX];

static inline int next_free_host_timer(void)
{
    int k;
    for (k = 0; k < ARRAY_SIZE(g_posix_timer_allocated); k++) {
        if (qatomic_xchg(g_posix_timer_allocated + k, 1) == 0) {
            return k;
        }
    }
    return -1;
}

static inline void free_host_timer_slot(int id)
{
    qatomic_store_release(g_posix_timer_allocated + id, 0);
}
#endif

static inline int host_to_target_errno(int host_errno)
{
    switch (host_errno) {
#define E(X)  case X: return TARGET_##X;
#include "errnos.c.inc"
#undef E
    default:
        return host_errno;
    }
}

static inline int target_to_host_errno(int target_errno)
{
    switch (target_errno) {
#define E(X)  case TARGET_##X: return X;
#include "errnos.c.inc"
#undef E
    default:
        return target_errno;
    }
}

abi_long get_errno(abi_long ret)
{
    if (ret == -1)
        return -host_to_target_errno(errno);
    else
        return ret;
}

const char *target_strerror(int err)
{
    if (err == QEMU_ERESTARTSYS) {
        return "To be restarted";
    }
    if (err == QEMU_ESIGRETURN) {
        return "Successful exit from sigreturn";
    }

    return strerror(target_to_host_errno(err));
}

static int check_zeroed_user(abi_long addr, size_t ksize, size_t usize)
{
    int i;
    uint8_t b;
    if (usize <= ksize) {
        return 1;
    }
    for (i = ksize; i < usize; i++) {
        if (get_user_u8(b, addr + i)) {
            return -TARGET_EFAULT;
        }
        if (b != 0) {
            return 0;
        }
    }
    return 1;
}

#define safe_syscall0(type, name) \
static type safe_##name(void) \
{ \
    return safe_syscall(__NR_##name); \
}

#define safe_syscall1(type, name, type1, arg1) \
static type safe_##name(type1 arg1) \
{ \
    return safe_syscall(__NR_##name, arg1); \
}

#define safe_syscall2(type, name, type1, arg1, type2, arg2) \
static type safe_##name(type1 arg1, type2 arg2) \
{ \
    return safe_syscall(__NR_##name, arg1, arg2); \
}

#define safe_syscall3(type, name, type1, arg1, type2, arg2, type3, arg3) \
static type safe_##name(type1 arg1, type2 arg2, type3 arg3) \
{ \
    return safe_syscall(__NR_##name, arg1, arg2, arg3); \
}

#define safe_syscall4(type, name, type1, arg1, type2, arg2, type3, arg3, \
    type4, arg4) \
static type safe_##name(type1 arg1, type2 arg2, type3 arg3, type4 arg4) \
{ \
    return safe_syscall(__NR_##name, arg1, arg2, arg3, arg4); \
}

#define safe_syscall5(type, name, type1, arg1, type2, arg2, type3, arg3, \
    type4, arg4, type5, arg5) \
static type safe_##name(type1 arg1, type2 arg2, type3 arg3, type4 arg4, \
    type5 arg5) \
{ \
    return safe_syscall(__NR_##name, arg1, arg2, arg3, arg4, arg5); \
}

#define safe_syscall6(type, name, type1, arg1, type2, arg2, type3, arg3, \
    type4, arg4, type5, arg5, type6, arg6) \
static type safe_##name(type1 arg1, type2 arg2, type3 arg3, type4 arg4, \
    type5 arg5, type6 arg6) \
{ \
    return safe_syscall(__NR_##name, arg1, arg2, arg3, arg4, arg5, arg6); \
}

safe_syscall3(ssize_t, read, int, fd, void *, buff, size_t, count)
safe_syscall3(ssize_t, write, int, fd, const void *, buff, size_t, count)
safe_syscall4(int, openat, int, dirfd, const char *, pathname, \
              int, flags, mode_t, mode)
#if defined(TARGET_NR_wait4) || defined(TARGET_NR_waitpid)
safe_syscall4(pid_t, wait4, pid_t, pid, int *, status, int, options, \
              struct rusage *, rusage)
#endif
safe_syscall5(int, waitid, idtype_t, idtype, id_t, id, siginfo_t *, infop, \
              int, options, struct rusage *, rusage)
safe_syscall3(int, execve, const char *, filename, char **, argv, char **, envp)
safe_syscall5(int, execveat, int, dirfd, const char *, filename,
              char **, argv, char **, envp, int, flags)
#if defined(TARGET_NR_select) || defined(TARGET_NR__newselect) || \
    defined(TARGET_NR_pselect6) || defined(TARGET_NR_pselect6_time64)
safe_syscall6(int, pselect6, int, nfds, fd_set *, readfds, fd_set *, writefds, \
              fd_set *, exceptfds, struct timespec *, timeout, void *, sig)
#endif
#if defined(TARGET_NR_ppoll) || defined(TARGET_NR_ppoll_time64)
safe_syscall5(int, ppoll, struct pollfd *, ufds, unsigned int, nfds,
              struct timespec *, tsp, const sigset_t *, sigmask,
              size_t, sigsetsize)
#endif
safe_syscall6(int, epoll_pwait, int, epfd, struct epoll_event *, events,
              int, maxevents, int, timeout, const sigset_t *, sigmask,
              size_t, sigsetsize)
#if defined(__NR_futex)
safe_syscall6(int,futex,int *,uaddr,int,op,int,val, \
              const struct timespec *,timeout,int *,uaddr2,int,val3)
#endif
#if defined(__NR_futex_time64)
safe_syscall6(int,futex_time64,int *,uaddr,int,op,int,val, \
              const struct timespec *,timeout,int *,uaddr2,int,val3)
#endif
safe_syscall2(int, rt_sigsuspend, sigset_t *, newset, size_t, sigsetsize)
safe_syscall2(int, kill, pid_t, pid, int, sig)
safe_syscall2(int, tkill, int, tid, int, sig)
safe_syscall3(int, tgkill, int, tgid, int, pid, int, sig)
safe_syscall3(ssize_t, readv, int, fd, const struct iovec *, iov, int, iovcnt)
safe_syscall3(ssize_t, writev, int, fd, const struct iovec *, iov, int, iovcnt)
safe_syscall5(ssize_t, preadv, int, fd, const struct iovec *, iov, int, iovcnt,
              unsigned long, pos_l, unsigned long, pos_h)
safe_syscall5(ssize_t, pwritev, int, fd, const struct iovec *, iov, int, iovcnt,
              unsigned long, pos_l, unsigned long, pos_h)
safe_syscall3(int, connect, int, fd, const struct sockaddr *, addr,
              socklen_t, addrlen)
safe_syscall6(ssize_t, sendto, int, fd, const void *, buf, size_t, len,
              int, flags, const struct sockaddr *, addr, socklen_t, addrlen)
safe_syscall6(ssize_t, recvfrom, int, fd, void *, buf, size_t, len,
              int, flags, struct sockaddr *, addr, socklen_t *, addrlen)
safe_syscall3(ssize_t, sendmsg, int, fd, const struct msghdr *, msg, int, flags)
safe_syscall3(ssize_t, recvmsg, int, fd, struct msghdr *, msg, int, flags)
safe_syscall2(int, flock, int, fd, int, operation)
#if defined(TARGET_NR_rt_sigtimedwait) || defined(TARGET_NR_rt_sigtimedwait_time64)
safe_syscall4(int, rt_sigtimedwait, const sigset_t *, these, siginfo_t *, uinfo,
              const struct timespec *, uts, size_t, sigsetsize)
#endif
safe_syscall4(int, accept4, int, fd, struct sockaddr *, addr, socklen_t *, len,
              int, flags)
#if defined(TARGET_NR_nanosleep)
safe_syscall2(int, nanosleep, const struct timespec *, req,
              struct timespec *, rem)
#endif
#if defined(TARGET_NR_clock_nanosleep) || \
    defined(TARGET_NR_clock_nanosleep_time64)
safe_syscall4(int, clock_nanosleep, const clockid_t, clock, int, flags,
              const struct timespec *, req, struct timespec *, rem)
#endif
#ifdef __NR_ipc
#ifdef __s390x__
safe_syscall5(int, ipc, int, call, long, first, long, second, long, third,
              void *, ptr)
#else
safe_syscall6(int, ipc, int, call, long, first, long, second, long, third,
              void *, ptr, long, fifth)
#endif
#endif
#ifdef __NR_msgsnd
safe_syscall4(int, msgsnd, int, msgid, const void *, msgp, size_t, sz,
              int, flags)
#endif
#ifdef __NR_msgrcv
safe_syscall5(int, msgrcv, int, msgid, void *, msgp, size_t, sz,
              long, msgtype, int, flags)
#endif
#ifdef __NR_semtimedop
safe_syscall4(int, semtimedop, int, semid, struct sembuf *, tsops,
              unsigned, nsops, const struct timespec *, timeout)
#endif
#if defined(TARGET_NR_mq_timedsend) || \
    defined(TARGET_NR_mq_timedsend_time64)
safe_syscall5(int, mq_timedsend, int, mqdes, const char *, msg_ptr,
              size_t, len, unsigned, prio, const struct timespec *, timeout)
#endif
#if defined(TARGET_NR_mq_timedreceive) || \
    defined(TARGET_NR_mq_timedreceive_time64)
safe_syscall5(int, mq_timedreceive, int, mqdes, char *, msg_ptr,
              size_t, len, unsigned *, prio, const struct timespec *, timeout)
#endif
#if defined(TARGET_NR_copy_file_range) && defined(__NR_copy_file_range)
safe_syscall6(ssize_t, copy_file_range, int, infd, loff_t *, pinoff,
              int, outfd, loff_t *, poutoff, size_t, length,
              unsigned int, flags)
#endif

/* We do ioctl like this rather than via safe_syscall3 to preserve the
 * "third argument might be integer or pointer or not present" behaviour of
 * the libc function.
 */
#define safe_ioctl(...) safe_syscall(__NR_ioctl, __VA_ARGS__)
/* Similarly for fcntl. Note that callers must always:
 *  pass the F_GETLK64 etc constants rather than the unsuffixed F_GETLK
 *  use the flock64 struct rather than unsuffixed flock
 * This will then work and use a 64-bit offset for both 32-bit and 64-bit hosts.
 */
#ifdef __NR_fcntl64
#define safe_fcntl(...) safe_syscall(__NR_fcntl64, __VA_ARGS__)
#else
#define safe_fcntl(...) safe_syscall(__NR_fcntl, __VA_ARGS__)
#endif

static inline int host_to_target_sock_type(int host_type)
{
    int target_type;

    switch (host_type & 0xf /* SOCK_TYPE_MASK */) {
    case SOCK_DGRAM:
        target_type = TARGET_SOCK_DGRAM;
        break;
    case SOCK_STREAM:
        target_type = TARGET_SOCK_STREAM;
        break;
    default:
        target_type = host_type & 0xf /* SOCK_TYPE_MASK */;
        break;
    }

#if defined(SOCK_CLOEXEC)
    if (host_type & SOCK_CLOEXEC) {
        target_type |= TARGET_SOCK_CLOEXEC;
    }
#endif

#if defined(SOCK_NONBLOCK)
    if (host_type & SOCK_NONBLOCK) {
        target_type |= TARGET_SOCK_NONBLOCK;
    }
#endif

    return target_type;
}

static abi_ulong target_brk, initial_target_brk;

void target_set_brk(abi_ulong new_brk)
{
    target_brk = TARGET_PAGE_ALIGN(new_brk);
    initial_target_brk = target_brk;
}

/* do_brk() must return target values and target errnos. */
abi_long do_brk(abi_ulong brk_val)
{
    abi_long mapped_addr;
    abi_ulong new_brk;
    abi_ulong old_brk;

    /* brk pointers are always untagged */

    /* do not allow to shrink below initial brk value */
    if (brk_val < initial_target_brk) {
        return target_brk;
    }

    new_brk = TARGET_PAGE_ALIGN(brk_val);
    old_brk = TARGET_PAGE_ALIGN(target_brk);

    /* new and old target_brk might be on the same page */
    if (new_brk == old_brk) {
        target_brk = brk_val;
        return target_brk;
    }

    /* Release heap if necesary */
    if (new_brk < old_brk) {
        target_munmap(new_brk, old_brk - new_brk);

        target_brk = brk_val;
        return target_brk;
    }

    mapped_addr = target_mmap(old_brk, new_brk - old_brk,
                              PROT_READ | PROT_WRITE,
                              MAP_FIXED_NOREPLACE | MAP_ANON | MAP_PRIVATE,
                              -1, 0);

    if (mapped_addr == old_brk) {
        target_brk = brk_val;
        return target_brk;
    }

#if defined(TARGET_ALPHA)
    /* We (partially) emulate OSF/1 on Alpha, which requires we
       return a proper errno, not an unchanged brk value.  */
    return -TARGET_ENOMEM;
#endif
    /* For everything else, return the previous break. */
    return target_brk;
}

#if defined(TARGET_NR_select) || defined(TARGET_NR__newselect) || \
    defined(TARGET_NR_pselect6) || defined(TARGET_NR_pselect6_time64)
static inline abi_long copy_from_user_fdset(fd_set *fds,
                                            abi_ulong target_fds_addr,
                                            int n)
{
    int i, nw, j, k;
    abi_ulong b, *target_fds;

    nw = DIV_ROUND_UP(n, TARGET_ABI_BITS);
    if (!(target_fds = lock_user(VERIFY_READ,
                                 target_fds_addr,
                                 sizeof(abi_ulong) * nw,
                                 1)))
        return -TARGET_EFAULT;

    FD_ZERO(fds);
    k = 0;
    for (i = 0; i < nw; i++) {
        /* grab the abi_ulong */
        __get_user(b, &target_fds[i]);
        for (j = 0; j < TARGET_ABI_BITS; j++) {
            /* check the bit inside the abi_ulong */
            if ((b >> j) & 1)
                FD_SET(k, fds);
            k++;
        }
    }

    unlock_user(target_fds, target_fds_addr, 0);

    return 0;
}

static inline abi_ulong copy_from_user_fdset_ptr(fd_set *fds, fd_set **fds_ptr,
                                                 abi_ulong target_fds_addr,
                                                 int n)
{
    if (target_fds_addr) {
        if (copy_from_user_fdset(fds, target_fds_addr, n))
            return -TARGET_EFAULT;
        *fds_ptr = fds;
    } else {
        *fds_ptr = NULL;
    }
    return 0;
}

static inline abi_long copy_to_user_fdset(abi_ulong target_fds_addr,
                                          const fd_set *fds,
                                          int n)
{
    int i, nw, j, k;
    abi_long v;
    abi_ulong *target_fds;

    nw = DIV_ROUND_UP(n, TARGET_ABI_BITS);
    if (!(target_fds = lock_user(VERIFY_WRITE,
                                 target_fds_addr,
                                 sizeof(abi_ulong) * nw,
                                 0)))
        return -TARGET_EFAULT;

    k = 0;
    for (i = 0; i < nw; i++) {
        v = 0;
        for (j = 0; j < TARGET_ABI_BITS; j++) {
            v |= ((abi_ulong)(FD_ISSET(k, fds) != 0) << j);
            k++;
        }
        __put_user(v, &target_fds[i]);
    }

    unlock_user(target_fds, target_fds_addr, sizeof(abi_ulong) * nw);

    return 0;
}
#endif

#if defined(__alpha__)
#define HOST_HZ 1024
#else
#define HOST_HZ 100
#endif

static inline abi_long host_to_target_clock_t(long ticks)
{
#if HOST_HZ == TARGET_HZ
    return ticks;
#else
    return ((int64_t)ticks * TARGET_HZ) / HOST_HZ;
#endif
}

static inline abi_long host_to_target_rusage(abi_ulong target_addr,
                                             const struct rusage *rusage)
{
    struct target_rusage *target_rusage;

    if (!lock_user_struct(VERIFY_WRITE, target_rusage, target_addr, 0))
        return -TARGET_EFAULT;
    target_rusage->ru_utime.tv_sec = tswapal(rusage->ru_utime.tv_sec);
    target_rusage->ru_utime.tv_usec = tswapal(rusage->ru_utime.tv_usec);
    target_rusage->ru_stime.tv_sec = tswapal(rusage->ru_stime.tv_sec);
    target_rusage->ru_stime.tv_usec = tswapal(rusage->ru_stime.tv_usec);
    target_rusage->ru_maxrss = tswapal(rusage->ru_maxrss);
    target_rusage->ru_ixrss = tswapal(rusage->ru_ixrss);
    target_rusage->ru_idrss = tswapal(rusage->ru_idrss);
    target_rusage->ru_isrss = tswapal(rusage->ru_isrss);
    target_rusage->ru_minflt = tswapal(rusage->ru_minflt);
    target_rusage->ru_majflt = tswapal(rusage->ru_majflt);
    target_rusage->ru_nswap = tswapal(rusage->ru_nswap);
    target_rusage->ru_inblock = tswapal(rusage->ru_inblock);
    target_rusage->ru_oublock = tswapal(rusage->ru_oublock);
    target_rusage->ru_msgsnd = tswapal(rusage->ru_msgsnd);
    target_rusage->ru_msgrcv = tswapal(rusage->ru_msgrcv);
    target_rusage->ru_nsignals = tswapal(rusage->ru_nsignals);
    target_rusage->ru_nvcsw = tswapal(rusage->ru_nvcsw);
    target_rusage->ru_nivcsw = tswapal(rusage->ru_nivcsw);
    unlock_user_struct(target_rusage, target_addr, 1);

    return 0;
}

#ifdef TARGET_NR_setrlimit
static inline rlim_t target_to_host_rlim(abi_ulong target_rlim)
{
    abi_ulong target_rlim_swap;
    rlim_t result;
    
    target_rlim_swap = tswapal(target_rlim);
    if (target_rlim_swap == TARGET_RLIM_INFINITY)
        return RLIM_INFINITY;

    result = target_rlim_swap;
    if (target_rlim_swap != (rlim_t)result)
        return RLIM_INFINITY;
    
    return result;
}
#endif

#if defined(TARGET_NR_getrlimit) || defined(TARGET_NR_ugetrlimit)
static inline abi_ulong host_to_target_rlim(rlim_t rlim)
{
    abi_ulong target_rlim_swap;
    abi_ulong result;
    
    if (rlim == RLIM_INFINITY || rlim != (abi_long)rlim)
        target_rlim_swap = TARGET_RLIM_INFINITY;
    else
        target_rlim_swap = rlim;
    result = tswapal(target_rlim_swap);
    
    return result;
}
#endif

static inline int target_to_host_resource(int code)
{
    switch (code) {
    case TARGET_RLIMIT_AS:
        return RLIMIT_AS;
    case TARGET_RLIMIT_CORE:
        return RLIMIT_CORE;
    case TARGET_RLIMIT_CPU:
        return RLIMIT_CPU;
    case TARGET_RLIMIT_DATA:
        return RLIMIT_DATA;
    case TARGET_RLIMIT_FSIZE:
        return RLIMIT_FSIZE;
    case TARGET_RLIMIT_LOCKS:
        return RLIMIT_LOCKS;
    case TARGET_RLIMIT_MEMLOCK:
        return RLIMIT_MEMLOCK;
    case TARGET_RLIMIT_MSGQUEUE:
        return RLIMIT_MSGQUEUE;
    case TARGET_RLIMIT_NICE:
        return RLIMIT_NICE;
    case TARGET_RLIMIT_NOFILE:
        return RLIMIT_NOFILE;
    case TARGET_RLIMIT_NPROC:
        return RLIMIT_NPROC;
    case TARGET_RLIMIT_RSS:
        return RLIMIT_RSS;
    case TARGET_RLIMIT_RTPRIO:
        return RLIMIT_RTPRIO;
#ifdef RLIMIT_RTTIME
    case TARGET_RLIMIT_RTTIME:
        return RLIMIT_RTTIME;
#endif
    case TARGET_RLIMIT_SIGPENDING:
        return RLIMIT_SIGPENDING;
    case TARGET_RLIMIT_STACK:
        return RLIMIT_STACK;
    default:
        return code;
    }
}

static inline abi_long copy_from_user_timeval(struct timeval *tv,
                                              abi_ulong target_tv_addr)
{
    struct target_timeval *target_tv;

    if (!lock_user_struct(VERIFY_READ, target_tv, target_tv_addr, 1)) {
        return -TARGET_EFAULT;
    }

    __get_user(tv->tv_sec, &target_tv->tv_sec);
    __get_user(tv->tv_usec, &target_tv->tv_usec);

    unlock_user_struct(target_tv, target_tv_addr, 0);

    return 0;
}

static inline abi_long copy_to_user_timeval(abi_ulong target_tv_addr,
                                            const struct timeval *tv)
{
    struct target_timeval *target_tv;

    if (!lock_user_struct(VERIFY_WRITE, target_tv, target_tv_addr, 0)) {
        return -TARGET_EFAULT;
    }

    __put_user(tv->tv_sec, &target_tv->tv_sec);
    __put_user(tv->tv_usec, &target_tv->tv_usec);

    unlock_user_struct(target_tv, target_tv_addr, 1);

    return 0;
}

#if defined(TARGET_NR_clock_adjtime64) && defined(CONFIG_CLOCK_ADJTIME)
static inline abi_long copy_from_user_timeval64(struct timeval *tv,
                                                abi_ulong target_tv_addr)
{
    struct target__kernel_sock_timeval *target_tv;

    if (!lock_user_struct(VERIFY_READ, target_tv, target_tv_addr, 1)) {
        return -TARGET_EFAULT;
    }

    __get_user(tv->tv_sec, &target_tv->tv_sec);
    __get_user(tv->tv_usec, &target_tv->tv_usec);

    unlock_user_struct(target_tv, target_tv_addr, 0);

    return 0;
}
#endif

static inline abi_long copy_to_user_timeval64(abi_ulong target_tv_addr,
                                              const struct timeval *tv)
{
    struct target__kernel_sock_timeval *target_tv;

    if (!lock_user_struct(VERIFY_WRITE, target_tv, target_tv_addr, 0)) {
        return -TARGET_EFAULT;
    }

    __put_user(tv->tv_sec, &target_tv->tv_sec);
    __put_user(tv->tv_usec, &target_tv->tv_usec);

    unlock_user_struct(target_tv, target_tv_addr, 1);

    return 0;
}

#if defined(TARGET_NR_futex) || \
    defined(TARGET_NR_rt_sigtimedwait) || \
    defined(TARGET_NR_pselect6) || defined(TARGET_NR_pselect6) || \
    defined(TARGET_NR_nanosleep) || defined(TARGET_NR_clock_settime) || \
    defined(TARGET_NR_utimensat) || defined(TARGET_NR_mq_timedsend) || \
    defined(TARGET_NR_mq_timedreceive) || defined(TARGET_NR_ipc) || \
    defined(TARGET_NR_semop) || defined(TARGET_NR_semtimedop) || \
    defined(TARGET_NR_timer_settime) || \
    (defined(TARGET_NR_timerfd_settime) && defined(CONFIG_TIMERFD))
static inline abi_long target_to_host_timespec(struct timespec *host_ts,
                                               abi_ulong target_addr)
{
    struct target_timespec *target_ts;

    if (!lock_user_struct(VERIFY_READ, target_ts, target_addr, 1)) {
        return -TARGET_EFAULT;
    }
    __get_user(host_ts->tv_sec, &target_ts->tv_sec);
    __get_user(host_ts->tv_nsec, &target_ts->tv_nsec);
    unlock_user_struct(target_ts, target_addr, 0);
    return 0;
}
#endif

#if defined(TARGET_NR_clock_settime64) || defined(TARGET_NR_futex_time64) || \
    defined(TARGET_NR_timer_settime64) || \
    defined(TARGET_NR_mq_timedsend_time64) || \
    defined(TARGET_NR_mq_timedreceive_time64) || \
    (defined(TARGET_NR_timerfd_settime64) && defined(CONFIG_TIMERFD)) || \
    defined(TARGET_NR_clock_nanosleep_time64) || \
    defined(TARGET_NR_rt_sigtimedwait_time64) || \
    defined(TARGET_NR_utimensat) || \
    defined(TARGET_NR_utimensat_time64) || \
    defined(TARGET_NR_semtimedop_time64) || \
    defined(TARGET_NR_pselect6_time64) || defined(TARGET_NR_ppoll_time64)
static inline abi_long target_to_host_timespec64(struct timespec *host_ts,
                                                 abi_ulong target_addr)
{
    struct target__kernel_timespec *target_ts;

    if (!lock_user_struct(VERIFY_READ, target_ts, target_addr, 1)) {
        return -TARGET_EFAULT;
    }
    __get_user(host_ts->tv_sec, &target_ts->tv_sec);
    __get_user(host_ts->tv_nsec, &target_ts->tv_nsec);
    /* in 32bit mode, this drops the padding */
    host_ts->tv_nsec = (long)(abi_long)host_ts->tv_nsec;
    unlock_user_struct(target_ts, target_addr, 0);
    return 0;
}
#endif

static inline abi_long host_to_target_timespec(abi_ulong target_addr,
                                               struct timespec *host_ts)
{
    struct target_timespec *target_ts;

    if (!lock_user_struct(VERIFY_WRITE, target_ts, target_addr, 0)) {
        return -TARGET_EFAULT;
    }
    __put_user(host_ts->tv_sec, &target_ts->tv_sec);
    __put_user(host_ts->tv_nsec, &target_ts->tv_nsec);
    unlock_user_struct(target_ts, target_addr, 1);
    return 0;
}

static inline abi_long host_to_target_timespec64(abi_ulong target_addr,
                                                 struct timespec *host_ts)
{
    struct target__kernel_timespec *target_ts;

    if (!lock_user_struct(VERIFY_WRITE, target_ts, target_addr, 0)) {
        return -TARGET_EFAULT;
    }
    __put_user(host_ts->tv_sec, &target_ts->tv_sec);
    __put_user(host_ts->tv_nsec, &target_ts->tv_nsec);
    unlock_user_struct(target_ts, target_addr, 1);
    return 0;
}

#if defined(TARGET_NR_gettimeofday)
static inline abi_long copy_to_user_timezone(abi_ulong target_tz_addr,
                                             struct timezone *tz)
{
    struct target_timezone *target_tz;

    if (!lock_user_struct(VERIFY_WRITE, target_tz, target_tz_addr, 1)) {
        return -TARGET_EFAULT;
    }

    __put_user(tz->tz_minuteswest, &target_tz->tz_minuteswest);
    __put_user(tz->tz_dsttime, &target_tz->tz_dsttime);

    unlock_user_struct(target_tz, target_tz_addr, 1);

    return 0;
}
#endif

#if defined(TARGET_NR_settimeofday)
static inline abi_long copy_from_user_timezone(struct timezone *tz,
                                               abi_ulong target_tz_addr)
{
    struct target_timezone *target_tz;

    if (!lock_user_struct(VERIFY_READ, target_tz, target_tz_addr, 1)) {
        return -TARGET_EFAULT;
    }

    __get_user(tz->tz_minuteswest, &target_tz->tz_minuteswest);
    __get_user(tz->tz_dsttime, &target_tz->tz_dsttime);

    unlock_user_struct(target_tz, target_tz_addr, 0);

    return 0;
}
#endif

#if defined(TARGET_NR_mq_open) && defined(__NR_mq_open)
#include <mqueue.h>

static inline abi_long copy_from_user_mq_attr(struct mq_attr *attr,
                                              abi_ulong target_mq_attr_addr)
{
    struct target_mq_attr *target_mq_attr;

    if (!lock_user_struct(VERIFY_READ, target_mq_attr,
                          target_mq_attr_addr, 1))
        return -TARGET_EFAULT;

    __get_user(attr->mq_flags, &target_mq_attr->mq_flags);
    __get_user(attr->mq_maxmsg, &target_mq_attr->mq_maxmsg);
    __get_user(attr->mq_msgsize, &target_mq_attr->mq_msgsize);
    __get_user(attr->mq_curmsgs, &target_mq_attr->mq_curmsgs);

    unlock_user_struct(target_mq_attr, target_mq_attr_addr, 0);

    return 0;
}

static inline abi_long copy_to_user_mq_attr(abi_ulong target_mq_attr_addr,
                                            const struct mq_attr *attr)
{
    struct target_mq_attr *target_mq_attr;

    if (!lock_user_struct(VERIFY_WRITE, target_mq_attr,
                          target_mq_attr_addr, 0))
        return -TARGET_EFAULT;

    __put_user(attr->mq_flags, &target_mq_attr->mq_flags);
    __put_user(attr->mq_maxmsg, &target_mq_attr->mq_maxmsg);
    __put_user(attr->mq_msgsize, &target_mq_attr->mq_msgsize);
    __put_user(attr->mq_curmsgs, &target_mq_attr->mq_curmsgs);

    unlock_user_struct(target_mq_attr, target_mq_attr_addr, 1);

    return 0;
}
#endif

#if defined(TARGET_NR_select) || defined(TARGET_NR__newselect)
/* do_select() must return target values and target errnos. */
static abi_long do_select(int n,
                          abi_ulong rfd_addr, abi_ulong wfd_addr,
                          abi_ulong efd_addr, abi_ulong target_tv_addr)
{
    fd_set rfds, wfds, efds;
    fd_set *rfds_ptr, *wfds_ptr, *efds_ptr;
    struct timeval tv;
    struct timespec ts, *ts_ptr;
    abi_long ret;

    ret = copy_from_user_fdset_ptr(&rfds, &rfds_ptr, rfd_addr, n);
    if (ret) {
        return ret;
    }
    ret = copy_from_user_fdset_ptr(&wfds, &wfds_ptr, wfd_addr, n);
    if (ret) {
        return ret;
    }
    ret = copy_from_user_fdset_ptr(&efds, &efds_ptr, efd_addr, n);
    if (ret) {
        return ret;
    }

    if (target_tv_addr) {
        if (copy_from_user_timeval(&tv, target_tv_addr))
            return -TARGET_EFAULT;
        ts.tv_sec = tv.tv_sec;
        ts.tv_nsec = tv.tv_usec * 1000;
        ts_ptr = &ts;
    } else {
        ts_ptr = NULL;
    }

    ret = get_errno(safe_pselect6(n, rfds_ptr, wfds_ptr, efds_ptr,
                                  ts_ptr, NULL));

    if (!is_error(ret)) {
        if (rfd_addr && copy_to_user_fdset(rfd_addr, &rfds, n))
            return -TARGET_EFAULT;
        if (wfd_addr && copy_to_user_fdset(wfd_addr, &wfds, n))
            return -TARGET_EFAULT;
        if (efd_addr && copy_to_user_fdset(efd_addr, &efds, n))
            return -TARGET_EFAULT;

        if (target_tv_addr) {
            tv.tv_sec = ts.tv_sec;
            tv.tv_usec = ts.tv_nsec / 1000;
            if (copy_to_user_timeval(target_tv_addr, &tv)) {
                return -TARGET_EFAULT;
            }
        }
    }

    return ret;
}

#if defined(TARGET_WANT_OLD_SYS_SELECT)
static abi_long do_old_select(abi_ulong arg1)
{
    struct target_sel_arg_struct *sel;
    abi_ulong inp, outp, exp, tvp;
    long nsel;

    if (!lock_user_struct(VERIFY_READ, sel, arg1, 1)) {
        return -TARGET_EFAULT;
    }

    nsel = tswapal(sel->n);
    inp = tswapal(sel->inp);
    outp = tswapal(sel->outp);
    exp = tswapal(sel->exp);
    tvp = tswapal(sel->tvp);

    unlock_user_struct(sel, arg1, 0);

    return do_select(nsel, inp, outp, exp, tvp);
}
#endif
#endif

#if defined(TARGET_NR_pselect6) || defined(TARGET_NR_pselect6_time64)
static abi_long do_pselect6(abi_long arg1, abi_long arg2, abi_long arg3,
                            abi_long arg4, abi_long arg5, abi_long arg6,
                            bool time64)
{
    abi_long rfd_addr, wfd_addr, efd_addr, n, ts_addr;
    fd_set rfds, wfds, efds;
    fd_set *rfds_ptr, *wfds_ptr, *efds_ptr;
    struct timespec ts, *ts_ptr;
    abi_long ret;

    /*
     * The 6th arg is actually two args smashed together,
     * so we cannot use the C library.
     */
    struct {
        sigset_t *set;
        size_t size;
    } sig, *sig_ptr;

    abi_ulong arg_sigset, arg_sigsize, *arg7;

    n = arg1;
    rfd_addr = arg2;
    wfd_addr = arg3;
    efd_addr = arg4;
    ts_addr = arg5;

    ret = copy_from_user_fdset_ptr(&rfds, &rfds_ptr, rfd_addr, n);
    if (ret) {
        return ret;
    }
    ret = copy_from_user_fdset_ptr(&wfds, &wfds_ptr, wfd_addr, n);
    if (ret) {
        return ret;
    }
    ret = copy_from_user_fdset_ptr(&efds, &efds_ptr, efd_addr, n);
    if (ret) {
        return ret;
    }

    /*
     * This takes a timespec, and not a timeval, so we cannot
     * use the do_select() helper ...
     */
    if (ts_addr) {
        if (time64) {
            if (target_to_host_timespec64(&ts, ts_addr)) {
                return -TARGET_EFAULT;
            }
        } else {
            if (target_to_host_timespec(&ts, ts_addr)) {
                return -TARGET_EFAULT;
            }
        }
            ts_ptr = &ts;
    } else {
        ts_ptr = NULL;
    }

    /* Extract the two packed args for the sigset */
    sig_ptr = NULL;
    if (arg6) {
        arg7 = lock_user(VERIFY_READ, arg6, sizeof(*arg7) * 2, 1);
        if (!arg7) {
            return -TARGET_EFAULT;
        }
        arg_sigset = tswapal(arg7[0]);
        arg_sigsize = tswapal(arg7[1]);
        unlock_user(arg7, arg6, 0);

        if (arg_sigset) {
            ret = process_sigsuspend_mask(&sig.set, arg_sigset, arg_sigsize);
            if (ret != 0) {
                return ret;
            }
            sig_ptr = &sig;
            sig.size = SIGSET_T_SIZE;
        }
    }

    ret = get_errno(safe_pselect6(n, rfds_ptr, wfds_ptr, efds_ptr,
                                  ts_ptr, sig_ptr));

    if (sig_ptr) {
        finish_sigsuspend_mask(ret);
    }

    if (!is_error(ret)) {
        if (rfd_addr && copy_to_user_fdset(rfd_addr, &rfds, n)) {
            return -TARGET_EFAULT;
        }
        if (wfd_addr && copy_to_user_fdset(wfd_addr, &wfds, n)) {
            return -TARGET_EFAULT;
        }
        if (efd_addr && copy_to_user_fdset(efd_addr, &efds, n)) {
            return -TARGET_EFAULT;
        }
        if (time64) {
            if (ts_addr && host_to_target_timespec64(ts_addr, &ts)) {
                return -TARGET_EFAULT;
            }
        } else {
            if (ts_addr && host_to_target_timespec(ts_addr, &ts)) {
                return -TARGET_EFAULT;
            }
        }
    }
    return ret;
}
#endif

#if defined(TARGET_NR_poll) || defined(TARGET_NR_ppoll) || \
    defined(TARGET_NR_ppoll_time64)
static abi_long do_ppoll(abi_long arg1, abi_long arg2, abi_long arg3,
                         abi_long arg4, abi_long arg5, bool ppoll, bool time64)
{
    struct target_pollfd *target_pfd;
    unsigned int nfds = arg2;
    struct pollfd *pfd;
    unsigned int i;
    abi_long ret;

    pfd = NULL;
    target_pfd = NULL;
    if (nfds) {
        if (nfds > (INT_MAX / sizeof(struct target_pollfd))) {
            return -TARGET_EINVAL;
        }
        target_pfd = lock_user(VERIFY_WRITE, arg1,
                               sizeof(struct target_pollfd) * nfds, 1);
        if (!target_pfd) {
            return -TARGET_EFAULT;
        }

        pfd = alloca(sizeof(struct pollfd) * nfds);
        for (i = 0; i < nfds; i++) {
            pfd[i].fd = tswap32(target_pfd[i].fd);
            pfd[i].events = tswap16(target_pfd[i].events);
        }
    }
    if (ppoll) {
        struct timespec _timeout_ts, *timeout_ts = &_timeout_ts;
        sigset_t *set = NULL;

        if (arg3) {
            if (time64) {
                if (target_to_host_timespec64(timeout_ts, arg3)) {
                    unlock_user(target_pfd, arg1, 0);
                    return -TARGET_EFAULT;
                }
            } else {
                if (target_to_host_timespec(timeout_ts, arg3)) {
                    unlock_user(target_pfd, arg1, 0);
                    return -TARGET_EFAULT;
                }
            }
        } else {
            timeout_ts = NULL;
        }

        if (arg4) {
            ret = process_sigsuspend_mask(&set, arg4, arg5);
            if (ret != 0) {
                unlock_user(target_pfd, arg1, 0);
                return ret;
            }
        }

        ret = get_errno(safe_ppoll(pfd, nfds, timeout_ts,
                                   set, SIGSET_T_SIZE));

        if (set) {
            finish_sigsuspend_mask(ret);
        }
        if (!is_error(ret) && arg3) {
            if (time64) {
                if (host_to_target_timespec64(arg3, timeout_ts)) {
                    return -TARGET_EFAULT;
                }
            } else {
                if (host_to_target_timespec(arg3, timeout_ts)) {
                    return -TARGET_EFAULT;
                }
            }
        }
    } else {
          struct timespec ts, *pts;

          if (arg3 >= 0) {
              /* Convert ms to secs, ns */
              ts.tv_sec = arg3 / 1000;
              ts.tv_nsec = (arg3 % 1000) * 1000000LL;
              pts = &ts;
          } else {
              /* -ve poll() timeout means "infinite" */
              pts = NULL;
          }
          ret = get_errno(safe_ppoll(pfd, nfds, pts, NULL, 0));
    }

    if (!is_error(ret)) {
        for (i = 0; i < nfds; i++) {
            target_pfd[i].revents = tswap16(pfd[i].revents);
        }
    }
    unlock_user(target_pfd, arg1, sizeof(struct target_pollfd) * nfds);
    return ret;
}
#endif

static abi_long do_pipe(CPUArchState *cpu_env, abi_ulong pipedes,
                        int flags, int is_pipe2)
{
    int host_pipe[2];
    abi_long ret;
    ret = pipe2(host_pipe, flags);

    if (is_error(ret))
        return get_errno(ret);

    /* Several targets have special calling conventions for the original
       pipe syscall, but didn't replicate this into the pipe2 syscall.  */
    if (!is_pipe2) {
#if defined(TARGET_ALPHA)
        cpu_env->ir[IR_A4] = host_pipe[1];
        return host_pipe[0];
#elif defined(TARGET_MIPS)
        cpu_env->active_tc.gpr[3] = host_pipe[1];
        return host_pipe[0];
#elif defined(TARGET_SH4)
        cpu_env->gregs[1] = host_pipe[1];
        return host_pipe[0];
#elif defined(TARGET_SPARC)
        cpu_env->regwptr[1] = host_pipe[1];
        return host_pipe[0];
#endif
    }

    if (put_user_s32(host_pipe[0], pipedes)
        || put_user_s32(host_pipe[1], pipedes + sizeof(abi_int)))
        return -TARGET_EFAULT;
    return get_errno(ret);
}

static inline abi_long target_to_host_ip_mreq(struct ip_mreqn *mreqn,
                                              abi_ulong target_addr,
                                              socklen_t len)
{
    struct target_ip_mreqn *target_smreqn;

    target_smreqn = lock_user(VERIFY_READ, target_addr, len, 1);
    if (!target_smreqn)
        return -TARGET_EFAULT;
    mreqn->imr_multiaddr.s_addr = target_smreqn->imr_multiaddr.s_addr;
    mreqn->imr_address.s_addr = target_smreqn->imr_address.s_addr;
    if (len == sizeof(struct target_ip_mreqn))
        mreqn->imr_ifindex = tswapal(target_smreqn->imr_ifindex);
    unlock_user(target_smreqn, target_addr, 0);

    return 0;
}

static inline abi_long target_to_host_sockaddr(int fd, struct sockaddr *addr,
                                               abi_ulong target_addr,
                                               socklen_t len)
{
    const socklen_t unix_maxlen = sizeof (struct sockaddr_un);
    sa_family_t sa_family;
    struct target_sockaddr *target_saddr;

    if (fd_trans_target_to_host_addr(fd)) {
        return fd_trans_target_to_host_addr(fd)(addr, target_addr, len);
    }

    target_saddr = lock_user(VERIFY_READ, target_addr, len, 1);
    if (!target_saddr)
        return -TARGET_EFAULT;

    sa_family = tswap16(target_saddr->sa_family);

    /* Oops. The caller might send a incomplete sun_path; sun_path
     * must be terminated by \0 (see the manual page), but
     * unfortunately it is quite common to specify sockaddr_un
     * length as "strlen(x->sun_path)" while it should be
     * "strlen(...) + 1". We'll fix that here if needed.
     * Linux kernel has a similar feature.
     */

    if (sa_family == AF_UNIX) {
        if (len < unix_maxlen && len > 0) {
            char *cp = (char*)target_saddr;

            if ( cp[len-1] && !cp[len] )
                len++;
        }
        if (len > unix_maxlen)
            len = unix_maxlen;
    }

    memcpy(addr, target_saddr, len);
    addr->sa_family = sa_family;
    if (sa_family == AF_NETLINK) {
        struct sockaddr_nl *nladdr;

        nladdr = (struct sockaddr_nl *)addr;
        nladdr->nl_pid = tswap32(nladdr->nl_pid);
        nladdr->nl_groups = tswap32(nladdr->nl_groups);
    } else if (sa_family == AF_PACKET) {
	struct target_sockaddr_ll *lladdr;

	lladdr = (struct target_sockaddr_ll *)addr;
	lladdr->sll_ifindex = tswap32(lladdr->sll_ifindex);
	lladdr->sll_hatype = tswap16(lladdr->sll_hatype);
    } else if (sa_family == AF_INET6) {
        struct sockaddr_in6 *in6addr;

        in6addr = (struct sockaddr_in6 *)addr;
        in6addr->sin6_scope_id = tswap32(in6addr->sin6_scope_id);
    }
    unlock_user(target_saddr, target_addr, 0);

    return 0;
}

static inline abi_long host_to_target_sockaddr(abi_ulong target_addr,
                                               struct sockaddr *addr,
                                               socklen_t len)
{
    struct target_sockaddr *target_saddr;

    if (len == 0) {
        return 0;
    }
    assert(addr);

    target_saddr = lock_user(VERIFY_WRITE, target_addr, len, 0);
    if (!target_saddr)
        return -TARGET_EFAULT;
    memcpy(target_saddr, addr, len);
    if (len >= offsetof(struct target_sockaddr, sa_family) +
        sizeof(target_saddr->sa_family)) {
        target_saddr->sa_family = tswap16(addr->sa_family);
    }
    if (addr->sa_family == AF_NETLINK &&
        len >= sizeof(struct target_sockaddr_nl)) {
        struct target_sockaddr_nl *target_nl =
               (struct target_sockaddr_nl *)target_saddr;
        target_nl->nl_pid = tswap32(target_nl->nl_pid);
        target_nl->nl_groups = tswap32(target_nl->nl_groups);
    } else if (addr->sa_family == AF_PACKET) {
        struct sockaddr_ll *target_ll = (struct sockaddr_ll *)target_saddr;
        target_ll->sll_ifindex = tswap32(target_ll->sll_ifindex);
        target_ll->sll_hatype = tswap16(target_ll->sll_hatype);
    } else if (addr->sa_family == AF_INET6 &&
               len >= sizeof(struct target_sockaddr_in6)) {
        struct target_sockaddr_in6 *target_in6 =
               (struct target_sockaddr_in6 *)target_saddr;
        target_in6->sin6_scope_id = tswap16(target_in6->sin6_scope_id);
    }
    unlock_user(target_saddr, target_addr, len);

    return 0;
}

static inline abi_long target_to_host_cmsg(struct msghdr *msgh,
                                           struct target_msghdr *target_msgh)
{
    struct cmsghdr *cmsg = CMSG_FIRSTHDR(msgh);
    abi_long msg_controllen;
    abi_ulong target_cmsg_addr;
    struct target_cmsghdr *target_cmsg, *target_cmsg_start;
    socklen_t space = 0;
    
    msg_controllen = tswapal(target_msgh->msg_controllen);
    if (msg_controllen < sizeof (struct target_cmsghdr)) 
        goto the_end;
    target_cmsg_addr = tswapal(target_msgh->msg_control);
    target_cmsg = lock_user(VERIFY_READ, target_cmsg_addr, msg_controllen, 1);
    target_cmsg_start = target_cmsg;
    if (!target_cmsg)
        return -TARGET_EFAULT;

    while (cmsg && target_cmsg) {
        void *data = CMSG_DATA(cmsg);
        void *target_data = TARGET_CMSG_DATA(target_cmsg);

        int len = tswapal(target_cmsg->cmsg_len)
            - sizeof(struct target_cmsghdr);

        space += CMSG_SPACE(len);
        if (space > msgh->msg_controllen) {
            space -= CMSG_SPACE(len);
            /* This is a QEMU bug, since we allocated the payload
             * area ourselves (unlike overflow in host-to-target
             * conversion, which is just the guest giving us a buffer
             * that's too small). It can't happen for the payload types
             * we currently support; if it becomes an issue in future
             * we would need to improve our allocation strategy to
             * something more intelligent than "twice the size of the
             * target buffer we're reading from".
             */
            qemu_log_mask(LOG_UNIMP,
                          ("Unsupported ancillary data %d/%d: "
                           "unhandled msg size\n"),
                          tswap32(target_cmsg->cmsg_level),
                          tswap32(target_cmsg->cmsg_type));
            break;
        }

        if (tswap32(target_cmsg->cmsg_level) == TARGET_SOL_SOCKET) {
            cmsg->cmsg_level = SOL_SOCKET;
        } else {
            cmsg->cmsg_level = tswap32(target_cmsg->cmsg_level);
        }
        cmsg->cmsg_type = tswap32(target_cmsg->cmsg_type);
        cmsg->cmsg_len = CMSG_LEN(len);

        if (cmsg->cmsg_level == SOL_SOCKET && cmsg->cmsg_type == SCM_RIGHTS) {
            int *fd = (int *)data;
            int *target_fd = (int *)target_data;
            int i, numfds = len / sizeof(int);

            for (i = 0; i < numfds; i++) {
                __get_user(fd[i], target_fd + i);
            }
        } else if (cmsg->cmsg_level == SOL_SOCKET
               &&  cmsg->cmsg_type == SCM_CREDENTIALS) {
            struct ucred *cred = (struct ucred *)data;
            struct target_ucred *target_cred =
                (struct target_ucred *)target_data;

            __get_user(cred->pid, &target_cred->pid);
            __get_user(cred->uid, &target_cred->uid);
            __get_user(cred->gid, &target_cred->gid);
        } else if (cmsg->cmsg_level == SOL_ALG) {
            uint32_t *dst = (uint32_t *)data;

            memcpy(dst, target_data, len);
            /* fix endianess of first 32-bit word */
            if (len >= sizeof(uint32_t)) {
                *dst = tswap32(*dst);
            }
        } else {
            qemu_log_mask(LOG_UNIMP, "Unsupported ancillary data: %d/%d\n",
                          cmsg->cmsg_level, cmsg->cmsg_type);
            memcpy(data, target_data, len);
        }

        cmsg = CMSG_NXTHDR(msgh, cmsg);
        target_cmsg = TARGET_CMSG_NXTHDR(target_msgh, target_cmsg,
                                         target_cmsg_start);
    }
    unlock_user(target_cmsg, target_cmsg_addr, 0);
 the_end:
    msgh->msg_controllen = space;
    return 0;
}

static inline abi_long host_to_target_cmsg(struct target_msghdr *target_msgh,
                                           struct msghdr *msgh)
{
    struct cmsghdr *cmsg = CMSG_FIRSTHDR(msgh);
    abi_long msg_controllen;
    abi_ulong target_cmsg_addr;
    struct target_cmsghdr *target_cmsg, *target_cmsg_start;
    socklen_t space = 0;

    msg_controllen = tswapal(target_msgh->msg_controllen);
    if (msg_controllen < sizeof (struct target_cmsghdr)) 
        goto the_end;
    target_cmsg_addr = tswapal(target_msgh->msg_control);
    target_cmsg = lock_user(VERIFY_WRITE, target_cmsg_addr, msg_controllen, 0);
    target_cmsg_start = target_cmsg;
    if (!target_cmsg)
        return -TARGET_EFAULT;

    while (cmsg && target_cmsg) {
        void *data = CMSG_DATA(cmsg);
        void *target_data = TARGET_CMSG_DATA(target_cmsg);

        int len = cmsg->cmsg_len - sizeof(struct cmsghdr);
        int tgt_len, tgt_space;

        /* We never copy a half-header but may copy half-data;
         * this is Linux's behaviour in put_cmsg(). Note that
         * truncation here is a guest problem (which we report
         * to the guest via the CTRUNC bit), unlike truncation
         * in target_to_host_cmsg, which is a QEMU bug.
         */
        if (msg_controllen < sizeof(struct target_cmsghdr)) {
            target_msgh->msg_flags |= tswap32(MSG_CTRUNC);
            break;
        }

        if (cmsg->cmsg_level == SOL_SOCKET) {
            target_cmsg->cmsg_level = tswap32(TARGET_SOL_SOCKET);
        } else {
            target_cmsg->cmsg_level = tswap32(cmsg->cmsg_level);
        }
        target_cmsg->cmsg_type = tswap32(cmsg->cmsg_type);

        /* Payload types which need a different size of payload on
         * the target must adjust tgt_len here.
         */
        tgt_len = len;
        switch (cmsg->cmsg_level) {
        case SOL_SOCKET:
            switch (cmsg->cmsg_type) {
            case SO_TIMESTAMP:
                tgt_len = sizeof(struct target_timeval);
                break;
            default:
                break;
            }
            break;
        default:
            break;
        }

        if (msg_controllen < TARGET_CMSG_LEN(tgt_len)) {
            target_msgh->msg_flags |= tswap32(MSG_CTRUNC);
            tgt_len = msg_controllen - sizeof(struct target_cmsghdr);
        }

        /* We must now copy-and-convert len bytes of payload
         * into tgt_len bytes of destination space. Bear in mind
         * that in both source and destination we may be dealing
         * with a truncated value!
         */
        switch (cmsg->cmsg_level) {
        case SOL_SOCKET:
            switch (cmsg->cmsg_type) {
            case SCM_RIGHTS:
            {
                int *fd = (int *)data;
                int *target_fd = (int *)target_data;
                int i, numfds = tgt_len / sizeof(int);

                for (i = 0; i < numfds; i++) {
                    __put_user(fd[i], target_fd + i);
                }
                break;
            }
            case SO_TIMESTAMP:
            {
                struct timeval *tv = (struct timeval *)data;
                struct target_timeval *target_tv =
                    (struct target_timeval *)target_data;

                if (len != sizeof(struct timeval) ||
                    tgt_len != sizeof(struct target_timeval)) {
                    goto unimplemented;
                }

                /* copy struct timeval to target */
                __put_user(tv->tv_sec, &target_tv->tv_sec);
                __put_user(tv->tv_usec, &target_tv->tv_usec);
                break;
            }
            case SCM_CREDENTIALS:
            {
                struct ucred *cred = (struct ucred *)data;
                struct target_ucred *target_cred =
                    (struct target_ucred *)target_data;

                __put_user(cred->pid, &target_cred->pid);
                __put_user(cred->uid, &target_cred->uid);
                __put_user(cred->gid, &target_cred->gid);
                break;
            }
            default:
                goto unimplemented;
            }
            break;

        case SOL_IP:
            switch (cmsg->cmsg_type) {
            case IP_TTL:
            {
                uint32_t *v = (uint32_t *)data;
                uint32_t *t_int = (uint32_t *)target_data;

                if (len != sizeof(uint32_t) ||
                    tgt_len != sizeof(uint32_t)) {
                    goto unimplemented;
                }
                __put_user(*v, t_int);
                break;
            }
            case IP_RECVERR:
            {
                struct errhdr_t {
                   struct sock_extended_err ee;
                   struct sockaddr_in offender;
                };
                struct errhdr_t *errh = (struct errhdr_t *)data;
                struct errhdr_t *target_errh =
                    (struct errhdr_t *)target_data;

                if (len != sizeof(struct errhdr_t) ||
                    tgt_len != sizeof(struct errhdr_t)) {
                    goto unimplemented;
                }
                __put_user(errh->ee.ee_errno, &target_errh->ee.ee_errno);
                __put_user(errh->ee.ee_origin, &target_errh->ee.ee_origin);
                __put_user(errh->ee.ee_type,  &target_errh->ee.ee_type);
                __put_user(errh->ee.ee_code, &target_errh->ee.ee_code);
                __put_user(errh->ee.ee_pad, &target_errh->ee.ee_pad);
                __put_user(errh->ee.ee_info, &target_errh->ee.ee_info);
                __put_user(errh->ee.ee_data, &target_errh->ee.ee_data);
                host_to_target_sockaddr((unsigned long) &target_errh->offender,
                    (void *) &errh->offender, sizeof(errh->offender));
                break;
            }
            default:
                goto unimplemented;
            }
            break;

        case SOL_IPV6:
            switch (cmsg->cmsg_type) {
            case IPV6_HOPLIMIT:
            {
                uint32_t *v = (uint32_t *)data;
                uint32_t *t_int = (uint32_t *)target_data;

                if (len != sizeof(uint32_t) ||
                    tgt_len != sizeof(uint32_t)) {
                    goto unimplemented;
                }
                __put_user(*v, t_int);
                break;
            }
            case IPV6_RECVERR:
            {
                struct errhdr6_t {
                   struct sock_extended_err ee;
                   struct sockaddr_in6 offender;
                };
                struct errhdr6_t *errh = (struct errhdr6_t *)data;
                struct errhdr6_t *target_errh =
                    (struct errhdr6_t *)target_data;

                if (len != sizeof(struct errhdr6_t) ||
                    tgt_len != sizeof(struct errhdr6_t)) {
                    goto unimplemented;
                }
                __put_user(errh->ee.ee_errno, &target_errh->ee.ee_errno);
                __put_user(errh->ee.ee_origin, &target_errh->ee.ee_origin);
                __put_user(errh->ee.ee_type,  &target_errh->ee.ee_type);
                __put_user(errh->ee.ee_code, &target_errh->ee.ee_code);
                __put_user(errh->ee.ee_pad, &target_errh->ee.ee_pad);
                __put_user(errh->ee.ee_info, &target_errh->ee.ee_info);
                __put_user(errh->ee.ee_data, &target_errh->ee.ee_data);
                host_to_target_sockaddr((unsigned long) &target_errh->offender,
                    (void *) &errh->offender, sizeof(errh->offender));
                break;
            }
            default:
                goto unimplemented;
            }
            break;

        default:
        unimplemented:
            qemu_log_mask(LOG_UNIMP, "Unsupported ancillary data: %d/%d\n",
                          cmsg->cmsg_level, cmsg->cmsg_type);
            memcpy(target_data, data, MIN(len, tgt_len));
            if (tgt_len > len) {
                memset(target_data + len, 0, tgt_len - len);
            }
        }

        target_cmsg->cmsg_len = tswapal(TARGET_CMSG_LEN(tgt_len));
        tgt_space = TARGET_CMSG_SPACE(tgt_len);
        if (msg_controllen < tgt_space) {
            tgt_space = msg_controllen;
        }
        msg_controllen -= tgt_space;
        space += tgt_space;
        cmsg = CMSG_NXTHDR(msgh, cmsg);
        target_cmsg = TARGET_CMSG_NXTHDR(target_msgh, target_cmsg,
                                         target_cmsg_start);
    }
    unlock_user(target_cmsg, target_cmsg_addr, space);
 the_end:
    target_msgh->msg_controllen = tswapal(space);
    return 0;
}

/* do_setsockopt() Must return target values and target errnos. */
static abi_long do_setsockopt(int sockfd, int level, int optname,
                              abi_ulong optval_addr, socklen_t optlen)
{
    abi_long ret;
    int val;
    struct ip_mreqn *ip_mreq;
    struct ip_mreq_source *ip_mreq_source;

    switch(level) {
    case SOL_TCP:
    case SOL_UDP:
        /* TCP and UDP options all take an 'int' value.  */
        if (optlen < sizeof(uint32_t))
            return -TARGET_EINVAL;

        if (get_user_u32(val, optval_addr))
            return -TARGET_EFAULT;
        ret = get_errno(setsockopt(sockfd, level, optname, &val, sizeof(val)));
        break;
    case SOL_IP:
        switch(optname) {
        case IP_TOS:
        case IP_TTL:
        case IP_HDRINCL:
        case IP_ROUTER_ALERT:
        case IP_RECVOPTS:
        case IP_RETOPTS:
        case IP_PKTINFO:
        case IP_MTU_DISCOVER:
        case IP_RECVERR:
        case IP_RECVTTL:
        case IP_RECVTOS:
#ifdef IP_FREEBIND
        case IP_FREEBIND:
#endif
        case IP_MULTICAST_TTL:
        case IP_MULTICAST_LOOP:
            val = 0;
            if (optlen >= sizeof(uint32_t)) {
                if (get_user_u32(val, optval_addr))
                    return -TARGET_EFAULT;
            } else if (optlen >= 1) {
                if (get_user_u8(val, optval_addr))
                    return -TARGET_EFAULT;
            }
            ret = get_errno(setsockopt(sockfd, level, optname, &val, sizeof(val)));
            break;
        case IP_ADD_MEMBERSHIP:
        case IP_DROP_MEMBERSHIP:
            if (optlen < sizeof (struct target_ip_mreq) ||
                optlen > sizeof (struct target_ip_mreqn))
                return -TARGET_EINVAL;

            ip_mreq = (struct ip_mreqn *) alloca(optlen);
            target_to_host_ip_mreq(ip_mreq, optval_addr, optlen);
            ret = get_errno(setsockopt(sockfd, level, optname, ip_mreq, optlen));
            break;

        case IP_BLOCK_SOURCE:
        case IP_UNBLOCK_SOURCE:
        case IP_ADD_SOURCE_MEMBERSHIP:
        case IP_DROP_SOURCE_MEMBERSHIP:
            if (optlen != sizeof (struct target_ip_mreq_source))
                return -TARGET_EINVAL;

            ip_mreq_source = lock_user(VERIFY_READ, optval_addr, optlen, 1);
            if (!ip_mreq_source) {
                return -TARGET_EFAULT;
            }
            ret = get_errno(setsockopt(sockfd, level, optname, ip_mreq_source, optlen));
            unlock_user (ip_mreq_source, optval_addr, 0);
            break;

        default:
            goto unimplemented;
        }
        break;
    case SOL_IPV6:
        switch (optname) {
        case IPV6_MTU_DISCOVER:
        case IPV6_MTU:
        case IPV6_V6ONLY:
        case IPV6_RECVPKTINFO:
        case IPV6_UNICAST_HOPS:
        case IPV6_MULTICAST_HOPS:
        case IPV6_MULTICAST_LOOP:
        case IPV6_RECVERR:
        case IPV6_RECVHOPLIMIT:
        case IPV6_2292HOPLIMIT:
        case IPV6_CHECKSUM:
        case IPV6_ADDRFORM:
        case IPV6_2292PKTINFO:
        case IPV6_RECVTCLASS:
        case IPV6_RECVRTHDR:
        case IPV6_2292RTHDR:
        case IPV6_RECVHOPOPTS:
        case IPV6_2292HOPOPTS:
        case IPV6_RECVDSTOPTS:
        case IPV6_2292DSTOPTS:
        case IPV6_TCLASS:
        case IPV6_ADDR_PREFERENCES:
#ifdef IPV6_RECVPATHMTU
        case IPV6_RECVPATHMTU:
#endif
#ifdef IPV6_TRANSPARENT
        case IPV6_TRANSPARENT:
#endif
#ifdef IPV6_FREEBIND
        case IPV6_FREEBIND:
#endif
#ifdef IPV6_RECVORIGDSTADDR
        case IPV6_RECVORIGDSTADDR:
#endif
            val = 0;
            if (optlen < sizeof(uint32_t)) {
                return -TARGET_EINVAL;
            }
            if (get_user_u32(val, optval_addr)) {
                return -TARGET_EFAULT;
            }
            ret = get_errno(setsockopt(sockfd, level, optname,
                                       &val, sizeof(val)));
            break;
        case IPV6_PKTINFO:
        {
            struct in6_pktinfo pki;

            if (optlen < sizeof(pki)) {
                return -TARGET_EINVAL;
            }

            if (copy_from_user(&pki, optval_addr, sizeof(pki))) {
                return -TARGET_EFAULT;
            }

            pki.ipi6_ifindex = tswap32(pki.ipi6_ifindex);

            ret = get_errno(setsockopt(sockfd, level, optname,
                                       &pki, sizeof(pki)));
            break;
        }
        case IPV6_ADD_MEMBERSHIP:
        case IPV6_DROP_MEMBERSHIP:
        {
            struct ipv6_mreq ipv6mreq;

            if (optlen < sizeof(ipv6mreq)) {
                return -TARGET_EINVAL;
            }

            if (copy_from_user(&ipv6mreq, optval_addr, sizeof(ipv6mreq))) {
                return -TARGET_EFAULT;
            }

            ipv6mreq.ipv6mr_interface = tswap32(ipv6mreq.ipv6mr_interface);

            ret = get_errno(setsockopt(sockfd, level, optname,
                                       &ipv6mreq, sizeof(ipv6mreq)));
            break;
        }
        default:
            goto unimplemented;
        }
        break;
    case SOL_ICMPV6:
        switch (optname) {
        case ICMPV6_FILTER:
        {
            struct icmp6_filter icmp6f;

            if (optlen > sizeof(icmp6f)) {
                optlen = sizeof(icmp6f);
            }

            if (copy_from_user(&icmp6f, optval_addr, optlen)) {
                return -TARGET_EFAULT;
            }

            for (val = 0; val < 8; val++) {
                icmp6f.data[val] = tswap32(icmp6f.data[val]);
            }

            ret = get_errno(setsockopt(sockfd, level, optname,
                                       &icmp6f, optlen));
            break;
        }
        default:
            goto unimplemented;
        }
        break;
    case SOL_RAW:
        switch (optname) {
        case ICMP_FILTER:
        case IPV6_CHECKSUM:
            /* those take an u32 value */
            if (optlen < sizeof(uint32_t)) {
                return -TARGET_EINVAL;
            }

            if (get_user_u32(val, optval_addr)) {
                return -TARGET_EFAULT;
            }
            ret = get_errno(setsockopt(sockfd, level, optname,
                                       &val, sizeof(val)));
            break;

        default:
            goto unimplemented;
        }
        break;
#if defined(SOL_ALG) && defined(ALG_SET_KEY) && defined(ALG_SET_AEAD_AUTHSIZE)
    case SOL_ALG:
        switch (optname) {
        case ALG_SET_KEY:
        {
            char *alg_key = g_malloc(optlen);

            if (!alg_key) {
                return -TARGET_ENOMEM;
            }
            if (copy_from_user(alg_key, optval_addr, optlen)) {
                g_free(alg_key);
                return -TARGET_EFAULT;
            }
            ret = get_errno(setsockopt(sockfd, level, optname,
                                       alg_key, optlen));
            g_free(alg_key);
            break;
        }
        case ALG_SET_AEAD_AUTHSIZE:
        {
            ret = get_errno(setsockopt(sockfd, level, optname,
                                       NULL, optlen));
            break;
        }
        default:
            goto unimplemented;
        }
        break;
#endif
    case TARGET_SOL_SOCKET:
        switch (optname) {
        case TARGET_SO_RCVTIMEO:
        {
                struct timeval tv;

                optname = SO_RCVTIMEO;

set_timeout:
                if (optlen != sizeof(struct target_timeval)) {
                    return -TARGET_EINVAL;
                }

                if (copy_from_user_timeval(&tv, optval_addr)) {
                    return -TARGET_EFAULT;
                }

                ret = get_errno(setsockopt(sockfd, SOL_SOCKET, optname,
                                &tv, sizeof(tv)));
                return ret;
        }
        case TARGET_SO_SNDTIMEO:
                optname = SO_SNDTIMEO;
                goto set_timeout;
        case TARGET_SO_ATTACH_FILTER:
        {
                struct target_sock_fprog *tfprog;
                struct target_sock_filter *tfilter;
                struct sock_fprog fprog;
                struct sock_filter *filter;
                int i;

                if (optlen != sizeof(*tfprog)) {
                    return -TARGET_EINVAL;
                }
                if (!lock_user_struct(VERIFY_READ, tfprog, optval_addr, 0)) {
                    return -TARGET_EFAULT;
                }
                if (!lock_user_struct(VERIFY_READ, tfilter,
                                      tswapal(tfprog->filter), 0)) {
                    unlock_user_struct(tfprog, optval_addr, 1);
                    return -TARGET_EFAULT;
                }

                fprog.len = tswap16(tfprog->len);
                filter = g_try_new(struct sock_filter, fprog.len);
                if (filter == NULL) {
                    unlock_user_struct(tfilter, tfprog->filter, 1);
                    unlock_user_struct(tfprog, optval_addr, 1);
                    return -TARGET_ENOMEM;
                }
                for (i = 0; i < fprog.len; i++) {
                    filter[i].code = tswap16(tfilter[i].code);
                    filter[i].jt = tfilter[i].jt;
                    filter[i].jf = tfilter[i].jf;
                    filter[i].k = tswap32(tfilter[i].k);
                }
                fprog.filter = filter;

                ret = get_errno(setsockopt(sockfd, SOL_SOCKET,
                                SO_ATTACH_FILTER, &fprog, sizeof(fprog)));
                g_free(filter);

                unlock_user_struct(tfilter, tfprog->filter, 1);
                unlock_user_struct(tfprog, optval_addr, 1);
                return ret;
        }
	case TARGET_SO_BINDTODEVICE:
	{
		char *dev_ifname, *addr_ifname;

		if (optlen > IFNAMSIZ - 1) {
		    optlen = IFNAMSIZ - 1;
		}
		dev_ifname = lock_user(VERIFY_READ, optval_addr, optlen, 1);
		if (!dev_ifname) {
		    return -TARGET_EFAULT;
		}
		optname = SO_BINDTODEVICE;
		addr_ifname = alloca(IFNAMSIZ);
		memcpy(addr_ifname, dev_ifname, optlen);
		addr_ifname[optlen] = 0;
		ret = get_errno(setsockopt(sockfd, SOL_SOCKET, optname,
                                           addr_ifname, optlen));
		unlock_user (dev_ifname, optval_addr, 0);
		return ret;
	}
        case TARGET_SO_LINGER:
        {
                struct linger lg;
                struct target_linger *tlg;

                if (optlen != sizeof(struct target_linger)) {
                    return -TARGET_EINVAL;
                }
                if (!lock_user_struct(VERIFY_READ, tlg, optval_addr, 1)) {
                    return -TARGET_EFAULT;
                }
                __get_user(lg.l_onoff, &tlg->l_onoff);
                __get_user(lg.l_linger, &tlg->l_linger);
                ret = get_errno(setsockopt(sockfd, SOL_SOCKET, SO_LINGER,
                                &lg, sizeof(lg)));
                unlock_user_struct(tlg, optval_addr, 0);
                return ret;
        }
            /* Options with 'int' argument.  */
        case TARGET_SO_DEBUG:
		optname = SO_DEBUG;
		break;
        case TARGET_SO_REUSEADDR:
		optname = SO_REUSEADDR;
		break;
#ifdef SO_REUSEPORT
        case TARGET_SO_REUSEPORT:
                optname = SO_REUSEPORT;
                break;
#endif
        case TARGET_SO_TYPE:
		optname = SO_TYPE;
		break;
        case TARGET_SO_ERROR:
		optname = SO_ERROR;
		break;
        case TARGET_SO_DONTROUTE:
		optname = SO_DONTROUTE;
		break;
        case TARGET_SO_BROADCAST:
		optname = SO_BROADCAST;
		break;
        case TARGET_SO_SNDBUF:
		optname = SO_SNDBUF;
		break;
        case TARGET_SO_SNDBUFFORCE:
                optname = SO_SNDBUFFORCE;
                break;
        case TARGET_SO_RCVBUF:
		optname = SO_RCVBUF;
		break;
        case TARGET_SO_RCVBUFFORCE:
                optname = SO_RCVBUFFORCE;
                break;
        case TARGET_SO_KEEPALIVE:
		optname = SO_KEEPALIVE;
		break;
        case TARGET_SO_OOBINLINE:
		optname = SO_OOBINLINE;
		break;
        case TARGET_SO_NO_CHECK:
		optname = SO_NO_CHECK;
		break;
        case TARGET_SO_PRIORITY:
		optname = SO_PRIORITY;
		break;
#ifdef SO_BSDCOMPAT
        case TARGET_SO_BSDCOMPAT:
		optname = SO_BSDCOMPAT;
		break;
#endif
        case TARGET_SO_PASSCRED:
		optname = SO_PASSCRED;
		break;
        case TARGET_SO_PASSSEC:
                optname = SO_PASSSEC;
                break;
        case TARGET_SO_TIMESTAMP:
		optname = SO_TIMESTAMP;
		break;
        case TARGET_SO_RCVLOWAT:
		optname = SO_RCVLOWAT;
		break;
        default:
            goto unimplemented;
        }
	if (optlen < sizeof(uint32_t))
            return -TARGET_EINVAL;

	if (get_user_u32(val, optval_addr))
            return -TARGET_EFAULT;
	ret = get_errno(setsockopt(sockfd, SOL_SOCKET, optname, &val, sizeof(val)));
        break;
#ifdef SOL_NETLINK
    case SOL_NETLINK:
        switch (optname) {
        case NETLINK_PKTINFO:
        case NETLINK_ADD_MEMBERSHIP:
        case NETLINK_DROP_MEMBERSHIP:
        case NETLINK_BROADCAST_ERROR:
        case NETLINK_NO_ENOBUFS:
#if LINUX_VERSION_CODE >= KERNEL_VERSION(4, 2, 0)
        case NETLINK_LISTEN_ALL_NSID:
        case NETLINK_CAP_ACK:
#endif /* LINUX_VERSION_CODE >= KERNEL_VERSION(4, 2, 0) */
#if LINUX_VERSION_CODE >= KERNEL_VERSION(4, 12, 0)
        case NETLINK_EXT_ACK:
#endif /* LINUX_VERSION_CODE >= KERNEL_VERSION(4, 12, 0) */
#if LINUX_VERSION_CODE >= KERNEL_VERSION(4, 20, 0)
        case NETLINK_GET_STRICT_CHK:
#endif /* LINUX_VERSION_CODE >= KERNEL_VERSION(4, 12, 0) */
            break;
        default:
            goto unimplemented;
        }
        val = 0;
        if (optlen < sizeof(uint32_t)) {
            return -TARGET_EINVAL;
        }
        if (get_user_u32(val, optval_addr)) {
            return -TARGET_EFAULT;
        }
        ret = get_errno(setsockopt(sockfd, SOL_NETLINK, optname, &val,
                                   sizeof(val)));
        break;
#endif /* SOL_NETLINK */
    default:
    unimplemented:
        qemu_log_mask(LOG_UNIMP, "Unsupported setsockopt level=%d optname=%d\n",
                      level, optname);
        ret = -TARGET_ENOPROTOOPT;
    }
    return ret;
}

/* do_getsockopt() Must return target values and target errnos. */
static abi_long do_getsockopt(int sockfd, int level, int optname,
                              abi_ulong optval_addr, abi_ulong optlen)
{
    abi_long ret;
    int len, val;
    socklen_t lv;

    switch(level) {
    case TARGET_SOL_SOCKET:
        level = SOL_SOCKET;
        switch (optname) {
        /* These don't just return a single integer */
        case TARGET_SO_PEERNAME:
            goto unimplemented;
        case TARGET_SO_RCVTIMEO: {
            struct timeval tv;
            socklen_t tvlen;

            optname = SO_RCVTIMEO;

get_timeout:
            if (get_user_u32(len, optlen)) {
                return -TARGET_EFAULT;
            }
            if (len < 0) {
                return -TARGET_EINVAL;
            }

            tvlen = sizeof(tv);
            ret = get_errno(getsockopt(sockfd, level, optname,
                                       &tv, &tvlen));
            if (ret < 0) {
                return ret;
            }
            if (len > sizeof(struct target_timeval)) {
                len = sizeof(struct target_timeval);
            }
            if (copy_to_user_timeval(optval_addr, &tv)) {
                return -TARGET_EFAULT;
            }
            if (put_user_u32(len, optlen)) {
                return -TARGET_EFAULT;
            }
            break;
        }
        case TARGET_SO_SNDTIMEO:
            optname = SO_SNDTIMEO;
            goto get_timeout;
        case TARGET_SO_PEERCRED: {
            struct ucred cr;
            socklen_t crlen;
            struct target_ucred *tcr;

            if (get_user_u32(len, optlen)) {
                return -TARGET_EFAULT;
            }
            if (len < 0) {
                return -TARGET_EINVAL;
            }

            crlen = sizeof(cr);
            ret = get_errno(getsockopt(sockfd, level, SO_PEERCRED,
                                       &cr, &crlen));
            if (ret < 0) {
                return ret;
            }
            if (len > crlen) {
                len = crlen;
            }
            if (!lock_user_struct(VERIFY_WRITE, tcr, optval_addr, 0)) {
                return -TARGET_EFAULT;
            }
            __put_user(cr.pid, &tcr->pid);
            __put_user(cr.uid, &tcr->uid);
            __put_user(cr.gid, &tcr->gid);
            unlock_user_struct(tcr, optval_addr, 1);
            if (put_user_u32(len, optlen)) {
                return -TARGET_EFAULT;
            }
            break;
        }
        case TARGET_SO_PEERSEC: {
            char *name;

            if (get_user_u32(len, optlen)) {
                return -TARGET_EFAULT;
            }
            if (len < 0) {
                return -TARGET_EINVAL;
            }
            name = lock_user(VERIFY_WRITE, optval_addr, len, 0);
            if (!name) {
                return -TARGET_EFAULT;
            }
            lv = len;
            ret = get_errno(getsockopt(sockfd, level, SO_PEERSEC,
                                       name, &lv));
            if (put_user_u32(lv, optlen)) {
                ret = -TARGET_EFAULT;
            }
            unlock_user(name, optval_addr, lv);
            break;
        }
        case TARGET_SO_LINGER:
        {
            struct linger lg;
            socklen_t lglen;
            struct target_linger *tlg;

            if (get_user_u32(len, optlen)) {
                return -TARGET_EFAULT;
            }
            if (len < 0) {
                return -TARGET_EINVAL;
            }

            lglen = sizeof(lg);
            ret = get_errno(getsockopt(sockfd, level, SO_LINGER,
                                       &lg, &lglen));
            if (ret < 0) {
                return ret;
            }
            if (len > lglen) {
                len = lglen;
            }
            if (!lock_user_struct(VERIFY_WRITE, tlg, optval_addr, 0)) {
                return -TARGET_EFAULT;
            }
            __put_user(lg.l_onoff, &tlg->l_onoff);
            __put_user(lg.l_linger, &tlg->l_linger);
            unlock_user_struct(tlg, optval_addr, 1);
            if (put_user_u32(len, optlen)) {
                return -TARGET_EFAULT;
            }
            break;
        }
        /* Options with 'int' argument.  */
        case TARGET_SO_DEBUG:
            optname = SO_DEBUG;
            goto int_case;
        case TARGET_SO_REUSEADDR:
            optname = SO_REUSEADDR;
            goto int_case;
#ifdef SO_REUSEPORT
        case TARGET_SO_REUSEPORT:
            optname = SO_REUSEPORT;
            goto int_case;
#endif
        case TARGET_SO_TYPE:
            optname = SO_TYPE;
            goto int_case;
        case TARGET_SO_ERROR:
            optname = SO_ERROR;
            goto int_case;
        case TARGET_SO_DONTROUTE:
            optname = SO_DONTROUTE;
            goto int_case;
        case TARGET_SO_BROADCAST:
            optname = SO_BROADCAST;
            goto int_case;
        case TARGET_SO_SNDBUF:
            optname = SO_SNDBUF;
            goto int_case;
        case TARGET_SO_RCVBUF:
            optname = SO_RCVBUF;
            goto int_case;
        case TARGET_SO_KEEPALIVE:
            optname = SO_KEEPALIVE;
            goto int_case;
        case TARGET_SO_OOBINLINE:
            optname = SO_OOBINLINE;
            goto int_case;
        case TARGET_SO_NO_CHECK:
            optname = SO_NO_CHECK;
            goto int_case;
        case TARGET_SO_PRIORITY:
            optname = SO_PRIORITY;
            goto int_case;
#ifdef SO_BSDCOMPAT
        case TARGET_SO_BSDCOMPAT:
            optname = SO_BSDCOMPAT;
            goto int_case;
#endif
        case TARGET_SO_PASSCRED:
            optname = SO_PASSCRED;
            goto int_case;
        case TARGET_SO_TIMESTAMP:
            optname = SO_TIMESTAMP;
            goto int_case;
        case TARGET_SO_RCVLOWAT:
            optname = SO_RCVLOWAT;
            goto int_case;
        case TARGET_SO_ACCEPTCONN:
            optname = SO_ACCEPTCONN;
            goto int_case;
        case TARGET_SO_PROTOCOL:
            optname = SO_PROTOCOL;
            goto int_case;
        case TARGET_SO_DOMAIN:
            optname = SO_DOMAIN;
            goto int_case;
        default:
            goto int_case;
        }
        break;
    case SOL_TCP:
    case SOL_UDP:
        /* TCP and UDP options all take an 'int' value.  */
    int_case:
        if (get_user_u32(len, optlen))
            return -TARGET_EFAULT;
        if (len < 0)
            return -TARGET_EINVAL;
        lv = sizeof(lv);
        ret = get_errno(getsockopt(sockfd, level, optname, &val, &lv));
        if (ret < 0)
            return ret;
        switch (optname) {
        case SO_TYPE:
            val = host_to_target_sock_type(val);
            break;
        case SO_ERROR:
            val = host_to_target_errno(val);
            break;
        }
        if (len > lv)
            len = lv;
        if (len == 4) {
            if (put_user_u32(val, optval_addr))
                return -TARGET_EFAULT;
        } else {
            if (put_user_u8(val, optval_addr))
                return -TARGET_EFAULT;
        }
        if (put_user_u32(len, optlen))
            return -TARGET_EFAULT;
        break;
    case SOL_IP:
        switch(optname) {
        case IP_TOS:
        case IP_TTL:
        case IP_HDRINCL:
        case IP_ROUTER_ALERT:
        case IP_RECVOPTS:
        case IP_RETOPTS:
        case IP_PKTINFO:
        case IP_MTU_DISCOVER:
        case IP_RECVERR:
        case IP_RECVTOS:
#ifdef IP_FREEBIND
        case IP_FREEBIND:
#endif
        case IP_MULTICAST_TTL:
        case IP_MULTICAST_LOOP:
            if (get_user_u32(len, optlen))
                return -TARGET_EFAULT;
            if (len < 0)
                return -TARGET_EINVAL;
            lv = sizeof(lv);
            ret = get_errno(getsockopt(sockfd, level, optname, &val, &lv));
            if (ret < 0)
                return ret;
            if (len < sizeof(int) && len > 0 && val >= 0 && val < 255) {
                len = 1;
                if (put_user_u32(len, optlen)
                    || put_user_u8(val, optval_addr))
                    return -TARGET_EFAULT;
            } else {
                if (len > sizeof(int))
                    len = sizeof(int);
                if (put_user_u32(len, optlen)
                    || put_user_u32(val, optval_addr))
                    return -TARGET_EFAULT;
            }
            break;
        default:
            ret = -TARGET_ENOPROTOOPT;
            break;
        }
        break;
    case SOL_IPV6:
        switch (optname) {
        case IPV6_MTU_DISCOVER:
        case IPV6_MTU:
        case IPV6_V6ONLY:
        case IPV6_RECVPKTINFO:
        case IPV6_UNICAST_HOPS:
        case IPV6_MULTICAST_HOPS:
        case IPV6_MULTICAST_LOOP:
        case IPV6_RECVERR:
        case IPV6_RECVHOPLIMIT:
        case IPV6_2292HOPLIMIT:
        case IPV6_CHECKSUM:
        case IPV6_ADDRFORM:
        case IPV6_2292PKTINFO:
        case IPV6_RECVTCLASS:
        case IPV6_RECVRTHDR:
        case IPV6_2292RTHDR:
        case IPV6_RECVHOPOPTS:
        case IPV6_2292HOPOPTS:
        case IPV6_RECVDSTOPTS:
        case IPV6_2292DSTOPTS:
        case IPV6_TCLASS:
        case IPV6_ADDR_PREFERENCES:
#ifdef IPV6_RECVPATHMTU
        case IPV6_RECVPATHMTU:
#endif
#ifdef IPV6_TRANSPARENT
        case IPV6_TRANSPARENT:
#endif
#ifdef IPV6_FREEBIND
        case IPV6_FREEBIND:
#endif
#ifdef IPV6_RECVORIGDSTADDR
        case IPV6_RECVORIGDSTADDR:
#endif
            if (get_user_u32(len, optlen))
                return -TARGET_EFAULT;
            if (len < 0)
                return -TARGET_EINVAL;
            lv = sizeof(lv);
            ret = get_errno(getsockopt(sockfd, level, optname, &val, &lv));
            if (ret < 0)
                return ret;
            if (len < sizeof(int) && len > 0 && val >= 0 && val < 255) {
                len = 1;
                if (put_user_u32(len, optlen)
                    || put_user_u8(val, optval_addr))
                    return -TARGET_EFAULT;
            } else {
                if (len > sizeof(int))
                    len = sizeof(int);
                if (put_user_u32(len, optlen)
                    || put_user_u32(val, optval_addr))
                    return -TARGET_EFAULT;
            }
            break;
        default:
            ret = -TARGET_ENOPROTOOPT;
            break;
        }
        break;
#ifdef SOL_NETLINK
    case SOL_NETLINK:
        switch (optname) {
        case NETLINK_PKTINFO:
        case NETLINK_BROADCAST_ERROR:
        case NETLINK_NO_ENOBUFS:
#if LINUX_VERSION_CODE >= KERNEL_VERSION(4, 2, 0)
        case NETLINK_LISTEN_ALL_NSID:
        case NETLINK_CAP_ACK:
#endif /* LINUX_VERSION_CODE >= KERNEL_VERSION(4, 2, 0) */
#if LINUX_VERSION_CODE >= KERNEL_VERSION(4, 12, 0)
        case NETLINK_EXT_ACK:
#endif /* LINUX_VERSION_CODE >= KERNEL_VERSION(4, 12, 0) */
#if LINUX_VERSION_CODE >= KERNEL_VERSION(4, 20, 0)
        case NETLINK_GET_STRICT_CHK:
#endif /* LINUX_VERSION_CODE >= KERNEL_VERSION(4, 12, 0) */
            if (get_user_u32(len, optlen)) {
                return -TARGET_EFAULT;
            }
            if (len != sizeof(val)) {
                return -TARGET_EINVAL;
            }
            lv = len;
            ret = get_errno(getsockopt(sockfd, level, optname, &val, &lv));
            if (ret < 0) {
                return ret;
            }
            if (put_user_u32(lv, optlen)
                || put_user_u32(val, optval_addr)) {
                return -TARGET_EFAULT;
            }
            break;
#if LINUX_VERSION_CODE >= KERNEL_VERSION(4, 2, 0)
        case NETLINK_LIST_MEMBERSHIPS:
        {
            uint32_t *results;
            int i;
            if (get_user_u32(len, optlen)) {
                return -TARGET_EFAULT;
            }
            if (len < 0) {
                return -TARGET_EINVAL;
            }
            results = lock_user(VERIFY_WRITE, optval_addr, len, 1);
            if (!results && len > 0) {
                return -TARGET_EFAULT;
            }
            lv = len;
            ret = get_errno(getsockopt(sockfd, level, optname, results, &lv));
            if (ret < 0) {
                unlock_user(results, optval_addr, 0);
                return ret;
            }
            /* swap host endianess to target endianess. */
            for (i = 0; i < (len / sizeof(uint32_t)); i++) {
                results[i] = tswap32(results[i]);
            }
            if (put_user_u32(lv, optlen)) {
                return -TARGET_EFAULT;
            }
            unlock_user(results, optval_addr, 0);
            break;
        }
#endif /* LINUX_VERSION_CODE >= KERNEL_VERSION(4, 2, 0) */
        default:
            goto unimplemented;
        }
        break;
#endif /* SOL_NETLINK */
    default:
    unimplemented:
        qemu_log_mask(LOG_UNIMP,
                      "getsockopt level=%d optname=%d not yet supported\n",
                      level, optname);
        ret = -TARGET_EOPNOTSUPP;
        break;
    }
    return ret;
}

/* Convert target low/high pair representing file offset into the host
 * low/high pair. This function doesn't handle offsets bigger than 64 bits
 * as the kernel doesn't handle them either.
 */
static void target_to_host_low_high(abi_ulong tlow,
                                    abi_ulong thigh,
                                    unsigned long *hlow,
                                    unsigned long *hhigh)
{
    uint64_t off = tlow |
        ((unsigned long long)thigh << TARGET_LONG_BITS / 2) <<
        TARGET_LONG_BITS / 2;

    *hlow = off;
    *hhigh = (off >> HOST_LONG_BITS / 2) >> HOST_LONG_BITS / 2;
}

static struct iovec *lock_iovec(int type, abi_ulong target_addr,
                                abi_ulong count, int copy)
{
    struct target_iovec *target_vec;
    struct iovec *vec;
    abi_ulong total_len, max_len;
    int i;
    int err = 0;
    bool bad_address = false;

    if (count == 0) {
        errno = 0;
        return NULL;
    }
    if (count > IOV_MAX) {
        errno = EINVAL;
        return NULL;
    }

    vec = g_try_new0(struct iovec, count);
    if (vec == NULL) {
        errno = ENOMEM;
        return NULL;
    }

    target_vec = lock_user(VERIFY_READ, target_addr,
                           count * sizeof(struct target_iovec), 1);
    if (target_vec == NULL) {
        err = EFAULT;
        goto fail2;
    }

    /* ??? If host page size > target page size, this will result in a
       value larger than what we can actually support.  */
    max_len = 0x7fffffff & TARGET_PAGE_MASK;
    total_len = 0;

    for (i = 0; i < count; i++) {
        abi_ulong base = tswapal(target_vec[i].iov_base);
        abi_long len = tswapal(target_vec[i].iov_len);

        if (len < 0) {
            err = EINVAL;
            goto fail;
        } else if (len == 0) {
            /* Zero length pointer is ignored.  */
            vec[i].iov_base = 0;
        } else {
            vec[i].iov_base = lock_user(type, base, len, copy);
            /* If the first buffer pointer is bad, this is a fault.  But
             * subsequent bad buffers will result in a partial write; this
             * is realized by filling the vector with null pointers and
             * zero lengths. */
            if (!vec[i].iov_base) {
                if (i == 0) {
                    err = EFAULT;
                    goto fail;
                } else {
                    bad_address = true;
                }
            }
            if (bad_address) {
                len = 0;
            }
            if (len > max_len - total_len) {
                len = max_len - total_len;
            }
        }
        vec[i].iov_len = len;
        total_len += len;
    }

    unlock_user(target_vec, target_addr, 0);
    return vec;

 fail:
    while (--i >= 0) {
        if (tswapal(target_vec[i].iov_len) > 0) {
            unlock_user(vec[i].iov_base, tswapal(target_vec[i].iov_base), 0);
        }
    }
    unlock_user(target_vec, target_addr, 0);
 fail2:
    g_free(vec);
    errno = err;
    return NULL;
}

static void unlock_iovec(struct iovec *vec, abi_ulong target_addr,
                         abi_ulong count, int copy)
{
    struct target_iovec *target_vec;
    int i;

    target_vec = lock_user(VERIFY_READ, target_addr,
                           count * sizeof(struct target_iovec), 1);
    if (target_vec) {
        for (i = 0; i < count; i++) {
            abi_ulong base = tswapal(target_vec[i].iov_base);
            abi_long len = tswapal(target_vec[i].iov_len);
            if (len < 0) {
                break;
            }
            unlock_user(vec[i].iov_base, base, copy ? vec[i].iov_len : 0);
        }
        unlock_user(target_vec, target_addr, 0);
    }

    g_free(vec);
}

static inline int target_to_host_sock_type(int *type)
{
    int host_type = 0;
    int target_type = *type;

    switch (target_type & TARGET_SOCK_TYPE_MASK) {
    case TARGET_SOCK_DGRAM:
        host_type = SOCK_DGRAM;
        break;
    case TARGET_SOCK_STREAM:
        host_type = SOCK_STREAM;
        break;
    default:
        host_type = target_type & TARGET_SOCK_TYPE_MASK;
        break;
    }
    if (target_type & TARGET_SOCK_CLOEXEC) {
#if defined(SOCK_CLOEXEC)
        host_type |= SOCK_CLOEXEC;
#else
        return -TARGET_EINVAL;
#endif
    }
    if (target_type & TARGET_SOCK_NONBLOCK) {
#if defined(SOCK_NONBLOCK)
        host_type |= SOCK_NONBLOCK;
#elif !defined(O_NONBLOCK)
        return -TARGET_EINVAL;
#endif
    }
    *type = host_type;
    return 0;
}

/* Try to emulate socket type flags after socket creation.  */
static int sock_flags_fixup(int fd, int target_type)
{
#if !defined(SOCK_NONBLOCK) && defined(O_NONBLOCK)
    if (target_type & TARGET_SOCK_NONBLOCK) {
        int flags = fcntl(fd, F_GETFL);
        if (fcntl(fd, F_SETFL, O_NONBLOCK | flags) == -1) {
            close(fd);
            return -TARGET_EINVAL;
        }
    }
#endif
    return fd;
}

/* do_socket() Must return target values and target errnos. */
static abi_long do_socket(int domain, int type, int protocol)
{
    int target_type = type;
    int ret;

    ret = target_to_host_sock_type(&type);
    if (ret) {
        return ret;
    }

    if (domain == PF_NETLINK && !(
#ifdef CONFIG_RTNETLINK
         protocol == NETLINK_ROUTE ||
#endif
         protocol == NETLINK_KOBJECT_UEVENT ||
         protocol == NETLINK_AUDIT)) {
        return -TARGET_EPROTONOSUPPORT;
    }

    if (domain == AF_PACKET ||
        (domain == AF_INET && type == SOCK_PACKET)) {
        protocol = tswap16(protocol);
    }

    ret = get_errno(socket(domain, type, protocol));
    if (ret >= 0) {
        ret = sock_flags_fixup(ret, target_type);
        if (type == SOCK_PACKET) {
            /* Manage an obsolete case :
             * if socket type is SOCK_PACKET, bind by name
             */
            fd_trans_register(ret, &target_packet_trans);
        } else if (domain == PF_NETLINK) {
            switch (protocol) {
#ifdef CONFIG_RTNETLINK
            case NETLINK_ROUTE:
                fd_trans_register(ret, &target_netlink_route_trans);
                break;
#endif
            case NETLINK_KOBJECT_UEVENT:
                /* nothing to do: messages are strings */
                break;
            case NETLINK_AUDIT:
                fd_trans_register(ret, &target_netlink_audit_trans);
                break;
            default:
                g_assert_not_reached();
            }
        }
    }
    return ret;
}

/* do_bind() Must return target values and target errnos. */
static abi_long do_bind(int sockfd, abi_ulong target_addr,
                        socklen_t addrlen)
{
    void *addr;
    abi_long ret;

    if ((int)addrlen < 0) {
        return -TARGET_EINVAL;
    }

    addr = alloca(addrlen+1);

    ret = target_to_host_sockaddr(sockfd, addr, target_addr, addrlen);
    if (ret)
        return ret;

    return get_errno(bind(sockfd, addr, addrlen));
}

/* do_connect() Must return target values and target errnos. */
static abi_long do_connect(int sockfd, abi_ulong target_addr,
                           socklen_t addrlen)
{
    void *addr;
    abi_long ret;

    if ((int)addrlen < 0) {
        return -TARGET_EINVAL;
    }

    addr = alloca(addrlen+1);

    ret = target_to_host_sockaddr(sockfd, addr, target_addr, addrlen);
    if (ret)
        return ret;

    return get_errno(safe_connect(sockfd, addr, addrlen));
}

/* do_sendrecvmsg_locked() Must return target values and target errnos. */
static abi_long do_sendrecvmsg_locked(int fd, struct target_msghdr *msgp,
                                      int flags, int send)
{
    abi_long ret, len;
    struct msghdr msg;
    abi_ulong count;
    struct iovec *vec;
    abi_ulong target_vec;

    if (msgp->msg_name) {
        msg.msg_namelen = tswap32(msgp->msg_namelen);
        msg.msg_name = alloca(msg.msg_namelen+1);
        ret = target_to_host_sockaddr(fd, msg.msg_name,
                                      tswapal(msgp->msg_name),
                                      msg.msg_namelen);
        if (ret == -TARGET_EFAULT) {
            /* For connected sockets msg_name and msg_namelen must
             * be ignored, so returning EFAULT immediately is wrong.
             * Instead, pass a bad msg_name to the host kernel, and
             * let it decide whether to return EFAULT or not.
             */
            msg.msg_name = (void *)-1;
        } else if (ret) {
            goto out2;
        }
    } else {
        msg.msg_name = NULL;
        msg.msg_namelen = 0;
    }
    msg.msg_controllen = 2 * tswapal(msgp->msg_controllen);
    msg.msg_control = alloca(msg.msg_controllen);
    memset(msg.msg_control, 0, msg.msg_controllen);

    msg.msg_flags = tswap32(msgp->msg_flags);

    count = tswapal(msgp->msg_iovlen);
    target_vec = tswapal(msgp->msg_iov);

    if (count > IOV_MAX) {
        /* sendrcvmsg returns a different errno for this condition than
         * readv/writev, so we must catch it here before lock_iovec() does.
         */
        ret = -TARGET_EMSGSIZE;
        goto out2;
    }

    vec = lock_iovec(send ? VERIFY_READ : VERIFY_WRITE,
                     target_vec, count, send);
    if (vec == NULL) {
        ret = -host_to_target_errno(errno);
        /* allow sending packet without any iov, e.g. with MSG_MORE flag */
        if (!send || ret) {
            goto out2;
        }
    }
    msg.msg_iovlen = count;
    msg.msg_iov = vec;

    if (send) {
        if (fd_trans_target_to_host_data(fd)) {
            void *host_msg;

            host_msg = g_malloc(msg.msg_iov->iov_len);
            memcpy(host_msg, msg.msg_iov->iov_base, msg.msg_iov->iov_len);
            ret = fd_trans_target_to_host_data(fd)(host_msg,
                                                   msg.msg_iov->iov_len);
            if (ret >= 0) {
                msg.msg_iov->iov_base = host_msg;
                ret = get_errno(safe_sendmsg(fd, &msg, flags));
            }
            g_free(host_msg);
        } else {
            ret = target_to_host_cmsg(&msg, msgp);
            if (ret == 0) {
                ret = get_errno(safe_sendmsg(fd, &msg, flags));
            }
        }
    } else {
        ret = get_errno(safe_recvmsg(fd, &msg, flags));
        if (!is_error(ret)) {
            len = ret;
            if (fd_trans_host_to_target_data(fd)) {
                ret = fd_trans_host_to_target_data(fd)(msg.msg_iov->iov_base,
                                               MIN(msg.msg_iov->iov_len, len));
            }
            if (!is_error(ret)) {
                ret = host_to_target_cmsg(msgp, &msg);
            }
            if (!is_error(ret)) {
                msgp->msg_namelen = tswap32(msg.msg_namelen);
                msgp->msg_flags = tswap32(msg.msg_flags);
                if (msg.msg_name != NULL && msg.msg_name != (void *)-1) {
                    ret = host_to_target_sockaddr(tswapal(msgp->msg_name),
                                    msg.msg_name, msg.msg_namelen);
                    if (ret) {
                        goto out;
                    }
                }

                ret = len;
            }
        }
    }

out:
    if (vec) {
        unlock_iovec(vec, target_vec, count, !send);
    }
out2:
    return ret;
}

static abi_long do_sendrecvmsg(int fd, abi_ulong target_msg,
                               int flags, int send)
{
    abi_long ret;
    struct target_msghdr *msgp;

    if (!lock_user_struct(send ? VERIFY_READ : VERIFY_WRITE,
                          msgp,
                          target_msg,
                          send ? 1 : 0)) {
        return -TARGET_EFAULT;
    }
    ret = do_sendrecvmsg_locked(fd, msgp, flags, send);
    unlock_user_struct(msgp, target_msg, send ? 0 : 1);
    return ret;
}

/* We don't rely on the C library to have sendmmsg/recvmmsg support,
 * so it might not have this *mmsg-specific flag either.
 */
#ifndef MSG_WAITFORONE
#define MSG_WAITFORONE 0x10000
#endif

static abi_long do_sendrecvmmsg(int fd, abi_ulong target_msgvec,
                                unsigned int vlen, unsigned int flags,
                                int send)
{
    struct target_mmsghdr *mmsgp;
    abi_long ret = 0;
    int i;

    if (vlen > UIO_MAXIOV) {
        vlen = UIO_MAXIOV;
    }

    mmsgp = lock_user(VERIFY_WRITE, target_msgvec, sizeof(*mmsgp) * vlen, 1);
    if (!mmsgp) {
        return -TARGET_EFAULT;
    }

    for (i = 0; i < vlen; i++) {
        ret = do_sendrecvmsg_locked(fd, &mmsgp[i].msg_hdr, flags, send);
        if (is_error(ret)) {
            break;
        }
        mmsgp[i].msg_len = tswap32(ret);
        /* MSG_WAITFORONE turns on MSG_DONTWAIT after one packet */
        if (flags & MSG_WAITFORONE) {
            flags |= MSG_DONTWAIT;
        }
    }

    unlock_user(mmsgp, target_msgvec, sizeof(*mmsgp) * i);

    /* Return number of datagrams sent if we sent any at all;
     * otherwise return the error.
     */
    if (i) {
        return i;
    }
    return ret;
}

/* do_accept4() Must return target values and target errnos. */
static abi_long do_accept4(int fd, abi_ulong target_addr,
                           abi_ulong target_addrlen_addr, int flags)
{
    socklen_t addrlen, ret_addrlen;
    void *addr;
    abi_long ret;
    int host_flags;

    if (flags & ~(TARGET_SOCK_CLOEXEC | TARGET_SOCK_NONBLOCK)) {
        return -TARGET_EINVAL;
    }

    host_flags = 0;
    if (flags & TARGET_SOCK_NONBLOCK) {
        host_flags |= SOCK_NONBLOCK;
    }
    if (flags & TARGET_SOCK_CLOEXEC) {
        host_flags |= SOCK_CLOEXEC;
    }

    if (target_addr == 0) {
        return get_errno(safe_accept4(fd, NULL, NULL, host_flags));
    }

    /* linux returns EFAULT if addrlen pointer is invalid */
    if (get_user_u32(addrlen, target_addrlen_addr))
        return -TARGET_EFAULT;

    if ((int)addrlen < 0) {
        return -TARGET_EINVAL;
    }

    if (!access_ok(thread_cpu, VERIFY_WRITE, target_addr, addrlen)) {
        return -TARGET_EFAULT;
    }

    addr = alloca(addrlen);

    ret_addrlen = addrlen;
    ret = get_errno(safe_accept4(fd, addr, &ret_addrlen, host_flags));
    if (!is_error(ret)) {
        host_to_target_sockaddr(target_addr, addr, MIN(addrlen, ret_addrlen));
        if (put_user_u32(ret_addrlen, target_addrlen_addr)) {
            ret = -TARGET_EFAULT;
        }
    }
    return ret;
}

/* do_getpeername() Must return target values and target errnos. */
static abi_long do_getpeername(int fd, abi_ulong target_addr,
                               abi_ulong target_addrlen_addr)
{
    socklen_t addrlen, ret_addrlen;
    void *addr;
    abi_long ret;

    if (get_user_u32(addrlen, target_addrlen_addr))
        return -TARGET_EFAULT;

    if ((int)addrlen < 0) {
        return -TARGET_EINVAL;
    }

    if (!access_ok(thread_cpu, VERIFY_WRITE, target_addr, addrlen)) {
        return -TARGET_EFAULT;
    }

    addr = alloca(addrlen);

    ret_addrlen = addrlen;
    ret = get_errno(getpeername(fd, addr, &ret_addrlen));
    if (!is_error(ret)) {
        host_to_target_sockaddr(target_addr, addr, MIN(addrlen, ret_addrlen));
        if (put_user_u32(ret_addrlen, target_addrlen_addr)) {
            ret = -TARGET_EFAULT;
        }
    }
    return ret;
}

/* do_getsockname() Must return target values and target errnos. */
static abi_long do_getsockname(int fd, abi_ulong target_addr,
                               abi_ulong target_addrlen_addr)
{
    socklen_t addrlen, ret_addrlen;
    void *addr;
    abi_long ret;

    if (get_user_u32(addrlen, target_addrlen_addr))
        return -TARGET_EFAULT;

    if ((int)addrlen < 0) {
        return -TARGET_EINVAL;
    }

    if (!access_ok(thread_cpu, VERIFY_WRITE, target_addr, addrlen)) {
        return -TARGET_EFAULT;
    }

    addr = alloca(addrlen);

    ret_addrlen = addrlen;
    ret = get_errno(getsockname(fd, addr, &ret_addrlen));
    if (!is_error(ret)) {
        host_to_target_sockaddr(target_addr, addr, MIN(addrlen, ret_addrlen));
        if (put_user_u32(ret_addrlen, target_addrlen_addr)) {
            ret = -TARGET_EFAULT;
        }
    }
    return ret;
}

/* do_socketpair() Must return target values and target errnos. */
static abi_long do_socketpair(int domain, int type, int protocol,
                              abi_ulong target_tab_addr)
{
    int tab[2];
    abi_long ret;

    target_to_host_sock_type(&type);

    ret = get_errno(socketpair(domain, type, protocol, tab));
    if (!is_error(ret)) {
        if (put_user_s32(tab[0], target_tab_addr)
            || put_user_s32(tab[1], target_tab_addr + sizeof(tab[0])))
            ret = -TARGET_EFAULT;
    }
    return ret;
}

/* do_sendto() Must return target values and target errnos. */
static abi_long do_sendto(int fd, abi_ulong msg, size_t len, int flags,
                          abi_ulong target_addr, socklen_t addrlen)
{
    void *addr;
    void *host_msg;
    void *copy_msg = NULL;
    abi_long ret;

    if ((int)addrlen < 0) {
        return -TARGET_EINVAL;
    }

    host_msg = lock_user(VERIFY_READ, msg, len, 1);
    if (!host_msg)
        return -TARGET_EFAULT;
    if (fd_trans_target_to_host_data(fd)) {
        copy_msg = host_msg;
        host_msg = g_malloc(len);
        memcpy(host_msg, copy_msg, len);
        ret = fd_trans_target_to_host_data(fd)(host_msg, len);
        if (ret < 0) {
            goto fail;
        }
    }
    if (target_addr) {
        addr = alloca(addrlen+1);
        ret = target_to_host_sockaddr(fd, addr, target_addr, addrlen);
        if (ret) {
            goto fail;
        }
        ret = get_errno(safe_sendto(fd, host_msg, len, flags, addr, addrlen));
    } else {
        ret = get_errno(safe_sendto(fd, host_msg, len, flags, NULL, 0));
    }
fail:
    if (copy_msg) {
        g_free(host_msg);
        host_msg = copy_msg;
    }
    unlock_user(host_msg, msg, 0);
    return ret;
}

/* do_recvfrom() Must return target values and target errnos. */
static abi_long do_recvfrom(int fd, abi_ulong msg, size_t len, int flags,
                            abi_ulong target_addr,
                            abi_ulong target_addrlen)
{
    socklen_t addrlen, ret_addrlen;
    void *addr;
    void *host_msg;
    abi_long ret;

    if (!msg) {
        host_msg = NULL;
    } else {
        host_msg = lock_user(VERIFY_WRITE, msg, len, 0);
        if (!host_msg) {
            return -TARGET_EFAULT;
        }
    }
    if (target_addr) {
        if (get_user_u32(addrlen, target_addrlen)) {
            ret = -TARGET_EFAULT;
            goto fail;
        }
        if ((int)addrlen < 0) {
            ret = -TARGET_EINVAL;
            goto fail;
        }
        addr = alloca(addrlen);
        ret_addrlen = addrlen;
        ret = get_errno(safe_recvfrom(fd, host_msg, len, flags,
                                      addr, &ret_addrlen));
    } else {
        addr = NULL; /* To keep compiler quiet.  */
        addrlen = 0; /* To keep compiler quiet.  */
        ret = get_errno(safe_recvfrom(fd, host_msg, len, flags, NULL, 0));
    }
    if (!is_error(ret)) {
        if (fd_trans_host_to_target_data(fd)) {
            abi_long trans;
            trans = fd_trans_host_to_target_data(fd)(host_msg, MIN(ret, len));
            if (is_error(trans)) {
                ret = trans;
                goto fail;
            }
        }
        if (target_addr) {
            host_to_target_sockaddr(target_addr, addr,
                                    MIN(addrlen, ret_addrlen));
            if (put_user_u32(ret_addrlen, target_addrlen)) {
                ret = -TARGET_EFAULT;
                goto fail;
            }
        }
        unlock_user(host_msg, msg, len);
    } else {
fail:
        unlock_user(host_msg, msg, 0);
    }
    return ret;
}

#ifdef TARGET_NR_socketcall
/* do_socketcall() must return target values and target errnos. */
static abi_long do_socketcall(int num, abi_ulong vptr)
{
    static const unsigned nargs[] = { /* number of arguments per operation */
        [TARGET_SYS_SOCKET] = 3,      /* domain, type, protocol */
        [TARGET_SYS_BIND] = 3,        /* fd, addr, addrlen */
        [TARGET_SYS_CONNECT] = 3,     /* fd, addr, addrlen */
        [TARGET_SYS_LISTEN] = 2,      /* fd, backlog */
        [TARGET_SYS_ACCEPT] = 3,      /* fd, addr, addrlen */
        [TARGET_SYS_GETSOCKNAME] = 3, /* fd, addr, addrlen */
        [TARGET_SYS_GETPEERNAME] = 3, /* fd, addr, addrlen */
        [TARGET_SYS_SOCKETPAIR] = 4,  /* domain, type, protocol, tab */
        [TARGET_SYS_SEND] = 4,        /* fd, msg, len, flags */
        [TARGET_SYS_RECV] = 4,        /* fd, msg, len, flags */
        [TARGET_SYS_SENDTO] = 6,      /* fd, msg, len, flags, addr, addrlen */
        [TARGET_SYS_RECVFROM] = 6,    /* fd, msg, len, flags, addr, addrlen */
        [TARGET_SYS_SHUTDOWN] = 2,    /* fd, how */
        [TARGET_SYS_SETSOCKOPT] = 5,  /* fd, level, optname, optval, optlen */
        [TARGET_SYS_GETSOCKOPT] = 5,  /* fd, level, optname, optval, optlen */
        [TARGET_SYS_SENDMSG] = 3,     /* fd, msg, flags */
        [TARGET_SYS_RECVMSG] = 3,     /* fd, msg, flags */
        [TARGET_SYS_ACCEPT4] = 4,     /* fd, addr, addrlen, flags */
        [TARGET_SYS_RECVMMSG] = 4,    /* fd, msgvec, vlen, flags */
        [TARGET_SYS_SENDMMSG] = 4,    /* fd, msgvec, vlen, flags */
    };
    abi_long a[6]; /* max 6 args */
    unsigned i;

    /* check the range of the first argument num */
    /* (TARGET_SYS_SENDMMSG is the highest among TARGET_SYS_xxx) */
    if (num < 1 || num > TARGET_SYS_SENDMMSG) {
        return -TARGET_EINVAL;
    }
    /* ensure we have space for args */
    if (nargs[num] > ARRAY_SIZE(a)) {
        return -TARGET_EINVAL;
    }
    /* collect the arguments in a[] according to nargs[] */
    for (i = 0; i < nargs[num]; ++i) {
        if (get_user_ual(a[i], vptr + i * sizeof(abi_long)) != 0) {
            return -TARGET_EFAULT;
        }
    }
    /* now when we have the args, invoke the appropriate underlying function */
    switch (num) {
    case TARGET_SYS_SOCKET: /* domain, type, protocol */
        return do_socket(a[0], a[1], a[2]);
    case TARGET_SYS_BIND: /* sockfd, addr, addrlen */
        return do_bind(a[0], a[1], a[2]);
    case TARGET_SYS_CONNECT: /* sockfd, addr, addrlen */
        return do_connect(a[0], a[1], a[2]);
    case TARGET_SYS_LISTEN: /* sockfd, backlog */
        return get_errno(listen(a[0], a[1]));
    case TARGET_SYS_ACCEPT: /* sockfd, addr, addrlen */
        return do_accept4(a[0], a[1], a[2], 0);
    case TARGET_SYS_GETSOCKNAME: /* sockfd, addr, addrlen */
        return do_getsockname(a[0], a[1], a[2]);
    case TARGET_SYS_GETPEERNAME: /* sockfd, addr, addrlen */
        return do_getpeername(a[0], a[1], a[2]);
    case TARGET_SYS_SOCKETPAIR: /* domain, type, protocol, tab */
        return do_socketpair(a[0], a[1], a[2], a[3]);
    case TARGET_SYS_SEND: /* sockfd, msg, len, flags */
        return do_sendto(a[0], a[1], a[2], a[3], 0, 0);
    case TARGET_SYS_RECV: /* sockfd, msg, len, flags */
        return do_recvfrom(a[0], a[1], a[2], a[3], 0, 0);
    case TARGET_SYS_SENDTO: /* sockfd, msg, len, flags, addr, addrlen */
        return do_sendto(a[0], a[1], a[2], a[3], a[4], a[5]);
    case TARGET_SYS_RECVFROM: /* sockfd, msg, len, flags, addr, addrlen */
        return do_recvfrom(a[0], a[1], a[2], a[3], a[4], a[5]);
    case TARGET_SYS_SHUTDOWN: /* sockfd, how */
        return get_errno(shutdown(a[0], a[1]));
    case TARGET_SYS_SETSOCKOPT: /* sockfd, level, optname, optval, optlen */
        return do_setsockopt(a[0], a[1], a[2], a[3], a[4]);
    case TARGET_SYS_GETSOCKOPT: /* sockfd, level, optname, optval, optlen */
        return do_getsockopt(a[0], a[1], a[2], a[3], a[4]);
    case TARGET_SYS_SENDMSG: /* sockfd, msg, flags */
        return do_sendrecvmsg(a[0], a[1], a[2], 1);
    case TARGET_SYS_RECVMSG: /* sockfd, msg, flags */
        return do_sendrecvmsg(a[0], a[1], a[2], 0);
    case TARGET_SYS_ACCEPT4: /* sockfd, addr, addrlen, flags */
        return do_accept4(a[0], a[1], a[2], a[3]);
    case TARGET_SYS_RECVMMSG: /* sockfd, msgvec, vlen, flags */
        return do_sendrecvmmsg(a[0], a[1], a[2], a[3], 0);
    case TARGET_SYS_SENDMMSG: /* sockfd, msgvec, vlen, flags */
        return do_sendrecvmmsg(a[0], a[1], a[2], a[3], 1);
    default:
        qemu_log_mask(LOG_UNIMP, "Unsupported socketcall: %d\n", num);
        return -TARGET_EINVAL;
    }
}
#endif

#define N_SHM_REGIONS	32

static struct shm_region {
    abi_ulong start;
    abi_ulong size;
    bool in_use;
} shm_regions[N_SHM_REGIONS];

#ifndef TARGET_SEMID64_DS
/* asm-generic version of this struct */
struct target_semid64_ds
{
  struct target_ipc_perm sem_perm;
  abi_ulong sem_otime;
#if TARGET_ABI_BITS == 32
  abi_ulong __unused1;
#endif
  abi_ulong sem_ctime;
#if TARGET_ABI_BITS == 32
  abi_ulong __unused2;
#endif
  abi_ulong sem_nsems;
  abi_ulong __unused3;
  abi_ulong __unused4;
};
#endif

static inline abi_long target_to_host_ipc_perm(struct ipc_perm *host_ip,
                                               abi_ulong target_addr)
{
    struct target_ipc_perm *target_ip;
    struct target_semid64_ds *target_sd;

    if (!lock_user_struct(VERIFY_READ, target_sd, target_addr, 1))
        return -TARGET_EFAULT;
    target_ip = &(target_sd->sem_perm);
    host_ip->__key = tswap32(target_ip->__key);
    host_ip->uid = tswap32(target_ip->uid);
    host_ip->gid = tswap32(target_ip->gid);
    host_ip->cuid = tswap32(target_ip->cuid);
    host_ip->cgid = tswap32(target_ip->cgid);
#if defined(TARGET_ALPHA) || defined(TARGET_MIPS) || defined(TARGET_PPC)
    host_ip->mode = tswap32(target_ip->mode);
#else
    host_ip->mode = tswap16(target_ip->mode);
#endif
#if defined(TARGET_PPC)
    host_ip->__seq = tswap32(target_ip->__seq);
#else
    host_ip->__seq = tswap16(target_ip->__seq);
#endif
    unlock_user_struct(target_sd, target_addr, 0);
    return 0;
}

static inline abi_long host_to_target_ipc_perm(abi_ulong target_addr,
                                               struct ipc_perm *host_ip)
{
    struct target_ipc_perm *target_ip;
    struct target_semid64_ds *target_sd;

    if (!lock_user_struct(VERIFY_WRITE, target_sd, target_addr, 0))
        return -TARGET_EFAULT;
    target_ip = &(target_sd->sem_perm);
    target_ip->__key = tswap32(host_ip->__key);
    target_ip->uid = tswap32(host_ip->uid);
    target_ip->gid = tswap32(host_ip->gid);
    target_ip->cuid = tswap32(host_ip->cuid);
    target_ip->cgid = tswap32(host_ip->cgid);
#if defined(TARGET_ALPHA) || defined(TARGET_MIPS) || defined(TARGET_PPC)
    target_ip->mode = tswap32(host_ip->mode);
#else
    target_ip->mode = tswap16(host_ip->mode);
#endif
#if defined(TARGET_PPC)
    target_ip->__seq = tswap32(host_ip->__seq);
#else
    target_ip->__seq = tswap16(host_ip->__seq);
#endif
    unlock_user_struct(target_sd, target_addr, 1);
    return 0;
}

static inline abi_long target_to_host_semid_ds(struct semid_ds *host_sd,
                                               abi_ulong target_addr)
{
    struct target_semid64_ds *target_sd;

    if (!lock_user_struct(VERIFY_READ, target_sd, target_addr, 1))
        return -TARGET_EFAULT;
    if (target_to_host_ipc_perm(&(host_sd->sem_perm),target_addr))
        return -TARGET_EFAULT;
    host_sd->sem_nsems = tswapal(target_sd->sem_nsems);
    host_sd->sem_otime = tswapal(target_sd->sem_otime);
    host_sd->sem_ctime = tswapal(target_sd->sem_ctime);
    unlock_user_struct(target_sd, target_addr, 0);
    return 0;
}

static inline abi_long host_to_target_semid_ds(abi_ulong target_addr,
                                               struct semid_ds *host_sd)
{
    struct target_semid64_ds *target_sd;

    if (!lock_user_struct(VERIFY_WRITE, target_sd, target_addr, 0))
        return -TARGET_EFAULT;
    if (host_to_target_ipc_perm(target_addr,&(host_sd->sem_perm)))
        return -TARGET_EFAULT;
    target_sd->sem_nsems = tswapal(host_sd->sem_nsems);
    target_sd->sem_otime = tswapal(host_sd->sem_otime);
    target_sd->sem_ctime = tswapal(host_sd->sem_ctime);
    unlock_user_struct(target_sd, target_addr, 1);
    return 0;
}

struct target_seminfo {
    int semmap;
    int semmni;
    int semmns;
    int semmnu;
    int semmsl;
    int semopm;
    int semume;
    int semusz;
    int semvmx;
    int semaem;
};

static inline abi_long host_to_target_seminfo(abi_ulong target_addr,
                                              struct seminfo *host_seminfo)
{
    struct target_seminfo *target_seminfo;
    if (!lock_user_struct(VERIFY_WRITE, target_seminfo, target_addr, 0))
        return -TARGET_EFAULT;
    __put_user(host_seminfo->semmap, &target_seminfo->semmap);
    __put_user(host_seminfo->semmni, &target_seminfo->semmni);
    __put_user(host_seminfo->semmns, &target_seminfo->semmns);
    __put_user(host_seminfo->semmnu, &target_seminfo->semmnu);
    __put_user(host_seminfo->semmsl, &target_seminfo->semmsl);
    __put_user(host_seminfo->semopm, &target_seminfo->semopm);
    __put_user(host_seminfo->semume, &target_seminfo->semume);
    __put_user(host_seminfo->semusz, &target_seminfo->semusz);
    __put_user(host_seminfo->semvmx, &target_seminfo->semvmx);
    __put_user(host_seminfo->semaem, &target_seminfo->semaem);
    unlock_user_struct(target_seminfo, target_addr, 1);
    return 0;
}

union semun {
	int val;
	struct semid_ds *buf;
	unsigned short *array;
	struct seminfo *__buf;
};

union target_semun {
	int val;
	abi_ulong buf;
	abi_ulong array;
	abi_ulong __buf;
};

static inline abi_long target_to_host_semarray(int semid, unsigned short **host_array,
                                               abi_ulong target_addr)
{
    int nsems;
    unsigned short *array;
    union semun semun;
    struct semid_ds semid_ds;
    int i, ret;

    semun.buf = &semid_ds;

    ret = semctl(semid, 0, IPC_STAT, semun);
    if (ret == -1)
        return get_errno(ret);

    nsems = semid_ds.sem_nsems;

    *host_array = g_try_new(unsigned short, nsems);
    if (!*host_array) {
        return -TARGET_ENOMEM;
    }
    array = lock_user(VERIFY_READ, target_addr,
                      nsems*sizeof(unsigned short), 1);
    if (!array) {
        g_free(*host_array);
        return -TARGET_EFAULT;
    }

    for(i=0; i<nsems; i++) {
        __get_user((*host_array)[i], &array[i]);
    }
    unlock_user(array, target_addr, 0);

    return 0;
}

static inline abi_long host_to_target_semarray(int semid, abi_ulong target_addr,
                                               unsigned short **host_array)
{
    int nsems;
    unsigned short *array;
    union semun semun;
    struct semid_ds semid_ds;
    int i, ret;

    semun.buf = &semid_ds;

    ret = semctl(semid, 0, IPC_STAT, semun);
    if (ret == -1)
        return get_errno(ret);

    nsems = semid_ds.sem_nsems;

    array = lock_user(VERIFY_WRITE, target_addr,
                      nsems*sizeof(unsigned short), 0);
    if (!array)
        return -TARGET_EFAULT;

    for(i=0; i<nsems; i++) {
        __put_user((*host_array)[i], &array[i]);
    }
    g_free(*host_array);
    unlock_user(array, target_addr, 1);

    return 0;
}

static inline abi_long do_semctl(int semid, int semnum, int cmd,
                                 abi_ulong target_arg)
{
    union target_semun target_su = { .buf = target_arg };
    union semun arg;
    struct semid_ds dsarg;
    unsigned short *array = NULL;
    struct seminfo seminfo;
    abi_long ret = -TARGET_EINVAL;
    abi_long err;
    cmd &= 0xff;

    switch( cmd ) {
	case GETVAL:
	case SETVAL:
            /* In 64 bit cross-endian situations, we will erroneously pick up
             * the wrong half of the union for the "val" element.  To rectify
             * this, the entire 8-byte structure is byteswapped, followed by
	     * a swap of the 4 byte val field. In other cases, the data is
	     * already in proper host byte order. */
	    if (sizeof(target_su.val) != (sizeof(target_su.buf))) {
		target_su.buf = tswapal(target_su.buf);
		arg.val = tswap32(target_su.val);
	    } else {
		arg.val = target_su.val;
	    }
            ret = get_errno(semctl(semid, semnum, cmd, arg));
            break;
	case GETALL:
	case SETALL:
            err = target_to_host_semarray(semid, &array, target_su.array);
            if (err)
                return err;
            arg.array = array;
            ret = get_errno(semctl(semid, semnum, cmd, arg));
            err = host_to_target_semarray(semid, target_su.array, &array);
            if (err)
                return err;
            break;
	case IPC_STAT:
	case IPC_SET:
	case SEM_STAT:
            err = target_to_host_semid_ds(&dsarg, target_su.buf);
            if (err)
                return err;
            arg.buf = &dsarg;
            ret = get_errno(semctl(semid, semnum, cmd, arg));
            err = host_to_target_semid_ds(target_su.buf, &dsarg);
            if (err)
                return err;
            break;
	case IPC_INFO:
	case SEM_INFO:
            arg.__buf = &seminfo;
            ret = get_errno(semctl(semid, semnum, cmd, arg));
            err = host_to_target_seminfo(target_su.__buf, &seminfo);
            if (err)
                return err;
            break;
	case IPC_RMID:
	case GETPID:
	case GETNCNT:
	case GETZCNT:
            ret = get_errno(semctl(semid, semnum, cmd, NULL));
            break;
    }

    return ret;
}

struct target_sembuf {
    unsigned short sem_num;
    short sem_op;
    short sem_flg;
};

static inline abi_long target_to_host_sembuf(struct sembuf *host_sembuf,
                                             abi_ulong target_addr,
                                             unsigned nsops)
{
    struct target_sembuf *target_sembuf;
    int i;

    target_sembuf = lock_user(VERIFY_READ, target_addr,
                              nsops*sizeof(struct target_sembuf), 1);
    if (!target_sembuf)
        return -TARGET_EFAULT;

    for(i=0; i<nsops; i++) {
        __get_user(host_sembuf[i].sem_num, &target_sembuf[i].sem_num);
        __get_user(host_sembuf[i].sem_op, &target_sembuf[i].sem_op);
        __get_user(host_sembuf[i].sem_flg, &target_sembuf[i].sem_flg);
    }

    unlock_user(target_sembuf, target_addr, 0);

    return 0;
}

#if defined(TARGET_NR_ipc) || defined(TARGET_NR_semop) || \
    defined(TARGET_NR_semtimedop) || defined(TARGET_NR_semtimedop_time64)

/*
 * This macro is required to handle the s390 variants, which passes the
 * arguments in a different order than default.
 */
#ifdef __s390x__
#define SEMTIMEDOP_IPC_ARGS(__nsops, __sops, __timeout) \
  (__nsops), (__timeout), (__sops)
#else
#define SEMTIMEDOP_IPC_ARGS(__nsops, __sops, __timeout) \
  (__nsops), 0, (__sops), (__timeout)
#endif

static inline abi_long do_semtimedop(int semid,
                                     abi_long ptr,
                                     unsigned nsops,
                                     abi_long timeout, bool time64)
{
    struct sembuf *sops;
    struct timespec ts, *pts = NULL;
    abi_long ret;

    if (timeout) {
        pts = &ts;
        if (time64) {
            if (target_to_host_timespec64(pts, timeout)) {
                return -TARGET_EFAULT;
            }
        } else {
            if (target_to_host_timespec(pts, timeout)) {
                return -TARGET_EFAULT;
            }
        }
    }

    if (nsops > TARGET_SEMOPM) {
        return -TARGET_E2BIG;
    }

    sops = g_new(struct sembuf, nsops);

    if (target_to_host_sembuf(sops, ptr, nsops)) {
        g_free(sops);
        return -TARGET_EFAULT;
    }

    ret = -TARGET_ENOSYS;
#ifdef __NR_semtimedop
    ret = get_errno(safe_semtimedop(semid, sops, nsops, pts));
#endif
#ifdef __NR_ipc
    if (ret == -TARGET_ENOSYS) {
        ret = get_errno(safe_ipc(IPCOP_semtimedop, semid,
                                 SEMTIMEDOP_IPC_ARGS(nsops, sops, (long)pts)));
    }
#endif
    g_free(sops);
    return ret;
}
#endif

struct target_msqid_ds
{
    struct target_ipc_perm msg_perm;
    abi_ulong msg_stime;
#if TARGET_ABI_BITS == 32
    abi_ulong __unused1;
#endif
    abi_ulong msg_rtime;
#if TARGET_ABI_BITS == 32
    abi_ulong __unused2;
#endif
    abi_ulong msg_ctime;
#if TARGET_ABI_BITS == 32
    abi_ulong __unused3;
#endif
    abi_ulong __msg_cbytes;
    abi_ulong msg_qnum;
    abi_ulong msg_qbytes;
    abi_ulong msg_lspid;
    abi_ulong msg_lrpid;
    abi_ulong __unused4;
    abi_ulong __unused5;
};

static inline abi_long target_to_host_msqid_ds(struct msqid_ds *host_md,
                                               abi_ulong target_addr)
{
    struct target_msqid_ds *target_md;

    if (!lock_user_struct(VERIFY_READ, target_md, target_addr, 1))
        return -TARGET_EFAULT;
    if (target_to_host_ipc_perm(&(host_md->msg_perm),target_addr))
        return -TARGET_EFAULT;
    host_md->msg_stime = tswapal(target_md->msg_stime);
    host_md->msg_rtime = tswapal(target_md->msg_rtime);
    host_md->msg_ctime = tswapal(target_md->msg_ctime);
    host_md->__msg_cbytes = tswapal(target_md->__msg_cbytes);
    host_md->msg_qnum = tswapal(target_md->msg_qnum);
    host_md->msg_qbytes = tswapal(target_md->msg_qbytes);
    host_md->msg_lspid = tswapal(target_md->msg_lspid);
    host_md->msg_lrpid = tswapal(target_md->msg_lrpid);
    unlock_user_struct(target_md, target_addr, 0);
    return 0;
}

static inline abi_long host_to_target_msqid_ds(abi_ulong target_addr,
                                               struct msqid_ds *host_md)
{
    struct target_msqid_ds *target_md;

    if (!lock_user_struct(VERIFY_WRITE, target_md, target_addr, 0))
        return -TARGET_EFAULT;
    if (host_to_target_ipc_perm(target_addr,&(host_md->msg_perm)))
        return -TARGET_EFAULT;
    target_md->msg_stime = tswapal(host_md->msg_stime);
    target_md->msg_rtime = tswapal(host_md->msg_rtime);
    target_md->msg_ctime = tswapal(host_md->msg_ctime);
    target_md->__msg_cbytes = tswapal(host_md->__msg_cbytes);
    target_md->msg_qnum = tswapal(host_md->msg_qnum);
    target_md->msg_qbytes = tswapal(host_md->msg_qbytes);
    target_md->msg_lspid = tswapal(host_md->msg_lspid);
    target_md->msg_lrpid = tswapal(host_md->msg_lrpid);
    unlock_user_struct(target_md, target_addr, 1);
    return 0;
}

struct target_msginfo {
    int msgpool;
    int msgmap;
    int msgmax;
    int msgmnb;
    int msgmni;
    int msgssz;
    int msgtql;
    unsigned short int msgseg;
};

static inline abi_long host_to_target_msginfo(abi_ulong target_addr,
                                              struct msginfo *host_msginfo)
{
    struct target_msginfo *target_msginfo;
    if (!lock_user_struct(VERIFY_WRITE, target_msginfo, target_addr, 0))
        return -TARGET_EFAULT;
    __put_user(host_msginfo->msgpool, &target_msginfo->msgpool);
    __put_user(host_msginfo->msgmap, &target_msginfo->msgmap);
    __put_user(host_msginfo->msgmax, &target_msginfo->msgmax);
    __put_user(host_msginfo->msgmnb, &target_msginfo->msgmnb);
    __put_user(host_msginfo->msgmni, &target_msginfo->msgmni);
    __put_user(host_msginfo->msgssz, &target_msginfo->msgssz);
    __put_user(host_msginfo->msgtql, &target_msginfo->msgtql);
    __put_user(host_msginfo->msgseg, &target_msginfo->msgseg);
    unlock_user_struct(target_msginfo, target_addr, 1);
    return 0;
}

static inline abi_long do_msgctl(int msgid, int cmd, abi_long ptr)
{
    struct msqid_ds dsarg;
    struct msginfo msginfo;
    abi_long ret = -TARGET_EINVAL;

    cmd &= 0xff;

    switch (cmd) {
    case IPC_STAT:
    case IPC_SET:
    case MSG_STAT:
        if (target_to_host_msqid_ds(&dsarg,ptr))
            return -TARGET_EFAULT;
        ret = get_errno(msgctl(msgid, cmd, &dsarg));
        if (host_to_target_msqid_ds(ptr,&dsarg))
            return -TARGET_EFAULT;
        break;
    case IPC_RMID:
        ret = get_errno(msgctl(msgid, cmd, NULL));
        break;
    case IPC_INFO:
    case MSG_INFO:
        ret = get_errno(msgctl(msgid, cmd, (struct msqid_ds *)&msginfo));
        if (host_to_target_msginfo(ptr, &msginfo))
            return -TARGET_EFAULT;
        break;
    }

    return ret;
}

struct target_msgbuf {
    abi_long mtype;
    char	mtext[1];
};

static inline abi_long do_msgsnd(int msqid, abi_long msgp,
                                 ssize_t msgsz, int msgflg)
{
    struct target_msgbuf *target_mb;
    struct msgbuf *host_mb;
    abi_long ret = 0;

    if (msgsz < 0) {
        return -TARGET_EINVAL;
    }

    if (!lock_user_struct(VERIFY_READ, target_mb, msgp, 0))
        return -TARGET_EFAULT;
    host_mb = g_try_malloc(msgsz + sizeof(long));
    if (!host_mb) {
        unlock_user_struct(target_mb, msgp, 0);
        return -TARGET_ENOMEM;
    }
    host_mb->mtype = (abi_long) tswapal(target_mb->mtype);
    memcpy(host_mb->mtext, target_mb->mtext, msgsz);
    ret = -TARGET_ENOSYS;
#ifdef __NR_msgsnd
    ret = get_errno(safe_msgsnd(msqid, host_mb, msgsz, msgflg));
#endif
#ifdef __NR_ipc
    if (ret == -TARGET_ENOSYS) {
#ifdef __s390x__
        ret = get_errno(safe_ipc(IPCOP_msgsnd, msqid, msgsz, msgflg,
                                 host_mb));
#else
        ret = get_errno(safe_ipc(IPCOP_msgsnd, msqid, msgsz, msgflg,
                                 host_mb, 0));
#endif
    }
#endif
    g_free(host_mb);
    unlock_user_struct(target_mb, msgp, 0);

    return ret;
}

#ifdef __NR_ipc
#if defined(__sparc__)
/* SPARC for msgrcv it does not use the kludge on final 2 arguments.  */
#define MSGRCV_ARGS(__msgp, __msgtyp) __msgp, __msgtyp
#elif defined(__s390x__)
/* The s390 sys_ipc variant has only five parameters.  */
#define MSGRCV_ARGS(__msgp, __msgtyp) \
    ((long int[]){(long int)__msgp, __msgtyp})
#else
#define MSGRCV_ARGS(__msgp, __msgtyp) \
    ((long int[]){(long int)__msgp, __msgtyp}), 0
#endif
#endif

static inline abi_long do_msgrcv(int msqid, abi_long msgp,
                                 ssize_t msgsz, abi_long msgtyp,
                                 int msgflg)
{
    struct target_msgbuf *target_mb;
    char *target_mtext;
    struct msgbuf *host_mb;
    abi_long ret = 0;

    if (msgsz < 0) {
        return -TARGET_EINVAL;
    }

    if (!lock_user_struct(VERIFY_WRITE, target_mb, msgp, 0))
        return -TARGET_EFAULT;

    host_mb = g_try_malloc(msgsz + sizeof(long));
    if (!host_mb) {
        ret = -TARGET_ENOMEM;
        goto end;
    }
    ret = -TARGET_ENOSYS;
#ifdef __NR_msgrcv
    ret = get_errno(safe_msgrcv(msqid, host_mb, msgsz, msgtyp, msgflg));
#endif
#ifdef __NR_ipc
    if (ret == -TARGET_ENOSYS) {
        ret = get_errno(safe_ipc(IPCOP_CALL(1, IPCOP_msgrcv), msqid, msgsz,
                        msgflg, MSGRCV_ARGS(host_mb, msgtyp)));
    }
#endif

    if (ret > 0) {
        abi_ulong target_mtext_addr = msgp + sizeof(abi_ulong);
        target_mtext = lock_user(VERIFY_WRITE, target_mtext_addr, ret, 0);
        if (!target_mtext) {
            ret = -TARGET_EFAULT;
            goto end;
        }
        memcpy(target_mb->mtext, host_mb->mtext, ret);
        unlock_user(target_mtext, target_mtext_addr, ret);
    }

    target_mb->mtype = tswapal(host_mb->mtype);

end:
    if (target_mb)
        unlock_user_struct(target_mb, msgp, 1);
    g_free(host_mb);
    return ret;
}

static inline abi_long target_to_host_shmid_ds(struct shmid_ds *host_sd,
                                               abi_ulong target_addr)
{
    struct target_shmid_ds *target_sd;

    if (!lock_user_struct(VERIFY_READ, target_sd, target_addr, 1))
        return -TARGET_EFAULT;
    if (target_to_host_ipc_perm(&(host_sd->shm_perm), target_addr))
        return -TARGET_EFAULT;
    __get_user(host_sd->shm_segsz, &target_sd->shm_segsz);
    __get_user(host_sd->shm_atime, &target_sd->shm_atime);
    __get_user(host_sd->shm_dtime, &target_sd->shm_dtime);
    __get_user(host_sd->shm_ctime, &target_sd->shm_ctime);
    __get_user(host_sd->shm_cpid, &target_sd->shm_cpid);
    __get_user(host_sd->shm_lpid, &target_sd->shm_lpid);
    __get_user(host_sd->shm_nattch, &target_sd->shm_nattch);
    unlock_user_struct(target_sd, target_addr, 0);
    return 0;
}

static inline abi_long host_to_target_shmid_ds(abi_ulong target_addr,
                                               struct shmid_ds *host_sd)
{
    struct target_shmid_ds *target_sd;

    if (!lock_user_struct(VERIFY_WRITE, target_sd, target_addr, 0))
        return -TARGET_EFAULT;
    if (host_to_target_ipc_perm(target_addr, &(host_sd->shm_perm)))
        return -TARGET_EFAULT;
    __put_user(host_sd->shm_segsz, &target_sd->shm_segsz);
    __put_user(host_sd->shm_atime, &target_sd->shm_atime);
    __put_user(host_sd->shm_dtime, &target_sd->shm_dtime);
    __put_user(host_sd->shm_ctime, &target_sd->shm_ctime);
    __put_user(host_sd->shm_cpid, &target_sd->shm_cpid);
    __put_user(host_sd->shm_lpid, &target_sd->shm_lpid);
    __put_user(host_sd->shm_nattch, &target_sd->shm_nattch);
    unlock_user_struct(target_sd, target_addr, 1);
    return 0;
}

struct  target_shminfo {
    abi_ulong shmmax;
    abi_ulong shmmin;
    abi_ulong shmmni;
    abi_ulong shmseg;
    abi_ulong shmall;
};

static inline abi_long host_to_target_shminfo(abi_ulong target_addr,
                                              struct shminfo *host_shminfo)
{
    struct target_shminfo *target_shminfo;
    if (!lock_user_struct(VERIFY_WRITE, target_shminfo, target_addr, 0))
        return -TARGET_EFAULT;
    __put_user(host_shminfo->shmmax, &target_shminfo->shmmax);
    __put_user(host_shminfo->shmmin, &target_shminfo->shmmin);
    __put_user(host_shminfo->shmmni, &target_shminfo->shmmni);
    __put_user(host_shminfo->shmseg, &target_shminfo->shmseg);
    __put_user(host_shminfo->shmall, &target_shminfo->shmall);
    unlock_user_struct(target_shminfo, target_addr, 1);
    return 0;
}

struct target_shm_info {
    int used_ids;
    abi_ulong shm_tot;
    abi_ulong shm_rss;
    abi_ulong shm_swp;
    abi_ulong swap_attempts;
    abi_ulong swap_successes;
};

static inline abi_long host_to_target_shm_info(abi_ulong target_addr,
                                               struct shm_info *host_shm_info)
{
    struct target_shm_info *target_shm_info;
    if (!lock_user_struct(VERIFY_WRITE, target_shm_info, target_addr, 0))
        return -TARGET_EFAULT;
    __put_user(host_shm_info->used_ids, &target_shm_info->used_ids);
    __put_user(host_shm_info->shm_tot, &target_shm_info->shm_tot);
    __put_user(host_shm_info->shm_rss, &target_shm_info->shm_rss);
    __put_user(host_shm_info->shm_swp, &target_shm_info->shm_swp);
    __put_user(host_shm_info->swap_attempts, &target_shm_info->swap_attempts);
    __put_user(host_shm_info->swap_successes, &target_shm_info->swap_successes);
    unlock_user_struct(target_shm_info, target_addr, 1);
    return 0;
}

static inline abi_long do_shmctl(int shmid, int cmd, abi_long buf)
{
    struct shmid_ds dsarg;
    struct shminfo shminfo;
    struct shm_info shm_info;
    abi_long ret = -TARGET_EINVAL;

    cmd &= 0xff;

    switch(cmd) {
    case IPC_STAT:
    case IPC_SET:
    case SHM_STAT:
        if (target_to_host_shmid_ds(&dsarg, buf))
            return -TARGET_EFAULT;
        ret = get_errno(shmctl(shmid, cmd, &dsarg));
        if (host_to_target_shmid_ds(buf, &dsarg))
            return -TARGET_EFAULT;
        break;
    case IPC_INFO:
        ret = get_errno(shmctl(shmid, cmd, (struct shmid_ds *)&shminfo));
        if (host_to_target_shminfo(buf, &shminfo))
            return -TARGET_EFAULT;
        break;
    case SHM_INFO:
        ret = get_errno(shmctl(shmid, cmd, (struct shmid_ds *)&shm_info));
        if (host_to_target_shm_info(buf, &shm_info))
            return -TARGET_EFAULT;
        break;
    case IPC_RMID:
    case SHM_LOCK:
    case SHM_UNLOCK:
        ret = get_errno(shmctl(shmid, cmd, NULL));
        break;
    }

    return ret;
}

#ifndef TARGET_FORCE_SHMLBA
/* For most architectures, SHMLBA is the same as the page size;
 * some architectures have larger values, in which case they should
 * define TARGET_FORCE_SHMLBA and provide a target_shmlba() function.
 * This corresponds to the kernel arch code defining __ARCH_FORCE_SHMLBA
 * and defining its own value for SHMLBA.
 *
 * The kernel also permits SHMLBA to be set by the architecture to a
 * value larger than the page size without setting __ARCH_FORCE_SHMLBA;
 * this means that addresses are rounded to the large size if
 * SHM_RND is set but addresses not aligned to that size are not rejected
 * as long as they are at least page-aligned. Since the only architecture
 * which uses this is ia64 this code doesn't provide for that oddity.
 */
static inline abi_ulong target_shmlba(CPUArchState *cpu_env)
{
    return TARGET_PAGE_SIZE;
}
#endif

static abi_ulong do_shmat(CPUArchState *cpu_env, int shmid,
                          abi_ulong shmaddr, int shmflg)
{
    CPUState *cpu = env_cpu(cpu_env);
    abi_ulong raddr;
    void *host_raddr;
    struct shmid_ds shm_info;
    int i, ret;
    abi_ulong shmlba;

    /* shmat pointers are always untagged */

    /* find out the length of the shared memory segment */
    ret = get_errno(shmctl(shmid, IPC_STAT, &shm_info));
    if (is_error(ret)) {
        /* can't get length, bail out */
        return ret;
    }

    shmlba = target_shmlba(cpu_env);

    if (shmaddr & (shmlba - 1)) {
        if (shmflg & SHM_RND) {
            shmaddr &= ~(shmlba - 1);
        } else {
            return -TARGET_EINVAL;
        }
    }
    if (!guest_range_valid_untagged(shmaddr, shm_info.shm_segsz)) {
        return -TARGET_EINVAL;
    }

    mmap_lock();

    /*
     * We're mapping shared memory, so ensure we generate code for parallel
     * execution and flush old translations.  This will work up to the level
     * supported by the host -- anything that requires EXCP_ATOMIC will not
     * be atomic with respect to an external process.
     */
    if (!(cpu->tcg_cflags & CF_PARALLEL)) {
        cpu->tcg_cflags |= CF_PARALLEL;
        tb_flush(cpu);
    }

    if (shmaddr)
        host_raddr = shmat(shmid, (void *)g2h_untagged(shmaddr), shmflg);
    else {
        abi_ulong mmap_start;

        /* In order to use the host shmat, we need to honor host SHMLBA.  */
        mmap_start = mmap_find_vma(0, shm_info.shm_segsz, MAX(SHMLBA, shmlba));

        if (mmap_start == -1) {
            errno = ENOMEM;
            host_raddr = (void *)-1;
        } else
            host_raddr = shmat(shmid, g2h_untagged(mmap_start),
                               shmflg | SHM_REMAP);
    }

    if (host_raddr == (void *)-1) {
        mmap_unlock();
        return get_errno((intptr_t)host_raddr);
    }
    raddr = h2g((uintptr_t)host_raddr);

    page_set_flags(raddr, raddr + shm_info.shm_segsz - 1,
                   PAGE_VALID | PAGE_RESET | PAGE_READ |
                   (shmflg & SHM_RDONLY ? 0 : PAGE_WRITE));

    for (i = 0; i < N_SHM_REGIONS; i++) {
        if (!shm_regions[i].in_use) {
            shm_regions[i].in_use = true;
            shm_regions[i].start = raddr;
            shm_regions[i].size = shm_info.shm_segsz;
            break;
        }
    }

    mmap_unlock();
    return raddr;
}

static inline abi_long do_shmdt(abi_ulong shmaddr)
{
    int i;
    abi_long rv;

    /* shmdt pointers are always untagged */

    mmap_lock();

    for (i = 0; i < N_SHM_REGIONS; ++i) {
        if (shm_regions[i].in_use && shm_regions[i].start == shmaddr) {
            shm_regions[i].in_use = false;
            page_set_flags(shmaddr, shmaddr + shm_regions[i].size - 1, 0);
            break;
        }
    }
    rv = get_errno(shmdt(g2h_untagged(shmaddr)));

    mmap_unlock();

    return rv;
}

#ifdef TARGET_NR_ipc
/* ??? This only works with linear mappings.  */
/* do_ipc() must return target values and target errnos. */
static abi_long do_ipc(CPUArchState *cpu_env,
                       unsigned int call, abi_long first,
                       abi_long second, abi_long third,
                       abi_long ptr, abi_long fifth)
{
    int version;
    abi_long ret = 0;

    version = call >> 16;
    call &= 0xffff;

    switch (call) {
    case IPCOP_semop:
        ret = do_semtimedop(first, ptr, second, 0, false);
        break;
    case IPCOP_semtimedop:
    /*
     * The s390 sys_ipc variant has only five parameters instead of six
     * (as for default variant) and the only difference is the handling of
     * SEMTIMEDOP where on s390 the third parameter is used as a pointer
     * to a struct timespec where the generic variant uses fifth parameter.
     */
#if defined(TARGET_S390X)
        ret = do_semtimedop(first, ptr, second, third, TARGET_ABI_BITS == 64);
#else
        ret = do_semtimedop(first, ptr, second, fifth, TARGET_ABI_BITS == 64);
#endif
        break;

    case IPCOP_semget:
        ret = get_errno(semget(first, second, third));
        break;

    case IPCOP_semctl: {
        /* The semun argument to semctl is passed by value, so dereference the
         * ptr argument. */
        abi_ulong atptr;
        get_user_ual(atptr, ptr);
        ret = do_semctl(first, second, third, atptr);
        break;
    }

    case IPCOP_msgget:
        ret = get_errno(msgget(first, second));
        break;

    case IPCOP_msgsnd:
        ret = do_msgsnd(first, ptr, second, third);
        break;

    case IPCOP_msgctl:
        ret = do_msgctl(first, second, ptr);
        break;

    case IPCOP_msgrcv:
        switch (version) {
        case 0:
            {
                struct target_ipc_kludge {
                    abi_long msgp;
                    abi_long msgtyp;
                } *tmp;

                if (!lock_user_struct(VERIFY_READ, tmp, ptr, 1)) {
                    ret = -TARGET_EFAULT;
                    break;
                }

                ret = do_msgrcv(first, tswapal(tmp->msgp), second, tswapal(tmp->msgtyp), third);

                unlock_user_struct(tmp, ptr, 0);
                break;
            }
        default:
            ret = do_msgrcv(first, ptr, second, fifth, third);
        }
        break;

    case IPCOP_shmat:
        switch (version) {
        default:
        {
            abi_ulong raddr;
            raddr = do_shmat(cpu_env, first, ptr, second);
            if (is_error(raddr))
                return get_errno(raddr);
            if (put_user_ual(raddr, third))
                return -TARGET_EFAULT;
            break;
        }
        case 1:
            ret = -TARGET_EINVAL;
            break;
        }
	break;
    case IPCOP_shmdt:
        ret = do_shmdt(ptr);
	break;

    case IPCOP_shmget:
	/* IPC_* flag values are the same on all linux platforms */
	ret = get_errno(shmget(first, second, third));
	break;

	/* IPC_* and SHM_* command values are the same on all linux platforms */
    case IPCOP_shmctl:
        ret = do_shmctl(first, second, ptr);
        break;
    default:
        qemu_log_mask(LOG_UNIMP, "Unsupported ipc call: %d (version %d)\n",
                      call, version);
	ret = -TARGET_ENOSYS;
	break;
    }
    return ret;
}
#endif

/* kernel structure types definitions */

#define STRUCT(name, ...) STRUCT_ ## name,
#define STRUCT_SPECIAL(name) STRUCT_ ## name,
enum {
#include "syscall_types.h"
STRUCT_MAX
};
#undef STRUCT
#undef STRUCT_SPECIAL

#define STRUCT(name, ...) static const argtype struct_ ## name ## _def[] = {  __VA_ARGS__, TYPE_NULL };
#define STRUCT_SPECIAL(name)
#include "syscall_types.h"
#undef STRUCT
#undef STRUCT_SPECIAL

#define MAX_STRUCT_SIZE 4096

#ifdef CONFIG_FIEMAP
/* So fiemap access checks don't overflow on 32 bit systems.
 * This is very slightly smaller than the limit imposed by
 * the underlying kernel.
 */
#define FIEMAP_MAX_EXTENTS ((UINT_MAX - sizeof(struct fiemap))  \
                            / sizeof(struct fiemap_extent))

static abi_long do_ioctl_fs_ioc_fiemap(const IOCTLEntry *ie, uint8_t *buf_temp,
                                       int fd, int cmd, abi_long arg)
{
    /* The parameter for this ioctl is a struct fiemap followed
     * by an array of struct fiemap_extent whose size is set
     * in fiemap->fm_extent_count. The array is filled in by the
     * ioctl.
     */
    int target_size_in, target_size_out;
    struct fiemap *fm;
    const argtype *arg_type = ie->arg_type;
    const argtype extent_arg_type[] = { MK_STRUCT(STRUCT_fiemap_extent) };
    void *argptr, *p;
    abi_long ret;
    int i, extent_size = thunk_type_size(extent_arg_type, 0);
    uint32_t outbufsz;
    int free_fm = 0;

    assert(arg_type[0] == TYPE_PTR);
    assert(ie->access == IOC_RW);
    arg_type++;
    target_size_in = thunk_type_size(arg_type, 0);
    argptr = lock_user(VERIFY_READ, arg, target_size_in, 1);
    if (!argptr) {
        return -TARGET_EFAULT;
    }
    thunk_convert(buf_temp, argptr, arg_type, THUNK_HOST);
    unlock_user(argptr, arg, 0);
    fm = (struct fiemap *)buf_temp;
    if (fm->fm_extent_count > FIEMAP_MAX_EXTENTS) {
        return -TARGET_EINVAL;
    }

    outbufsz = sizeof (*fm) +
        (sizeof(struct fiemap_extent) * fm->fm_extent_count);

    if (outbufsz > MAX_STRUCT_SIZE) {
        /* We can't fit all the extents into the fixed size buffer.
         * Allocate one that is large enough and use it instead.
         */
        fm = g_try_malloc(outbufsz);
        if (!fm) {
            return -TARGET_ENOMEM;
        }
        memcpy(fm, buf_temp, sizeof(struct fiemap));
        free_fm = 1;
    }
    ret = get_errno(safe_ioctl(fd, ie->host_cmd, fm));
    if (!is_error(ret)) {
        target_size_out = target_size_in;
        /* An extent_count of 0 means we were only counting the extents
         * so there are no structs to copy
         */
        if (fm->fm_extent_count != 0) {
            target_size_out += fm->fm_mapped_extents * extent_size;
        }
        argptr = lock_user(VERIFY_WRITE, arg, target_size_out, 0);
        if (!argptr) {
            ret = -TARGET_EFAULT;
        } else {
            /* Convert the struct fiemap */
            thunk_convert(argptr, fm, arg_type, THUNK_TARGET);
            if (fm->fm_extent_count != 0) {
                p = argptr + target_size_in;
                /* ...and then all the struct fiemap_extents */
                for (i = 0; i < fm->fm_mapped_extents; i++) {
                    thunk_convert(p, &fm->fm_extents[i], extent_arg_type,
                                  THUNK_TARGET);
                    p += extent_size;
                }
            }
            unlock_user(argptr, arg, target_size_out);
        }
    }
    if (free_fm) {
        g_free(fm);
    }
    return ret;
}
#endif

static abi_long do_ioctl_ifconf(const IOCTLEntry *ie, uint8_t *buf_temp,
                                int fd, int cmd, abi_long arg)
{
    const argtype *arg_type = ie->arg_type;
    int target_size;
    void *argptr;
    int ret;
    struct ifconf *host_ifconf;
    uint32_t outbufsz;
    const argtype ifreq_arg_type[] = { MK_STRUCT(STRUCT_sockaddr_ifreq) };
    const argtype ifreq_max_type[] = { MK_STRUCT(STRUCT_ifmap_ifreq) };
    int target_ifreq_size;
    int nb_ifreq;
    int free_buf = 0;
    int i;
    int target_ifc_len;
    abi_long target_ifc_buf;
    int host_ifc_len;
    char *host_ifc_buf;

    assert(arg_type[0] == TYPE_PTR);
    assert(ie->access == IOC_RW);

    arg_type++;
    target_size = thunk_type_size(arg_type, 0);

    argptr = lock_user(VERIFY_READ, arg, target_size, 1);
    if (!argptr)
        return -TARGET_EFAULT;
    thunk_convert(buf_temp, argptr, arg_type, THUNK_HOST);
    unlock_user(argptr, arg, 0);

    host_ifconf = (struct ifconf *)(unsigned long)buf_temp;
    target_ifc_buf = (abi_long)(unsigned long)host_ifconf->ifc_buf;
    target_ifreq_size = thunk_type_size(ifreq_max_type, 0);

    if (target_ifc_buf != 0) {
        target_ifc_len = host_ifconf->ifc_len;
        nb_ifreq = target_ifc_len / target_ifreq_size;
        host_ifc_len = nb_ifreq * sizeof(struct ifreq);

        outbufsz = sizeof(*host_ifconf) + host_ifc_len;
        if (outbufsz > MAX_STRUCT_SIZE) {
            /*
             * We can't fit all the extents into the fixed size buffer.
             * Allocate one that is large enough and use it instead.
             */
            host_ifconf = g_try_malloc(outbufsz);
            if (!host_ifconf) {
                return -TARGET_ENOMEM;
            }
            memcpy(host_ifconf, buf_temp, sizeof(*host_ifconf));
            free_buf = 1;
        }
        host_ifc_buf = (char *)host_ifconf + sizeof(*host_ifconf);

        host_ifconf->ifc_len = host_ifc_len;
    } else {
      host_ifc_buf = NULL;
    }
    host_ifconf->ifc_buf = host_ifc_buf;

    ret = get_errno(safe_ioctl(fd, ie->host_cmd, host_ifconf));
    if (!is_error(ret)) {
	/* convert host ifc_len to target ifc_len */

        nb_ifreq = host_ifconf->ifc_len / sizeof(struct ifreq);
        target_ifc_len = nb_ifreq * target_ifreq_size;
        host_ifconf->ifc_len = target_ifc_len;

	/* restore target ifc_buf */

        host_ifconf->ifc_buf = (char *)(unsigned long)target_ifc_buf;

	/* copy struct ifconf to target user */

        argptr = lock_user(VERIFY_WRITE, arg, target_size, 0);
        if (!argptr)
            return -TARGET_EFAULT;
        thunk_convert(argptr, host_ifconf, arg_type, THUNK_TARGET);
        unlock_user(argptr, arg, target_size);

        if (target_ifc_buf != 0) {
            /* copy ifreq[] to target user */
            argptr = lock_user(VERIFY_WRITE, target_ifc_buf, target_ifc_len, 0);
            for (i = 0; i < nb_ifreq ; i++) {
                thunk_convert(argptr + i * target_ifreq_size,
                              host_ifc_buf + i * sizeof(struct ifreq),
                              ifreq_arg_type, THUNK_TARGET);
            }
            unlock_user(argptr, target_ifc_buf, target_ifc_len);
        }
    }

    if (free_buf) {
        g_free(host_ifconf);
    }

    return ret;
}

#if defined(CONFIG_USBFS)
#if HOST_LONG_BITS > 64
#error USBDEVFS thunks do not support >64 bit hosts yet.
#endif
struct live_urb {
    uint64_t target_urb_adr;
    uint64_t target_buf_adr;
    char *target_buf_ptr;
    struct usbdevfs_urb host_urb;
};

static GHashTable *usbdevfs_urb_hashtable(void)
{
    static GHashTable *urb_hashtable;

    if (!urb_hashtable) {
        urb_hashtable = g_hash_table_new(g_int64_hash, g_int64_equal);
    }
    return urb_hashtable;
}

static void urb_hashtable_insert(struct live_urb *urb)
{
    GHashTable *urb_hashtable = usbdevfs_urb_hashtable();
    g_hash_table_insert(urb_hashtable, urb, urb);
}

static struct live_urb *urb_hashtable_lookup(uint64_t target_urb_adr)
{
    GHashTable *urb_hashtable = usbdevfs_urb_hashtable();
    return g_hash_table_lookup(urb_hashtable, &target_urb_adr);
}

static void urb_hashtable_remove(struct live_urb *urb)
{
    GHashTable *urb_hashtable = usbdevfs_urb_hashtable();
    g_hash_table_remove(urb_hashtable, urb);
}

static abi_long
do_ioctl_usbdevfs_reapurb(const IOCTLEntry *ie, uint8_t *buf_temp,
                          int fd, int cmd, abi_long arg)
{
    const argtype usbfsurb_arg_type[] = { MK_STRUCT(STRUCT_usbdevfs_urb) };
    const argtype ptrvoid_arg_type[] = { TYPE_PTRVOID, 0, 0 };
    struct live_urb *lurb;
    void *argptr;
    uint64_t hurb;
    int target_size;
    uintptr_t target_urb_adr;
    abi_long ret;

    target_size = thunk_type_size(usbfsurb_arg_type, THUNK_TARGET);

    memset(buf_temp, 0, sizeof(uint64_t));
    ret = get_errno(safe_ioctl(fd, ie->host_cmd, buf_temp));
    if (is_error(ret)) {
        return ret;
    }

    memcpy(&hurb, buf_temp, sizeof(uint64_t));
    lurb = (void *)((uintptr_t)hurb - offsetof(struct live_urb, host_urb));
    if (!lurb->target_urb_adr) {
        return -TARGET_EFAULT;
    }
    urb_hashtable_remove(lurb);
    unlock_user(lurb->target_buf_ptr, lurb->target_buf_adr,
        lurb->host_urb.buffer_length);
    lurb->target_buf_ptr = NULL;

    /* restore the guest buffer pointer */
    lurb->host_urb.buffer = (void *)(uintptr_t)lurb->target_buf_adr;

    /* update the guest urb struct */
    argptr = lock_user(VERIFY_WRITE, lurb->target_urb_adr, target_size, 0);
    if (!argptr) {
        g_free(lurb);
        return -TARGET_EFAULT;
    }
    thunk_convert(argptr, &lurb->host_urb, usbfsurb_arg_type, THUNK_TARGET);
    unlock_user(argptr, lurb->target_urb_adr, target_size);

    target_size = thunk_type_size(ptrvoid_arg_type, THUNK_TARGET);
    /* write back the urb handle */
    argptr = lock_user(VERIFY_WRITE, arg, target_size, 0);
    if (!argptr) {
        g_free(lurb);
        return -TARGET_EFAULT;
    }

    /* GHashTable uses 64-bit keys but thunk_convert expects uintptr_t */
    target_urb_adr = lurb->target_urb_adr;
    thunk_convert(argptr, &target_urb_adr, ptrvoid_arg_type, THUNK_TARGET);
    unlock_user(argptr, arg, target_size);

    g_free(lurb);
    return ret;
}

static abi_long
do_ioctl_usbdevfs_discardurb(const IOCTLEntry *ie,
                             uint8_t *buf_temp __attribute__((unused)),
                             int fd, int cmd, abi_long arg)
{
    struct live_urb *lurb;

    /* map target address back to host URB with metadata. */
    lurb = urb_hashtable_lookup(arg);
    if (!lurb) {
        return -TARGET_EFAULT;
    }
    return get_errno(safe_ioctl(fd, ie->host_cmd, &lurb->host_urb));
}

static abi_long
do_ioctl_usbdevfs_submiturb(const IOCTLEntry *ie, uint8_t *buf_temp,
                            int fd, int cmd, abi_long arg)
{
    const argtype *arg_type = ie->arg_type;
    int target_size;
    abi_long ret;
    void *argptr;
    int rw_dir;
    struct live_urb *lurb;

    /*
     * each submitted URB needs to map to a unique ID for the
     * kernel, and that unique ID needs to be a pointer to
     * host memory.  hence, we need to malloc for each URB.
     * isochronous transfers have a variable length struct.
     */
    arg_type++;
    target_size = thunk_type_size(arg_type, THUNK_TARGET);

    /* construct host copy of urb and metadata */
    lurb = g_try_new0(struct live_urb, 1);
    if (!lurb) {
        return -TARGET_ENOMEM;
    }

    argptr = lock_user(VERIFY_READ, arg, target_size, 1);
    if (!argptr) {
        g_free(lurb);
        return -TARGET_EFAULT;
    }
    thunk_convert(&lurb->host_urb, argptr, arg_type, THUNK_HOST);
    unlock_user(argptr, arg, 0);

    lurb->target_urb_adr = arg;
    lurb->target_buf_adr = (uintptr_t)lurb->host_urb.buffer;

    /* buffer space used depends on endpoint type so lock the entire buffer */
    /* control type urbs should check the buffer contents for true direction */
    rw_dir = lurb->host_urb.endpoint & USB_DIR_IN ? VERIFY_WRITE : VERIFY_READ;
    lurb->target_buf_ptr = lock_user(rw_dir, lurb->target_buf_adr,
        lurb->host_urb.buffer_length, 1);
    if (lurb->target_buf_ptr == NULL) {
        g_free(lurb);
        return -TARGET_EFAULT;
    }

    /* update buffer pointer in host copy */
    lurb->host_urb.buffer = lurb->target_buf_ptr;

    ret = get_errno(safe_ioctl(fd, ie->host_cmd, &lurb->host_urb));
    if (is_error(ret)) {
        unlock_user(lurb->target_buf_ptr, lurb->target_buf_adr, 0);
        g_free(lurb);
    } else {
        urb_hashtable_insert(lurb);
    }

    return ret;
}
#endif /* CONFIG_USBFS */

static abi_long do_ioctl_dm(const IOCTLEntry *ie, uint8_t *buf_temp, int fd,
                            int cmd, abi_long arg)
{
    void *argptr;
    struct dm_ioctl *host_dm;
    abi_long guest_data;
    uint32_t guest_data_size;
    int target_size;
    const argtype *arg_type = ie->arg_type;
    abi_long ret;
    void *big_buf = NULL;
    char *host_data;

    arg_type++;
    target_size = thunk_type_size(arg_type, 0);
    argptr = lock_user(VERIFY_READ, arg, target_size, 1);
    if (!argptr) {
        ret = -TARGET_EFAULT;
        goto out;
    }
    thunk_convert(buf_temp, argptr, arg_type, THUNK_HOST);
    unlock_user(argptr, arg, 0);

    /* buf_temp is too small, so fetch things into a bigger buffer */
    big_buf = g_malloc0(((struct dm_ioctl*)buf_temp)->data_size * 2);
    memcpy(big_buf, buf_temp, target_size);
    buf_temp = big_buf;
    host_dm = big_buf;

    guest_data = arg + host_dm->data_start;
    if ((guest_data - arg) < 0) {
        ret = -TARGET_EINVAL;
        goto out;
    }
    guest_data_size = host_dm->data_size - host_dm->data_start;
    host_data = (char*)host_dm + host_dm->data_start;

    argptr = lock_user(VERIFY_READ, guest_data, guest_data_size, 1);
    if (!argptr) {
        ret = -TARGET_EFAULT;
        goto out;
    }

    switch (ie->host_cmd) {
    case DM_REMOVE_ALL:
    case DM_LIST_DEVICES:
    case DM_DEV_CREATE:
    case DM_DEV_REMOVE:
    case DM_DEV_SUSPEND:
    case DM_DEV_STATUS:
    case DM_DEV_WAIT:
    case DM_TABLE_STATUS:
    case DM_TABLE_CLEAR:
    case DM_TABLE_DEPS:
    case DM_LIST_VERSIONS:
        /* no input data */
        break;
    case DM_DEV_RENAME:
    case DM_DEV_SET_GEOMETRY:
        /* data contains only strings */
        memcpy(host_data, argptr, guest_data_size);
        break;
    case DM_TARGET_MSG:
        memcpy(host_data, argptr, guest_data_size);
        *(uint64_t*)host_data = tswap64(*(uint64_t*)argptr);
        break;
    case DM_TABLE_LOAD:
    {
        void *gspec = argptr;
        void *cur_data = host_data;
        const argtype arg_type[] = { MK_STRUCT(STRUCT_dm_target_spec) };
        int spec_size = thunk_type_size(arg_type, 0);
        int i;

        for (i = 0; i < host_dm->target_count; i++) {
            struct dm_target_spec *spec = cur_data;
            uint32_t next;
            int slen;

            thunk_convert(spec, gspec, arg_type, THUNK_HOST);
            slen = strlen((char*)gspec + spec_size) + 1;
            next = spec->next;
            spec->next = sizeof(*spec) + slen;
            strcpy((char*)&spec[1], gspec + spec_size);
            gspec += next;
            cur_data += spec->next;
        }
        break;
    }
    default:
        ret = -TARGET_EINVAL;
        unlock_user(argptr, guest_data, 0);
        goto out;
    }
    unlock_user(argptr, guest_data, 0);

    ret = get_errno(safe_ioctl(fd, ie->host_cmd, buf_temp));
    if (!is_error(ret)) {
        guest_data = arg + host_dm->data_start;
        guest_data_size = host_dm->data_size - host_dm->data_start;
        argptr = lock_user(VERIFY_WRITE, guest_data, guest_data_size, 0);
        switch (ie->host_cmd) {
        case DM_REMOVE_ALL:
        case DM_DEV_CREATE:
        case DM_DEV_REMOVE:
        case DM_DEV_RENAME:
        case DM_DEV_SUSPEND:
        case DM_DEV_STATUS:
        case DM_TABLE_LOAD:
        case DM_TABLE_CLEAR:
        case DM_TARGET_MSG:
        case DM_DEV_SET_GEOMETRY:
            /* no return data */
            break;
        case DM_LIST_DEVICES:
        {
            struct dm_name_list *nl = (void*)host_dm + host_dm->data_start;
            uint32_t remaining_data = guest_data_size;
            void *cur_data = argptr;
            const argtype arg_type[] = { MK_STRUCT(STRUCT_dm_name_list) };
            int nl_size = 12; /* can't use thunk_size due to alignment */

            while (1) {
                uint32_t next = nl->next;
                if (next) {
                    nl->next = nl_size + (strlen(nl->name) + 1);
                }
                if (remaining_data < nl->next) {
                    host_dm->flags |= DM_BUFFER_FULL_FLAG;
                    break;
                }
                thunk_convert(cur_data, nl, arg_type, THUNK_TARGET);
                strcpy(cur_data + nl_size, nl->name);
                cur_data += nl->next;
                remaining_data -= nl->next;
                if (!next) {
                    break;
                }
                nl = (void*)nl + next;
            }
            break;
        }
        case DM_DEV_WAIT:
        case DM_TABLE_STATUS:
        {
            struct dm_target_spec *spec = (void*)host_dm + host_dm->data_start;
            void *cur_data = argptr;
            const argtype arg_type[] = { MK_STRUCT(STRUCT_dm_target_spec) };
            int spec_size = thunk_type_size(arg_type, 0);
            int i;

            for (i = 0; i < host_dm->target_count; i++) {
                uint32_t next = spec->next;
                int slen = strlen((char*)&spec[1]) + 1;
                spec->next = (cur_data - argptr) + spec_size + slen;
                if (guest_data_size < spec->next) {
                    host_dm->flags |= DM_BUFFER_FULL_FLAG;
                    break;
                }
                thunk_convert(cur_data, spec, arg_type, THUNK_TARGET);
                strcpy(cur_data + spec_size, (char*)&spec[1]);
                cur_data = argptr + spec->next;
                spec = (void*)host_dm + host_dm->data_start + next;
            }
            break;
        }
        case DM_TABLE_DEPS:
        {
            void *hdata = (void*)host_dm + host_dm->data_start;
            int count = *(uint32_t*)hdata;
            uint64_t *hdev = hdata + 8;
            uint64_t *gdev = argptr + 8;
            int i;

            *(uint32_t*)argptr = tswap32(count);
            for (i = 0; i < count; i++) {
                *gdev = tswap64(*hdev);
                gdev++;
                hdev++;
            }
            break;
        }
        case DM_LIST_VERSIONS:
        {
            struct dm_target_versions *vers = (void*)host_dm + host_dm->data_start;
            uint32_t remaining_data = guest_data_size;
            void *cur_data = argptr;
            const argtype arg_type[] = { MK_STRUCT(STRUCT_dm_target_versions) };
            int vers_size = thunk_type_size(arg_type, 0);

            while (1) {
                uint32_t next = vers->next;
                if (next) {
                    vers->next = vers_size + (strlen(vers->name) + 1);
                }
                if (remaining_data < vers->next) {
                    host_dm->flags |= DM_BUFFER_FULL_FLAG;
                    break;
                }
                thunk_convert(cur_data, vers, arg_type, THUNK_TARGET);
                strcpy(cur_data + vers_size, vers->name);
                cur_data += vers->next;
                remaining_data -= vers->next;
                if (!next) {
                    break;
                }
                vers = (void*)vers + next;
            }
            break;
        }
        default:
            unlock_user(argptr, guest_data, 0);
            ret = -TARGET_EINVAL;
            goto out;
        }
        unlock_user(argptr, guest_data, guest_data_size);

        argptr = lock_user(VERIFY_WRITE, arg, target_size, 0);
        if (!argptr) {
            ret = -TARGET_EFAULT;
            goto out;
        }
        thunk_convert(argptr, buf_temp, arg_type, THUNK_TARGET);
        unlock_user(argptr, arg, target_size);
    }
out:
    g_free(big_buf);
    return ret;
}

static abi_long do_ioctl_blkpg(const IOCTLEntry *ie, uint8_t *buf_temp, int fd,
                               int cmd, abi_long arg)
{
    void *argptr;
    int target_size;
    const argtype *arg_type = ie->arg_type;
    const argtype part_arg_type[] = { MK_STRUCT(STRUCT_blkpg_partition) };
    abi_long ret;

    struct blkpg_ioctl_arg *host_blkpg = (void*)buf_temp;
    struct blkpg_partition host_part;

    /* Read and convert blkpg */
    arg_type++;
    target_size = thunk_type_size(arg_type, 0);
    argptr = lock_user(VERIFY_READ, arg, target_size, 1);
    if (!argptr) {
        ret = -TARGET_EFAULT;
        goto out;
    }
    thunk_convert(buf_temp, argptr, arg_type, THUNK_HOST);
    unlock_user(argptr, arg, 0);

    switch (host_blkpg->op) {
    case BLKPG_ADD_PARTITION:
    case BLKPG_DEL_PARTITION:
        /* payload is struct blkpg_partition */
        break;
    default:
        /* Unknown opcode */
        ret = -TARGET_EINVAL;
        goto out;
    }

    /* Read and convert blkpg->data */
    arg = (abi_long)(uintptr_t)host_blkpg->data;
    target_size = thunk_type_size(part_arg_type, 0);
    argptr = lock_user(VERIFY_READ, arg, target_size, 1);
    if (!argptr) {
        ret = -TARGET_EFAULT;
        goto out;
    }
    thunk_convert(&host_part, argptr, part_arg_type, THUNK_HOST);
    unlock_user(argptr, arg, 0);

    /* Swizzle the data pointer to our local copy and call! */
    host_blkpg->data = &host_part;
    ret = get_errno(safe_ioctl(fd, ie->host_cmd, host_blkpg));

out:
    return ret;
}

static abi_long do_ioctl_rt(const IOCTLEntry *ie, uint8_t *buf_temp,
                                int fd, int cmd, abi_long arg)
{
    const argtype *arg_type = ie->arg_type;
    const StructEntry *se;
    const argtype *field_types;
    const int *dst_offsets, *src_offsets;
    int target_size;
    void *argptr;
    abi_ulong *target_rt_dev_ptr = NULL;
    unsigned long *host_rt_dev_ptr = NULL;
    abi_long ret;
    int i;

    assert(ie->access == IOC_W);
    assert(*arg_type == TYPE_PTR);
    arg_type++;
    assert(*arg_type == TYPE_STRUCT);
    target_size = thunk_type_size(arg_type, 0);
    argptr = lock_user(VERIFY_READ, arg, target_size, 1);
    if (!argptr) {
        return -TARGET_EFAULT;
    }
    arg_type++;
    assert(*arg_type == (int)STRUCT_rtentry);
    se = struct_entries + *arg_type++;
    assert(se->convert[0] == NULL);
    /* convert struct here to be able to catch rt_dev string */
    field_types = se->field_types;
    dst_offsets = se->field_offsets[THUNK_HOST];
    src_offsets = se->field_offsets[THUNK_TARGET];
    for (i = 0; i < se->nb_fields; i++) {
        if (dst_offsets[i] == offsetof(struct rtentry, rt_dev)) {
            assert(*field_types == TYPE_PTRVOID);
            target_rt_dev_ptr = argptr + src_offsets[i];
            host_rt_dev_ptr = (unsigned long *)(buf_temp + dst_offsets[i]);
            if (*target_rt_dev_ptr != 0) {
                *host_rt_dev_ptr = (unsigned long)lock_user_string(
                                                  tswapal(*target_rt_dev_ptr));
                if (!*host_rt_dev_ptr) {
                    unlock_user(argptr, arg, 0);
                    return -TARGET_EFAULT;
                }
            } else {
                *host_rt_dev_ptr = 0;
            }
            field_types++;
            continue;
        }
        field_types = thunk_convert(buf_temp + dst_offsets[i],
                                    argptr + src_offsets[i],
                                    field_types, THUNK_HOST);
    }
    unlock_user(argptr, arg, 0);

    ret = get_errno(safe_ioctl(fd, ie->host_cmd, buf_temp));

    assert(host_rt_dev_ptr != NULL);
    assert(target_rt_dev_ptr != NULL);
    if (*host_rt_dev_ptr != 0) {
        unlock_user((void *)*host_rt_dev_ptr,
                    *target_rt_dev_ptr, 0);
    }
    return ret;
}

static abi_long do_ioctl_kdsigaccept(const IOCTLEntry *ie, uint8_t *buf_temp,
                                     int fd, int cmd, abi_long arg)
{
    int sig = target_to_host_signal(arg);
    return get_errno(safe_ioctl(fd, ie->host_cmd, sig));
}

static abi_long do_ioctl_SIOCGSTAMP(const IOCTLEntry *ie, uint8_t *buf_temp,
                                    int fd, int cmd, abi_long arg)
{
    struct timeval tv;
    abi_long ret;

    ret = get_errno(safe_ioctl(fd, SIOCGSTAMP, &tv));
    if (is_error(ret)) {
        return ret;
    }

    if (cmd == (int)TARGET_SIOCGSTAMP_OLD) {
        if (copy_to_user_timeval(arg, &tv)) {
            return -TARGET_EFAULT;
        }
    } else {
        if (copy_to_user_timeval64(arg, &tv)) {
            return -TARGET_EFAULT;
        }
    }

    return ret;
}

static abi_long do_ioctl_SIOCGSTAMPNS(const IOCTLEntry *ie, uint8_t *buf_temp,
                                      int fd, int cmd, abi_long arg)
{
    struct timespec ts;
    abi_long ret;

    ret = get_errno(safe_ioctl(fd, SIOCGSTAMPNS, &ts));
    if (is_error(ret)) {
        return ret;
    }

    if (cmd == (int)TARGET_SIOCGSTAMPNS_OLD) {
        if (host_to_target_timespec(arg, &ts)) {
            return -TARGET_EFAULT;
        }
    } else{
        if (host_to_target_timespec64(arg, &ts)) {
            return -TARGET_EFAULT;
        }
    }

    return ret;
}

#ifdef TIOCGPTPEER
static abi_long do_ioctl_tiocgptpeer(const IOCTLEntry *ie, uint8_t *buf_temp,
                                     int fd, int cmd, abi_long arg)
{
    int flags = target_to_host_bitmask(arg, fcntl_flags_tbl);
    return get_errno(safe_ioctl(fd, ie->host_cmd, flags));
}
#endif

#ifdef HAVE_DRM_H

static void unlock_drm_version(struct drm_version *host_ver,
                               struct target_drm_version *target_ver,
                               bool copy)
{
    unlock_user(host_ver->name, target_ver->name,
                                copy ? host_ver->name_len : 0);
    unlock_user(host_ver->date, target_ver->date,
                                copy ? host_ver->date_len : 0);
    unlock_user(host_ver->desc, target_ver->desc,
                                copy ? host_ver->desc_len : 0);
}

static inline abi_long target_to_host_drmversion(struct drm_version *host_ver,
                                          struct target_drm_version *target_ver)
{
    memset(host_ver, 0, sizeof(*host_ver));

    __get_user(host_ver->name_len, &target_ver->name_len);
    if (host_ver->name_len) {
        host_ver->name = lock_user(VERIFY_WRITE, target_ver->name,
                                   target_ver->name_len, 0);
        if (!host_ver->name) {
            return -EFAULT;
        }
    }

    __get_user(host_ver->date_len, &target_ver->date_len);
    if (host_ver->date_len) {
        host_ver->date = lock_user(VERIFY_WRITE, target_ver->date,
                                   target_ver->date_len, 0);
        if (!host_ver->date) {
            goto err;
        }
    }

    __get_user(host_ver->desc_len, &target_ver->desc_len);
    if (host_ver->desc_len) {
        host_ver->desc = lock_user(VERIFY_WRITE, target_ver->desc,
                                   target_ver->desc_len, 0);
        if (!host_ver->desc) {
            goto err;
        }
    }

    return 0;
err:
    unlock_drm_version(host_ver, target_ver, false);
    return -EFAULT;
}

static inline void host_to_target_drmversion(
                                          struct target_drm_version *target_ver,
                                          struct drm_version *host_ver)
{
    __put_user(host_ver->version_major, &target_ver->version_major);
    __put_user(host_ver->version_minor, &target_ver->version_minor);
    __put_user(host_ver->version_patchlevel, &target_ver->version_patchlevel);
    __put_user(host_ver->name_len, &target_ver->name_len);
    __put_user(host_ver->date_len, &target_ver->date_len);
    __put_user(host_ver->desc_len, &target_ver->desc_len);
    unlock_drm_version(host_ver, target_ver, true);
}

static abi_long do_ioctl_drm(const IOCTLEntry *ie, uint8_t *buf_temp,
                             int fd, int cmd, abi_long arg)
{
    struct drm_version *ver;
    struct target_drm_version *target_ver;
    abi_long ret;

    switch (ie->host_cmd) {
    case DRM_IOCTL_VERSION:
        if (!lock_user_struct(VERIFY_WRITE, target_ver, arg, 0)) {
            return -TARGET_EFAULT;
        }
        ver = (struct drm_version *)buf_temp;
        ret = target_to_host_drmversion(ver, target_ver);
        if (!is_error(ret)) {
            ret = get_errno(safe_ioctl(fd, ie->host_cmd, ver));
            if (is_error(ret)) {
                unlock_drm_version(ver, target_ver, false);
            } else {
                host_to_target_drmversion(target_ver, ver);
            }
        }
        unlock_user_struct(target_ver, arg, 0);
        return ret;
    }
    return -TARGET_ENOSYS;
}

static abi_long do_ioctl_drm_i915_getparam(const IOCTLEntry *ie,
                                           struct drm_i915_getparam *gparam,
                                           int fd, abi_long arg)
{
    abi_long ret;
    int value;
    struct target_drm_i915_getparam *target_gparam;

    if (!lock_user_struct(VERIFY_READ, target_gparam, arg, 0)) {
        return -TARGET_EFAULT;
    }

    __get_user(gparam->param, &target_gparam->param);
    gparam->value = &value;
    ret = get_errno(safe_ioctl(fd, ie->host_cmd, gparam));
    put_user_s32(value, target_gparam->value);

    unlock_user_struct(target_gparam, arg, 0);
    return ret;
}

static abi_long do_ioctl_drm_i915(const IOCTLEntry *ie, uint8_t *buf_temp,
                                  int fd, int cmd, abi_long arg)
{
    switch (ie->host_cmd) {
    case DRM_IOCTL_I915_GETPARAM:
        return do_ioctl_drm_i915_getparam(ie,
                                          (struct drm_i915_getparam *)buf_temp,
                                          fd, arg);
    default:
        return -TARGET_ENOSYS;
    }
}

#endif

static abi_long do_ioctl_TUNSETTXFILTER(const IOCTLEntry *ie, uint8_t *buf_temp,
                                        int fd, int cmd, abi_long arg)
{
    struct tun_filter *filter = (struct tun_filter *)buf_temp;
    struct tun_filter *target_filter;
    char *target_addr;

    assert(ie->access == IOC_W);

    target_filter = lock_user(VERIFY_READ, arg, sizeof(*target_filter), 1);
    if (!target_filter) {
        return -TARGET_EFAULT;
    }
    filter->flags = tswap16(target_filter->flags);
    filter->count = tswap16(target_filter->count);
    unlock_user(target_filter, arg, 0);

    if (filter->count) {
        if (offsetof(struct tun_filter, addr) + filter->count * ETH_ALEN >
            MAX_STRUCT_SIZE) {
            return -TARGET_EFAULT;
        }

        target_addr = lock_user(VERIFY_READ,
                                arg + offsetof(struct tun_filter, addr),
                                filter->count * ETH_ALEN, 1);
        if (!target_addr) {
            return -TARGET_EFAULT;
        }
        memcpy(filter->addr, target_addr, filter->count * ETH_ALEN);
        unlock_user(target_addr, arg + offsetof(struct tun_filter, addr), 0);
    }

    return get_errno(safe_ioctl(fd, ie->host_cmd, filter));
}

IOCTLEntry ioctl_entries[] = {
#define IOCTL(cmd, access, ...) \
    { TARGET_ ## cmd, cmd, #cmd, access, 0, {  __VA_ARGS__ } },
#define IOCTL_SPECIAL(cmd, access, dofn, ...)                      \
    { TARGET_ ## cmd, cmd, #cmd, access, dofn, {  __VA_ARGS__ } },
#define IOCTL_IGNORE(cmd) \
    { TARGET_ ## cmd, 0, #cmd },
#include "ioctls.h"
    { 0, 0, },
};

/* ??? Implement proper locking for ioctls.  */
/* do_ioctl() Must return target values and target errnos. */
static abi_long do_ioctl(int fd, int cmd, abi_long arg)
{
    const IOCTLEntry *ie;
    const argtype *arg_type;
    abi_long ret;
    uint8_t buf_temp[MAX_STRUCT_SIZE];
    int target_size;
    void *argptr;

    ie = ioctl_entries;
    for(;;) {
        if (ie->target_cmd == 0) {
            qemu_log_mask(
                LOG_UNIMP, "Unsupported ioctl: cmd=0x%04lx\n", (long)cmd);
            return -TARGET_ENOTTY;
        }
        if (ie->target_cmd == cmd)
            break;
        ie++;
    }
    arg_type = ie->arg_type;
    if (ie->do_ioctl) {
        return ie->do_ioctl(ie, buf_temp, fd, cmd, arg);
    } else if (!ie->host_cmd) {
        /* Some architectures define BSD ioctls in their headers
           that are not implemented in Linux.  */
        return -TARGET_ENOTTY;
    }

    switch(arg_type[0]) {
    case TYPE_NULL:
        /* no argument */
        ret = get_errno(safe_ioctl(fd, ie->host_cmd));
        break;
    case TYPE_PTRVOID:
    case TYPE_INT:
    case TYPE_LONG:
    case TYPE_ULONG:
        ret = get_errno(safe_ioctl(fd, ie->host_cmd, arg));
        break;
    case TYPE_PTR:
        arg_type++;
        target_size = thunk_type_size(arg_type, 0);
        switch(ie->access) {
        case IOC_R:
            ret = get_errno(safe_ioctl(fd, ie->host_cmd, buf_temp));
            if (!is_error(ret)) {
                argptr = lock_user(VERIFY_WRITE, arg, target_size, 0);
                if (!argptr)
                    return -TARGET_EFAULT;
                thunk_convert(argptr, buf_temp, arg_type, THUNK_TARGET);
                unlock_user(argptr, arg, target_size);
            }
            break;
        case IOC_W:
            argptr = lock_user(VERIFY_READ, arg, target_size, 1);
            if (!argptr)
                return -TARGET_EFAULT;
            thunk_convert(buf_temp, argptr, arg_type, THUNK_HOST);
            unlock_user(argptr, arg, 0);
            ret = get_errno(safe_ioctl(fd, ie->host_cmd, buf_temp));
            break;
        default:
        case IOC_RW:
            argptr = lock_user(VERIFY_READ, arg, target_size, 1);
            if (!argptr)
                return -TARGET_EFAULT;
            thunk_convert(buf_temp, argptr, arg_type, THUNK_HOST);
            unlock_user(argptr, arg, 0);
            ret = get_errno(safe_ioctl(fd, ie->host_cmd, buf_temp));
            if (!is_error(ret)) {
                argptr = lock_user(VERIFY_WRITE, arg, target_size, 0);
                if (!argptr)
                    return -TARGET_EFAULT;
                thunk_convert(argptr, buf_temp, arg_type, THUNK_TARGET);
                unlock_user(argptr, arg, target_size);
            }
            break;
        }
        break;
    default:
        qemu_log_mask(LOG_UNIMP,
                      "Unsupported ioctl type: cmd=0x%04lx type=%d\n",
                      (long)cmd, arg_type[0]);
        ret = -TARGET_ENOTTY;
        break;
    }
    return ret;
}

static const bitmask_transtbl iflag_tbl[] = {
        { TARGET_IGNBRK, TARGET_IGNBRK, IGNBRK, IGNBRK },
        { TARGET_BRKINT, TARGET_BRKINT, BRKINT, BRKINT },
        { TARGET_IGNPAR, TARGET_IGNPAR, IGNPAR, IGNPAR },
        { TARGET_PARMRK, TARGET_PARMRK, PARMRK, PARMRK },
        { TARGET_INPCK, TARGET_INPCK, INPCK, INPCK },
        { TARGET_ISTRIP, TARGET_ISTRIP, ISTRIP, ISTRIP },
        { TARGET_INLCR, TARGET_INLCR, INLCR, INLCR },
        { TARGET_IGNCR, TARGET_IGNCR, IGNCR, IGNCR },
        { TARGET_ICRNL, TARGET_ICRNL, ICRNL, ICRNL },
        { TARGET_IUCLC, TARGET_IUCLC, IUCLC, IUCLC },
        { TARGET_IXON, TARGET_IXON, IXON, IXON },
        { TARGET_IXANY, TARGET_IXANY, IXANY, IXANY },
        { TARGET_IXOFF, TARGET_IXOFF, IXOFF, IXOFF },
        { TARGET_IMAXBEL, TARGET_IMAXBEL, IMAXBEL, IMAXBEL },
        { TARGET_IUTF8, TARGET_IUTF8, IUTF8, IUTF8},
};

static const bitmask_transtbl oflag_tbl[] = {
	{ TARGET_OPOST, TARGET_OPOST, OPOST, OPOST },
	{ TARGET_OLCUC, TARGET_OLCUC, OLCUC, OLCUC },
	{ TARGET_ONLCR, TARGET_ONLCR, ONLCR, ONLCR },
	{ TARGET_OCRNL, TARGET_OCRNL, OCRNL, OCRNL },
	{ TARGET_ONOCR, TARGET_ONOCR, ONOCR, ONOCR },
	{ TARGET_ONLRET, TARGET_ONLRET, ONLRET, ONLRET },
	{ TARGET_OFILL, TARGET_OFILL, OFILL, OFILL },
	{ TARGET_OFDEL, TARGET_OFDEL, OFDEL, OFDEL },
	{ TARGET_NLDLY, TARGET_NL0, NLDLY, NL0 },
	{ TARGET_NLDLY, TARGET_NL1, NLDLY, NL1 },
	{ TARGET_CRDLY, TARGET_CR0, CRDLY, CR0 },
	{ TARGET_CRDLY, TARGET_CR1, CRDLY, CR1 },
	{ TARGET_CRDLY, TARGET_CR2, CRDLY, CR2 },
	{ TARGET_CRDLY, TARGET_CR3, CRDLY, CR3 },
	{ TARGET_TABDLY, TARGET_TAB0, TABDLY, TAB0 },
	{ TARGET_TABDLY, TARGET_TAB1, TABDLY, TAB1 },
	{ TARGET_TABDLY, TARGET_TAB2, TABDLY, TAB2 },
	{ TARGET_TABDLY, TARGET_TAB3, TABDLY, TAB3 },
	{ TARGET_BSDLY, TARGET_BS0, BSDLY, BS0 },
	{ TARGET_BSDLY, TARGET_BS1, BSDLY, BS1 },
	{ TARGET_VTDLY, TARGET_VT0, VTDLY, VT0 },
	{ TARGET_VTDLY, TARGET_VT1, VTDLY, VT1 },
	{ TARGET_FFDLY, TARGET_FF0, FFDLY, FF0 },
	{ TARGET_FFDLY, TARGET_FF1, FFDLY, FF1 },
};

static const bitmask_transtbl cflag_tbl[] = {
	{ TARGET_CBAUD, TARGET_B0, CBAUD, B0 },
	{ TARGET_CBAUD, TARGET_B50, CBAUD, B50 },
	{ TARGET_CBAUD, TARGET_B75, CBAUD, B75 },
	{ TARGET_CBAUD, TARGET_B110, CBAUD, B110 },
	{ TARGET_CBAUD, TARGET_B134, CBAUD, B134 },
	{ TARGET_CBAUD, TARGET_B150, CBAUD, B150 },
	{ TARGET_CBAUD, TARGET_B200, CBAUD, B200 },
	{ TARGET_CBAUD, TARGET_B300, CBAUD, B300 },
	{ TARGET_CBAUD, TARGET_B600, CBAUD, B600 },
	{ TARGET_CBAUD, TARGET_B1200, CBAUD, B1200 },
	{ TARGET_CBAUD, TARGET_B1800, CBAUD, B1800 },
	{ TARGET_CBAUD, TARGET_B2400, CBAUD, B2400 },
	{ TARGET_CBAUD, TARGET_B4800, CBAUD, B4800 },
	{ TARGET_CBAUD, TARGET_B9600, CBAUD, B9600 },
	{ TARGET_CBAUD, TARGET_B19200, CBAUD, B19200 },
	{ TARGET_CBAUD, TARGET_B38400, CBAUD, B38400 },
	{ TARGET_CBAUD, TARGET_B57600, CBAUD, B57600 },
	{ TARGET_CBAUD, TARGET_B115200, CBAUD, B115200 },
	{ TARGET_CBAUD, TARGET_B230400, CBAUD, B230400 },
	{ TARGET_CBAUD, TARGET_B460800, CBAUD, B460800 },
	{ TARGET_CSIZE, TARGET_CS5, CSIZE, CS5 },
	{ TARGET_CSIZE, TARGET_CS6, CSIZE, CS6 },
	{ TARGET_CSIZE, TARGET_CS7, CSIZE, CS7 },
	{ TARGET_CSIZE, TARGET_CS8, CSIZE, CS8 },
	{ TARGET_CSTOPB, TARGET_CSTOPB, CSTOPB, CSTOPB },
	{ TARGET_CREAD, TARGET_CREAD, CREAD, CREAD },
	{ TARGET_PARENB, TARGET_PARENB, PARENB, PARENB },
	{ TARGET_PARODD, TARGET_PARODD, PARODD, PARODD },
	{ TARGET_HUPCL, TARGET_HUPCL, HUPCL, HUPCL },
	{ TARGET_CLOCAL, TARGET_CLOCAL, CLOCAL, CLOCAL },
	{ TARGET_CRTSCTS, TARGET_CRTSCTS, CRTSCTS, CRTSCTS },
};

static const bitmask_transtbl lflag_tbl[] = {
  { TARGET_ISIG, TARGET_ISIG, ISIG, ISIG },
  { TARGET_ICANON, TARGET_ICANON, ICANON, ICANON },
  { TARGET_XCASE, TARGET_XCASE, XCASE, XCASE },
  { TARGET_ECHO, TARGET_ECHO, ECHO, ECHO },
  { TARGET_ECHOE, TARGET_ECHOE, ECHOE, ECHOE },
  { TARGET_ECHOK, TARGET_ECHOK, ECHOK, ECHOK },
  { TARGET_ECHONL, TARGET_ECHONL, ECHONL, ECHONL },
  { TARGET_NOFLSH, TARGET_NOFLSH, NOFLSH, NOFLSH },
  { TARGET_TOSTOP, TARGET_TOSTOP, TOSTOP, TOSTOP },
  { TARGET_ECHOCTL, TARGET_ECHOCTL, ECHOCTL, ECHOCTL },
  { TARGET_ECHOPRT, TARGET_ECHOPRT, ECHOPRT, ECHOPRT },
  { TARGET_ECHOKE, TARGET_ECHOKE, ECHOKE, ECHOKE },
  { TARGET_FLUSHO, TARGET_FLUSHO, FLUSHO, FLUSHO },
  { TARGET_PENDIN, TARGET_PENDIN, PENDIN, PENDIN },
  { TARGET_IEXTEN, TARGET_IEXTEN, IEXTEN, IEXTEN },
  { TARGET_EXTPROC, TARGET_EXTPROC, EXTPROC, EXTPROC},
};

static void target_to_host_termios (void *dst, const void *src)
{
    struct host_termios *host = dst;
    const struct target_termios *target = src;

    host->c_iflag =
        target_to_host_bitmask(tswap32(target->c_iflag), iflag_tbl);
    host->c_oflag =
        target_to_host_bitmask(tswap32(target->c_oflag), oflag_tbl);
    host->c_cflag =
        target_to_host_bitmask(tswap32(target->c_cflag), cflag_tbl);
    host->c_lflag =
        target_to_host_bitmask(tswap32(target->c_lflag), lflag_tbl);
    host->c_line = target->c_line;

    memset(host->c_cc, 0, sizeof(host->c_cc));
    host->c_cc[VINTR] = target->c_cc[TARGET_VINTR];
    host->c_cc[VQUIT] = target->c_cc[TARGET_VQUIT];
    host->c_cc[VERASE] = target->c_cc[TARGET_VERASE];
    host->c_cc[VKILL] = target->c_cc[TARGET_VKILL];
    host->c_cc[VEOF] = target->c_cc[TARGET_VEOF];
    host->c_cc[VTIME] = target->c_cc[TARGET_VTIME];
    host->c_cc[VMIN] = target->c_cc[TARGET_VMIN];
    host->c_cc[VSWTC] = target->c_cc[TARGET_VSWTC];
    host->c_cc[VSTART] = target->c_cc[TARGET_VSTART];
    host->c_cc[VSTOP] = target->c_cc[TARGET_VSTOP];
    host->c_cc[VSUSP] = target->c_cc[TARGET_VSUSP];
    host->c_cc[VEOL] = target->c_cc[TARGET_VEOL];
    host->c_cc[VREPRINT] = target->c_cc[TARGET_VREPRINT];
    host->c_cc[VDISCARD] = target->c_cc[TARGET_VDISCARD];
    host->c_cc[VWERASE] = target->c_cc[TARGET_VWERASE];
    host->c_cc[VLNEXT] = target->c_cc[TARGET_VLNEXT];
    host->c_cc[VEOL2] = target->c_cc[TARGET_VEOL2];
}

static void host_to_target_termios (void *dst, const void *src)
{
    struct target_termios *target = dst;
    const struct host_termios *host = src;

    target->c_iflag =
        tswap32(host_to_target_bitmask(host->c_iflag, iflag_tbl));
    target->c_oflag =
        tswap32(host_to_target_bitmask(host->c_oflag, oflag_tbl));
    target->c_cflag =
        tswap32(host_to_target_bitmask(host->c_cflag, cflag_tbl));
    target->c_lflag =
        tswap32(host_to_target_bitmask(host->c_lflag, lflag_tbl));
    target->c_line = host->c_line;

    memset(target->c_cc, 0, sizeof(target->c_cc));
    target->c_cc[TARGET_VINTR] = host->c_cc[VINTR];
    target->c_cc[TARGET_VQUIT] = host->c_cc[VQUIT];
    target->c_cc[TARGET_VERASE] = host->c_cc[VERASE];
    target->c_cc[TARGET_VKILL] = host->c_cc[VKILL];
    target->c_cc[TARGET_VEOF] = host->c_cc[VEOF];
    target->c_cc[TARGET_VTIME] = host->c_cc[VTIME];
    target->c_cc[TARGET_VMIN] = host->c_cc[VMIN];
    target->c_cc[TARGET_VSWTC] = host->c_cc[VSWTC];
    target->c_cc[TARGET_VSTART] = host->c_cc[VSTART];
    target->c_cc[TARGET_VSTOP] = host->c_cc[VSTOP];
    target->c_cc[TARGET_VSUSP] = host->c_cc[VSUSP];
    target->c_cc[TARGET_VEOL] = host->c_cc[VEOL];
    target->c_cc[TARGET_VREPRINT] = host->c_cc[VREPRINT];
    target->c_cc[TARGET_VDISCARD] = host->c_cc[VDISCARD];
    target->c_cc[TARGET_VWERASE] = host->c_cc[VWERASE];
    target->c_cc[TARGET_VLNEXT] = host->c_cc[VLNEXT];
    target->c_cc[TARGET_VEOL2] = host->c_cc[VEOL2];
}

static const StructEntry struct_termios_def = {
    .convert = { host_to_target_termios, target_to_host_termios },
    .size = { sizeof(struct target_termios), sizeof(struct host_termios) },
    .align = { __alignof__(struct target_termios), __alignof__(struct host_termios) },
    .print = print_termios,
};

/* If the host does not provide these bits, they may be safely discarded. */
#ifndef MAP_SYNC
#define MAP_SYNC 0
#endif
#ifndef MAP_UNINITIALIZED
#define MAP_UNINITIALIZED 0
#endif

static const bitmask_transtbl mmap_flags_tbl[] = {
    { TARGET_MAP_FIXED, TARGET_MAP_FIXED, MAP_FIXED, MAP_FIXED },
    { TARGET_MAP_ANONYMOUS, TARGET_MAP_ANONYMOUS,
      MAP_ANONYMOUS, MAP_ANONYMOUS },
    { TARGET_MAP_GROWSDOWN, TARGET_MAP_GROWSDOWN,
      MAP_GROWSDOWN, MAP_GROWSDOWN },
    { TARGET_MAP_DENYWRITE, TARGET_MAP_DENYWRITE,
      MAP_DENYWRITE, MAP_DENYWRITE },
    { TARGET_MAP_EXECUTABLE, TARGET_MAP_EXECUTABLE,
      MAP_EXECUTABLE, MAP_EXECUTABLE },
    { TARGET_MAP_LOCKED, TARGET_MAP_LOCKED, MAP_LOCKED, MAP_LOCKED },
    { TARGET_MAP_NORESERVE, TARGET_MAP_NORESERVE,
      MAP_NORESERVE, MAP_NORESERVE },
    { TARGET_MAP_HUGETLB, TARGET_MAP_HUGETLB, MAP_HUGETLB, MAP_HUGETLB },
    /* MAP_STACK had been ignored by the kernel for quite some time.
       Recognize it for the target insofar as we do not want to pass
       it through to the host.  */
    { TARGET_MAP_STACK, TARGET_MAP_STACK, 0, 0 },
    { TARGET_MAP_NONBLOCK, TARGET_MAP_NONBLOCK, MAP_NONBLOCK, MAP_NONBLOCK },
    { TARGET_MAP_POPULATE, TARGET_MAP_POPULATE, MAP_POPULATE, MAP_POPULATE },
    { TARGET_MAP_FIXED_NOREPLACE, TARGET_MAP_FIXED_NOREPLACE,
      MAP_FIXED_NOREPLACE, MAP_FIXED_NOREPLACE },
    { TARGET_MAP_UNINITIALIZED, TARGET_MAP_UNINITIALIZED,
      MAP_UNINITIALIZED, MAP_UNINITIALIZED },
};

/*
 * Arrange for legacy / undefined architecture specific flags to be
 * ignored by mmap handling code.
 */
#ifndef TARGET_MAP_32BIT
#define TARGET_MAP_32BIT 0
#endif
#ifndef TARGET_MAP_HUGE_2MB
#define TARGET_MAP_HUGE_2MB 0
#endif
#ifndef TARGET_MAP_HUGE_1GB
#define TARGET_MAP_HUGE_1GB 0
#endif

static abi_long do_mmap(abi_ulong addr, abi_ulong len, int prot,
                        int target_flags, int fd, off_t offset)
{
    /*
     * The historical set of flags that all mmap types implicitly support.
     */
    enum {
        TARGET_LEGACY_MAP_MASK = TARGET_MAP_SHARED
                               | TARGET_MAP_PRIVATE
                               | TARGET_MAP_FIXED
                               | TARGET_MAP_ANONYMOUS
                               | TARGET_MAP_DENYWRITE
                               | TARGET_MAP_EXECUTABLE
                               | TARGET_MAP_UNINITIALIZED
                               | TARGET_MAP_GROWSDOWN
                               | TARGET_MAP_LOCKED
                               | TARGET_MAP_NORESERVE
                               | TARGET_MAP_POPULATE
                               | TARGET_MAP_NONBLOCK
                               | TARGET_MAP_STACK
                               | TARGET_MAP_HUGETLB
                               | TARGET_MAP_32BIT
                               | TARGET_MAP_HUGE_2MB
                               | TARGET_MAP_HUGE_1GB
    };
    int host_flags;

    switch (target_flags & TARGET_MAP_TYPE) {
    case TARGET_MAP_PRIVATE:
        host_flags = MAP_PRIVATE;
        break;
    case TARGET_MAP_SHARED:
        host_flags = MAP_SHARED;
        break;
    case TARGET_MAP_SHARED_VALIDATE:
        /*
         * MAP_SYNC is only supported for MAP_SHARED_VALIDATE, and is
         * therefore omitted from mmap_flags_tbl and TARGET_LEGACY_MAP_MASK.
         */
        if (target_flags & ~(TARGET_LEGACY_MAP_MASK | TARGET_MAP_SYNC)) {
            return -TARGET_EOPNOTSUPP;
        }
        host_flags = MAP_SHARED_VALIDATE;
        if (target_flags & TARGET_MAP_SYNC) {
            host_flags |= MAP_SYNC;
        }
        break;
    default:
        return -TARGET_EINVAL;
    }
    host_flags |= target_to_host_bitmask(target_flags, mmap_flags_tbl);

    return get_errno(target_mmap(addr, len, prot, host_flags, fd, offset));
}

/*
 * NOTE: TARGET_ABI32 is defined for TARGET_I386 (but not for TARGET_X86_64)
 *       TARGET_I386 is defined if TARGET_X86_64 is defined
 */
#if defined(TARGET_I386)

/* NOTE: there is really one LDT for all the threads */
static uint8_t *ldt_table;

static abi_long read_ldt(abi_ulong ptr, unsigned long bytecount)
{
    int size;
    void *p;

    if (!ldt_table)
        return 0;
    size = TARGET_LDT_ENTRIES * TARGET_LDT_ENTRY_SIZE;
    if (size > bytecount)
        size = bytecount;
    p = lock_user(VERIFY_WRITE, ptr, size, 0);
    if (!p)
        return -TARGET_EFAULT;
    /* ??? Should this by byteswapped?  */
    memcpy(p, ldt_table, size);
    unlock_user(p, ptr, size);
    return size;
}

/* XXX: add locking support */
static abi_long write_ldt(CPUX86State *env,
                          abi_ulong ptr, unsigned long bytecount, int oldmode)
{
    struct target_modify_ldt_ldt_s ldt_info;
    struct target_modify_ldt_ldt_s *target_ldt_info;
    int seg_32bit, contents, read_exec_only, limit_in_pages;
    int seg_not_present, useable, lm;
    uint32_t *lp, entry_1, entry_2;

    if (bytecount != sizeof(ldt_info))
        return -TARGET_EINVAL;
    if (!lock_user_struct(VERIFY_READ, target_ldt_info, ptr, 1))
        return -TARGET_EFAULT;
    ldt_info.entry_number = tswap32(target_ldt_info->entry_number);
    ldt_info.base_addr = tswapal(target_ldt_info->base_addr);
    ldt_info.limit = tswap32(target_ldt_info->limit);
    ldt_info.flags = tswap32(target_ldt_info->flags);
    unlock_user_struct(target_ldt_info, ptr, 0);

    if (ldt_info.entry_number >= TARGET_LDT_ENTRIES)
        return -TARGET_EINVAL;
    seg_32bit = ldt_info.flags & 1;
    contents = (ldt_info.flags >> 1) & 3;
    read_exec_only = (ldt_info.flags >> 3) & 1;
    limit_in_pages = (ldt_info.flags >> 4) & 1;
    seg_not_present = (ldt_info.flags >> 5) & 1;
    useable = (ldt_info.flags >> 6) & 1;
#ifdef TARGET_ABI32
    lm = 0;
#else
    lm = (ldt_info.flags >> 7) & 1;
#endif
    if (contents == 3) {
        if (oldmode)
            return -TARGET_EINVAL;
        if (seg_not_present == 0)
            return -TARGET_EINVAL;
    }
    /* allocate the LDT */
    if (!ldt_table) {
        env->ldt.base = target_mmap(0,
                                    TARGET_LDT_ENTRIES * TARGET_LDT_ENTRY_SIZE,
                                    PROT_READ|PROT_WRITE,
                                    MAP_ANONYMOUS|MAP_PRIVATE, -1, 0);
        if (env->ldt.base == -1)
            return -TARGET_ENOMEM;
        memset(g2h_untagged(env->ldt.base), 0,
               TARGET_LDT_ENTRIES * TARGET_LDT_ENTRY_SIZE);
        env->ldt.limit = 0xffff;
        ldt_table = g2h_untagged(env->ldt.base);
    }

    /* NOTE: same code as Linux kernel */
    /* Allow LDTs to be cleared by the user. */
    if (ldt_info.base_addr == 0 && ldt_info.limit == 0) {
        if (oldmode ||
            (contents == 0		&&
             read_exec_only == 1	&&
             seg_32bit == 0		&&
             limit_in_pages == 0	&&
             seg_not_present == 1	&&
             useable == 0 )) {
            entry_1 = 0;
            entry_2 = 0;
            goto install;
        }
    }

    entry_1 = ((ldt_info.base_addr & 0x0000ffff) << 16) |
        (ldt_info.limit & 0x0ffff);
    entry_2 = (ldt_info.base_addr & 0xff000000) |
        ((ldt_info.base_addr & 0x00ff0000) >> 16) |
        (ldt_info.limit & 0xf0000) |
        ((read_exec_only ^ 1) << 9) |
        (contents << 10) |
        ((seg_not_present ^ 1) << 15) |
        (seg_32bit << 22) |
        (limit_in_pages << 23) |
        (lm << 21) |
        0x7000;
    if (!oldmode)
        entry_2 |= (useable << 20);

    /* Install the new entry ...  */
install:
    lp = (uint32_t *)(ldt_table + (ldt_info.entry_number << 3));
    lp[0] = tswap32(entry_1);
    lp[1] = tswap32(entry_2);
    return 0;
}

/* specific and weird i386 syscalls */
static abi_long do_modify_ldt(CPUX86State *env, int func, abi_ulong ptr,
                              unsigned long bytecount)
{
    abi_long ret;

    switch (func) {
    case 0:
        ret = read_ldt(ptr, bytecount);
        break;
    case 1:
        ret = write_ldt(env, ptr, bytecount, 1);
        break;
    case 0x11:
        ret = write_ldt(env, ptr, bytecount, 0);
        break;
    default:
        ret = -TARGET_ENOSYS;
        break;
    }
    return ret;
}

#if defined(TARGET_ABI32)
abi_long do_set_thread_area(CPUX86State *env, abi_ulong ptr)
{
    uint64_t *gdt_table = g2h_untagged(env->gdt.base);
    struct target_modify_ldt_ldt_s ldt_info;
    struct target_modify_ldt_ldt_s *target_ldt_info;
    int seg_32bit, contents, read_exec_only, limit_in_pages;
    int seg_not_present, useable, lm;
    uint32_t *lp, entry_1, entry_2;
    int i;

    lock_user_struct(VERIFY_WRITE, target_ldt_info, ptr, 1);
    if (!target_ldt_info)
        return -TARGET_EFAULT;
    ldt_info.entry_number = tswap32(target_ldt_info->entry_number);
    ldt_info.base_addr = tswapal(target_ldt_info->base_addr);
    ldt_info.limit = tswap32(target_ldt_info->limit);
    ldt_info.flags = tswap32(target_ldt_info->flags);
    if (ldt_info.entry_number == -1) {
        for (i=TARGET_GDT_ENTRY_TLS_MIN; i<=TARGET_GDT_ENTRY_TLS_MAX; i++) {
            if (gdt_table[i] == 0) {
                ldt_info.entry_number = i;
                target_ldt_info->entry_number = tswap32(i);
                break;
            }
        }
    }
    unlock_user_struct(target_ldt_info, ptr, 1);

    if (ldt_info.entry_number < TARGET_GDT_ENTRY_TLS_MIN || 
        ldt_info.entry_number > TARGET_GDT_ENTRY_TLS_MAX)
           return -TARGET_EINVAL;
    seg_32bit = ldt_info.flags & 1;
    contents = (ldt_info.flags >> 1) & 3;
    read_exec_only = (ldt_info.flags >> 3) & 1;
    limit_in_pages = (ldt_info.flags >> 4) & 1;
    seg_not_present = (ldt_info.flags >> 5) & 1;
    useable = (ldt_info.flags >> 6) & 1;
#ifdef TARGET_ABI32
    lm = 0;
#else
    lm = (ldt_info.flags >> 7) & 1;
#endif

    if (contents == 3) {
        if (seg_not_present == 0)
            return -TARGET_EINVAL;
    }

    /* NOTE: same code as Linux kernel */
    /* Allow LDTs to be cleared by the user. */
    if (ldt_info.base_addr == 0 && ldt_info.limit == 0) {
        if ((contents == 0             &&
             read_exec_only == 1       &&
             seg_32bit == 0            &&
             limit_in_pages == 0       &&
             seg_not_present == 1      &&
             useable == 0 )) {
            entry_1 = 0;
            entry_2 = 0;
            goto install;
        }
    }

    entry_1 = ((ldt_info.base_addr & 0x0000ffff) << 16) |
        (ldt_info.limit & 0x0ffff);
    entry_2 = (ldt_info.base_addr & 0xff000000) |
        ((ldt_info.base_addr & 0x00ff0000) >> 16) |
        (ldt_info.limit & 0xf0000) |
        ((read_exec_only ^ 1) << 9) |
        (contents << 10) |
        ((seg_not_present ^ 1) << 15) |
        (seg_32bit << 22) |
        (limit_in_pages << 23) |
        (useable << 20) |
        (lm << 21) |
        0x7000;

    /* Install the new entry ...  */
install:
    lp = (uint32_t *)(gdt_table + ldt_info.entry_number);
    lp[0] = tswap32(entry_1);
    lp[1] = tswap32(entry_2);
    return 0;
}

static abi_long do_get_thread_area(CPUX86State *env, abi_ulong ptr)
{
    struct target_modify_ldt_ldt_s *target_ldt_info;
    uint64_t *gdt_table = g2h_untagged(env->gdt.base);
    uint32_t base_addr, limit, flags;
    int seg_32bit, contents, read_exec_only, limit_in_pages, idx;
    int seg_not_present, useable, lm;
    uint32_t *lp, entry_1, entry_2;

    lock_user_struct(VERIFY_WRITE, target_ldt_info, ptr, 1);
    if (!target_ldt_info)
        return -TARGET_EFAULT;
    idx = tswap32(target_ldt_info->entry_number);
    if (idx < TARGET_GDT_ENTRY_TLS_MIN ||
        idx > TARGET_GDT_ENTRY_TLS_MAX) {
        unlock_user_struct(target_ldt_info, ptr, 1);
        return -TARGET_EINVAL;
    }
    lp = (uint32_t *)(gdt_table + idx);
    entry_1 = tswap32(lp[0]);
    entry_2 = tswap32(lp[1]);
    
    read_exec_only = ((entry_2 >> 9) & 1) ^ 1;
    contents = (entry_2 >> 10) & 3;
    seg_not_present = ((entry_2 >> 15) & 1) ^ 1;
    seg_32bit = (entry_2 >> 22) & 1;
    limit_in_pages = (entry_2 >> 23) & 1;
    useable = (entry_2 >> 20) & 1;
#ifdef TARGET_ABI32
    lm = 0;
#else
    lm = (entry_2 >> 21) & 1;
#endif
    flags = (seg_32bit << 0) | (contents << 1) |
        (read_exec_only << 3) | (limit_in_pages << 4) |
        (seg_not_present << 5) | (useable << 6) | (lm << 7);
    limit = (entry_1 & 0xffff) | (entry_2  & 0xf0000);
    base_addr = (entry_1 >> 16) | 
        (entry_2 & 0xff000000) | 
        ((entry_2 & 0xff) << 16);
    target_ldt_info->base_addr = tswapal(base_addr);
    target_ldt_info->limit = tswap32(limit);
    target_ldt_info->flags = tswap32(flags);
    unlock_user_struct(target_ldt_info, ptr, 1);
    return 0;
}

abi_long do_arch_prctl(CPUX86State *env, int code, abi_ulong addr)
{
    return -TARGET_ENOSYS;
}
#else
abi_long do_arch_prctl(CPUX86State *env, int code, abi_ulong addr)
{
    abi_long ret = 0;
    abi_ulong val;
    int idx;

    switch(code) {
    case TARGET_ARCH_SET_GS:
    case TARGET_ARCH_SET_FS:
        if (code == TARGET_ARCH_SET_GS)
            idx = R_GS;
        else
            idx = R_FS;
        cpu_x86_load_seg(env, idx, 0);
        env->segs[idx].base = addr;
        break;
    case TARGET_ARCH_GET_GS:
    case TARGET_ARCH_GET_FS:
        if (code == TARGET_ARCH_GET_GS)
            idx = R_GS;
        else
            idx = R_FS;
        val = env->segs[idx].base;
        if (put_user(val, addr, abi_ulong))
            ret = -TARGET_EFAULT;
        break;
    default:
        ret = -TARGET_EINVAL;
        break;
    }
    return ret;
}
#endif /* defined(TARGET_ABI32 */
#endif /* defined(TARGET_I386) */

/*
 * These constants are generic.  Supply any that are missing from the host.
 */
#ifndef PR_SET_NAME
# define PR_SET_NAME    15
# define PR_GET_NAME    16
#endif
#ifndef PR_SET_FP_MODE
# define PR_SET_FP_MODE 45
# define PR_GET_FP_MODE 46
# define PR_FP_MODE_FR   (1 << 0)
# define PR_FP_MODE_FRE  (1 << 1)
#endif
#ifndef PR_SVE_SET_VL
# define PR_SVE_SET_VL  50
# define PR_SVE_GET_VL  51
# define PR_SVE_VL_LEN_MASK  0xffff
# define PR_SVE_VL_INHERIT   (1 << 17)
#endif
#ifndef PR_PAC_RESET_KEYS
# define PR_PAC_RESET_KEYS  54
# define PR_PAC_APIAKEY   (1 << 0)
# define PR_PAC_APIBKEY   (1 << 1)
# define PR_PAC_APDAKEY   (1 << 2)
# define PR_PAC_APDBKEY   (1 << 3)
# define PR_PAC_APGAKEY   (1 << 4)
#endif
#ifndef PR_SET_TAGGED_ADDR_CTRL
# define PR_SET_TAGGED_ADDR_CTRL 55
# define PR_GET_TAGGED_ADDR_CTRL 56
# define PR_TAGGED_ADDR_ENABLE  (1UL << 0)
#endif
#ifndef PR_MTE_TCF_SHIFT
# define PR_MTE_TCF_SHIFT       1
# define PR_MTE_TCF_NONE        (0UL << PR_MTE_TCF_SHIFT)
# define PR_MTE_TCF_SYNC        (1UL << PR_MTE_TCF_SHIFT)
# define PR_MTE_TCF_ASYNC       (2UL << PR_MTE_TCF_SHIFT)
# define PR_MTE_TCF_MASK        (3UL << PR_MTE_TCF_SHIFT)
# define PR_MTE_TAG_SHIFT       3
# define PR_MTE_TAG_MASK        (0xffffUL << PR_MTE_TAG_SHIFT)
#endif
#ifndef PR_SET_IO_FLUSHER
# define PR_SET_IO_FLUSHER 57
# define PR_GET_IO_FLUSHER 58
#endif
#ifndef PR_SET_SYSCALL_USER_DISPATCH
# define PR_SET_SYSCALL_USER_DISPATCH 59
#endif
#ifndef PR_SME_SET_VL
# define PR_SME_SET_VL  63
# define PR_SME_GET_VL  64
# define PR_SME_VL_LEN_MASK  0xffff
# define PR_SME_VL_INHERIT   (1 << 17)
#endif

#include "target_prctl.h"

static abi_long do_prctl_inval0(CPUArchState *env)
{
    return -TARGET_EINVAL;
}

static abi_long do_prctl_inval1(CPUArchState *env, abi_long arg2)
{
    return -TARGET_EINVAL;
}

#ifndef do_prctl_get_fp_mode
#define do_prctl_get_fp_mode do_prctl_inval0
#endif
#ifndef do_prctl_set_fp_mode
#define do_prctl_set_fp_mode do_prctl_inval1
#endif
#ifndef do_prctl_sve_get_vl
#define do_prctl_sve_get_vl do_prctl_inval0
#endif
#ifndef do_prctl_sve_set_vl
#define do_prctl_sve_set_vl do_prctl_inval1
#endif
#ifndef do_prctl_reset_keys
#define do_prctl_reset_keys do_prctl_inval1
#endif
#ifndef do_prctl_set_tagged_addr_ctrl
#define do_prctl_set_tagged_addr_ctrl do_prctl_inval1
#endif
#ifndef do_prctl_get_tagged_addr_ctrl
#define do_prctl_get_tagged_addr_ctrl do_prctl_inval0
#endif
#ifndef do_prctl_get_unalign
#define do_prctl_get_unalign do_prctl_inval1
#endif
#ifndef do_prctl_set_unalign
#define do_prctl_set_unalign do_prctl_inval1
#endif
#ifndef do_prctl_sme_get_vl
#define do_prctl_sme_get_vl do_prctl_inval0
#endif
#ifndef do_prctl_sme_set_vl
#define do_prctl_sme_set_vl do_prctl_inval1
#endif

static abi_long do_prctl(CPUArchState *env, abi_long option, abi_long arg2,
                         abi_long arg3, abi_long arg4, abi_long arg5)
{
    abi_long ret;

    switch (option) {
    case PR_GET_PDEATHSIG:
        {
            int deathsig;
            ret = get_errno(prctl(PR_GET_PDEATHSIG, &deathsig,
                                  arg3, arg4, arg5));
            if (!is_error(ret) &&
                put_user_s32(host_to_target_signal(deathsig), arg2)) {
                return -TARGET_EFAULT;
            }
            return ret;
        }
    case PR_SET_PDEATHSIG:
        return get_errno(prctl(PR_SET_PDEATHSIG, target_to_host_signal(arg2),
                               arg3, arg4, arg5));
    case PR_GET_NAME:
        {
            void *name = lock_user(VERIFY_WRITE, arg2, 16, 1);
            if (!name) {
                return -TARGET_EFAULT;
            }
            ret = get_errno(prctl(PR_GET_NAME, (uintptr_t)name,
                                  arg3, arg4, arg5));
            unlock_user(name, arg2, 16);
            return ret;
        }
    case PR_SET_NAME:
        {
            void *name = lock_user(VERIFY_READ, arg2, 16, 1);
            if (!name) {
                return -TARGET_EFAULT;
            }
            ret = get_errno(prctl(PR_SET_NAME, (uintptr_t)name,
                                  arg3, arg4, arg5));
            unlock_user(name, arg2, 0);
            return ret;
        }
    case PR_GET_FP_MODE:
        return do_prctl_get_fp_mode(env);
    case PR_SET_FP_MODE:
        return do_prctl_set_fp_mode(env, arg2);
    case PR_SVE_GET_VL:
        return do_prctl_sve_get_vl(env);
    case PR_SVE_SET_VL:
        return do_prctl_sve_set_vl(env, arg2);
    case PR_SME_GET_VL:
        return do_prctl_sme_get_vl(env);
    case PR_SME_SET_VL:
        return do_prctl_sme_set_vl(env, arg2);
    case PR_PAC_RESET_KEYS:
        if (arg3 || arg4 || arg5) {
            return -TARGET_EINVAL;
        }
        return do_prctl_reset_keys(env, arg2);
    case PR_SET_TAGGED_ADDR_CTRL:
        if (arg3 || arg4 || arg5) {
            return -TARGET_EINVAL;
        }
        return do_prctl_set_tagged_addr_ctrl(env, arg2);
    case PR_GET_TAGGED_ADDR_CTRL:
        if (arg2 || arg3 || arg4 || arg5) {
            return -TARGET_EINVAL;
        }
        return do_prctl_get_tagged_addr_ctrl(env);

    case PR_GET_UNALIGN:
        return do_prctl_get_unalign(env, arg2);
    case PR_SET_UNALIGN:
        return do_prctl_set_unalign(env, arg2);

    case PR_CAP_AMBIENT:
    case PR_CAPBSET_READ:
    case PR_CAPBSET_DROP:
    case PR_GET_DUMPABLE:
    case PR_SET_DUMPABLE:
    case PR_GET_KEEPCAPS:
    case PR_SET_KEEPCAPS:
    case PR_GET_SECUREBITS:
    case PR_SET_SECUREBITS:
    case PR_GET_TIMING:
    case PR_SET_TIMING:
    case PR_GET_TIMERSLACK:
    case PR_SET_TIMERSLACK:
    case PR_MCE_KILL:
    case PR_MCE_KILL_GET:
    case PR_GET_NO_NEW_PRIVS:
    case PR_SET_NO_NEW_PRIVS:
    case PR_GET_IO_FLUSHER:
    case PR_SET_IO_FLUSHER:
        /* Some prctl options have no pointer arguments and we can pass on. */
        return get_errno(prctl(option, arg2, arg3, arg4, arg5));

    case PR_GET_CHILD_SUBREAPER:
    case PR_SET_CHILD_SUBREAPER:
    case PR_GET_SPECULATION_CTRL:
    case PR_SET_SPECULATION_CTRL:
    case PR_GET_TID_ADDRESS:
        /* TODO */
        return -TARGET_EINVAL;

    case PR_GET_FPEXC:
    case PR_SET_FPEXC:
        /* Was used for SPE on PowerPC. */
        return -TARGET_EINVAL;

    case PR_GET_ENDIAN:
    case PR_SET_ENDIAN:
    case PR_GET_FPEMU:
    case PR_SET_FPEMU:
    case PR_SET_MM:
    case PR_GET_SECCOMP:
    case PR_SET_SECCOMP:
    case PR_SET_SYSCALL_USER_DISPATCH:
    case PR_GET_THP_DISABLE:
    case PR_SET_THP_DISABLE:
    case PR_GET_TSC:
    case PR_SET_TSC:
        /* Disable to prevent the target disabling stuff we need. */
        return -TARGET_EINVAL;

    default:
        qemu_log_mask(LOG_UNIMP, "Unsupported prctl: " TARGET_ABI_FMT_ld "\n",
                      option);
        return -TARGET_EINVAL;
    }
}

#define NEW_STACK_SIZE 0x40000


static pthread_mutex_t clone_lock = PTHREAD_MUTEX_INITIALIZER;
typedef struct {
    CPUArchState *env;
    pthread_mutex_t mutex;
    pthread_cond_t cond;
    pthread_t thread;
    uint32_t tid;
    abi_ulong child_tidptr;
    abi_ulong parent_tidptr;
    sigset_t sigmask;
} new_thread_info;

static void *clone_func(void *arg)
{
    new_thread_info *info = arg;
    CPUArchState *env;
    CPUState *cpu;
    TaskState *ts;

    rcu_register_thread();
    tcg_register_thread();
    env = info->env;
    cpu = env_cpu(env);
    thread_cpu = cpu;
    ts = (TaskState *)cpu->opaque;
    info->tid = sys_gettid();
    task_settid(ts);
    if (info->child_tidptr)
        put_user_u32(info->tid, info->child_tidptr);
    if (info->parent_tidptr)
        put_user_u32(info->tid, info->parent_tidptr);
    qemu_guest_random_seed_thread_part2(cpu->random_seed);
    /* Enable signals.  */
    sigprocmask(SIG_SETMASK, &info->sigmask, NULL);
    /* Signal to the parent that we're ready.  */
    pthread_mutex_lock(&info->mutex);
    pthread_cond_broadcast(&info->cond);
    pthread_mutex_unlock(&info->mutex);
    /* Wait until the parent has finished initializing the tls state.  */
    pthread_mutex_lock(&clone_lock);
    pthread_mutex_unlock(&clone_lock);
    cpu_loop(env);
    /* never exits */
    return NULL;
}

/* do_fork() Must return host values and target errnos (unlike most
   do_*() functions). */
static int do_fork(CPUArchState *env, unsigned int flags, abi_ulong newsp,
                   abi_ulong parent_tidptr, target_ulong newtls,
                   abi_ulong child_tidptr)
{
    CPUState *cpu = env_cpu(env);
    int ret;
    TaskState *ts;
    CPUState *new_cpu;
    CPUArchState *new_env;
    sigset_t sigmask;

    flags &= ~CLONE_IGNORED_FLAGS;

    /* Emulate vfork() with fork() */
    if (flags & CLONE_VFORK)
        flags &= ~(CLONE_VFORK | CLONE_VM);

    if (flags & CLONE_VM) {
        TaskState *parent_ts = (TaskState *)cpu->opaque;
        new_thread_info info;
        pthread_attr_t attr;

        if (((flags & CLONE_THREAD_FLAGS) != CLONE_THREAD_FLAGS) ||
            (flags & CLONE_INVALID_THREAD_FLAGS)) {
            return -TARGET_EINVAL;
        }

        ts = g_new0(TaskState, 1);
        init_task_state(ts);

        /* Grab a mutex so that thread setup appears atomic.  */
        pthread_mutex_lock(&clone_lock);

        /*
         * If this is our first additional thread, we need to ensure we
         * generate code for parallel execution and flush old translations.
         * Do this now so that the copy gets CF_PARALLEL too.
         */
        if (!(cpu->tcg_cflags & CF_PARALLEL)) {
            cpu->tcg_cflags |= CF_PARALLEL;
            tb_flush(cpu);
        }

        /* we create a new CPU instance. */
        new_env = cpu_copy(env);
        /* Init regs that differ from the parent.  */
        cpu_clone_regs_child(new_env, newsp, flags);
        cpu_clone_regs_parent(env, flags);
        new_cpu = env_cpu(new_env);
        new_cpu->opaque = ts;
        ts->bprm = parent_ts->bprm;
        ts->info = parent_ts->info;
        ts->signal_mask = parent_ts->signal_mask;

        if (flags & CLONE_CHILD_CLEARTID) {
            ts->child_tidptr = child_tidptr;
        }

        if (flags & CLONE_SETTLS) {
            cpu_set_tls (new_env, newtls);
        }

        memset(&info, 0, sizeof(info));
        pthread_mutex_init(&info.mutex, NULL);
        pthread_mutex_lock(&info.mutex);
        pthread_cond_init(&info.cond, NULL);
        info.env = new_env;
        if (flags & CLONE_CHILD_SETTID) {
            info.child_tidptr = child_tidptr;
        }
        if (flags & CLONE_PARENT_SETTID) {
            info.parent_tidptr = parent_tidptr;
        }

        ret = pthread_attr_init(&attr);
        ret = pthread_attr_setstacksize(&attr, NEW_STACK_SIZE);
        ret = pthread_attr_setdetachstate(&attr, PTHREAD_CREATE_DETACHED);
        /* It is not safe to deliver signals until the child has finished
           initializing, so temporarily block all signals.  */
        sigfillset(&sigmask);
        sigprocmask(SIG_BLOCK, &sigmask, &info.sigmask);
        cpu->random_seed = qemu_guest_random_seed_thread_part1();

        ret = pthread_create(&info.thread, &attr, clone_func, &info);
        /* TODO: Free new CPU state if thread creation failed.  */

        sigprocmask(SIG_SETMASK, &info.sigmask, NULL);
        pthread_attr_destroy(&attr);
        if (ret == 0) {
            /* Wait for the child to initialize.  */
            pthread_cond_wait(&info.cond, &info.mutex);
            ret = info.tid;
        } else {
            ret = -1;
        }
        pthread_mutex_unlock(&info.mutex);
        pthread_cond_destroy(&info.cond);
        pthread_mutex_destroy(&info.mutex);
        pthread_mutex_unlock(&clone_lock);
    } else {
        /* if no CLONE_VM, we consider it is a fork */
        if (flags & CLONE_INVALID_FORK_FLAGS) {
            return -TARGET_EINVAL;
        }

        /* We can't support custom termination signals */
        if ((flags & CSIGNAL) != TARGET_SIGCHLD) {
            return -TARGET_EINVAL;
        }

#if !defined(__NR_pidfd_open) || !defined(TARGET_NR_pidfd_open)
        if (flags & CLONE_PIDFD) {
            return -TARGET_EINVAL;
        }
#endif

        /* Can not allow CLONE_PIDFD with CLONE_PARENT_SETTID */
        if ((flags & CLONE_PIDFD) && (flags & CLONE_PARENT_SETTID)) {
            return -TARGET_EINVAL;
        }

        if (block_signals()) {
            return -QEMU_ERESTARTSYS;
        }

        fork_start();
        ret = fork();
        if (ret == 0) {
            /* Child Process.  */
            cpu_clone_regs_child(env, newsp, flags);
            fork_end(1);
            /* There is a race condition here.  The parent process could
               theoretically read the TID in the child process before the child
               tid is set.  This would require using either ptrace
               (not implemented) or having *_tidptr to point at a shared memory
               mapping.  We can't repeat the spinlock hack used above because
               the child process gets its own copy of the lock.  */
            if (flags & CLONE_CHILD_SETTID)
                put_user_u32(sys_gettid(), child_tidptr);
            if (flags & CLONE_PARENT_SETTID)
                put_user_u32(sys_gettid(), parent_tidptr);
            ts = (TaskState *)cpu->opaque;
            if (flags & CLONE_SETTLS)
                cpu_set_tls (env, newtls);
            if (flags & CLONE_CHILD_CLEARTID)
                ts->child_tidptr = child_tidptr;
        } else {
            cpu_clone_regs_parent(env, flags);
            if (flags & CLONE_PIDFD) {
                int pid_fd = 0;
#if defined(__NR_pidfd_open) && defined(TARGET_NR_pidfd_open)
                int pid_child = ret;
                pid_fd = pidfd_open(pid_child, 0);
                if (pid_fd >= 0) {
                        fcntl(pid_fd, F_SETFD, fcntl(pid_fd, F_GETFL)
                                               | FD_CLOEXEC);
                } else {
                        pid_fd = 0;
                }
#endif
                put_user_u32(pid_fd, parent_tidptr);
                }
            fork_end(0);
        }
        g_assert(!cpu_in_exclusive_context(cpu));
    }
    return ret;
}

/* warning : doesn't handle linux specific flags... */
static int target_to_host_fcntl_cmd(int cmd)
{
    int ret;

    switch(cmd) {
    case TARGET_F_DUPFD:
    case TARGET_F_GETFD:
    case TARGET_F_SETFD:
    case TARGET_F_GETFL:
    case TARGET_F_SETFL:
    case TARGET_F_OFD_GETLK:
    case TARGET_F_OFD_SETLK:
    case TARGET_F_OFD_SETLKW:
        ret = cmd;
        break;
    case TARGET_F_GETLK:
        ret = F_GETLK64;
        break;
    case TARGET_F_SETLK:
        ret = F_SETLK64;
        break;
    case TARGET_F_SETLKW:
        ret = F_SETLKW64;
        break;
    case TARGET_F_GETOWN:
        ret = F_GETOWN;
        break;
    case TARGET_F_SETOWN:
        ret = F_SETOWN;
        break;
    case TARGET_F_GETSIG:
        ret = F_GETSIG;
        break;
    case TARGET_F_SETSIG:
        ret = F_SETSIG;
        break;
#if TARGET_ABI_BITS == 32
    case TARGET_F_GETLK64:
        ret = F_GETLK64;
        break;
    case TARGET_F_SETLK64:
        ret = F_SETLK64;
        break;
    case TARGET_F_SETLKW64:
        ret = F_SETLKW64;
        break;
#endif
    case TARGET_F_SETLEASE:
        ret = F_SETLEASE;
        break;
    case TARGET_F_GETLEASE:
        ret = F_GETLEASE;
        break;
#ifdef F_DUPFD_CLOEXEC
    case TARGET_F_DUPFD_CLOEXEC:
        ret = F_DUPFD_CLOEXEC;
        break;
#endif
    case TARGET_F_NOTIFY:
        ret = F_NOTIFY;
        break;
#ifdef F_GETOWN_EX
    case TARGET_F_GETOWN_EX:
        ret = F_GETOWN_EX;
        break;
#endif
#ifdef F_SETOWN_EX
    case TARGET_F_SETOWN_EX:
        ret = F_SETOWN_EX;
        break;
#endif
#ifdef F_SETPIPE_SZ
    case TARGET_F_SETPIPE_SZ:
        ret = F_SETPIPE_SZ;
        break;
    case TARGET_F_GETPIPE_SZ:
        ret = F_GETPIPE_SZ;
        break;
#endif
#ifdef F_ADD_SEALS
    case TARGET_F_ADD_SEALS:
        ret = F_ADD_SEALS;
        break;
    case TARGET_F_GET_SEALS:
        ret = F_GET_SEALS;
        break;
#endif
    default:
        ret = -TARGET_EINVAL;
        break;
    }

#if defined(__powerpc64__)
    /* On PPC64, glibc headers has the F_*LK* defined to 12, 13 and 14 and
     * is not supported by kernel. The glibc fcntl call actually adjusts
     * them to 5, 6 and 7 before making the syscall(). Since we make the
     * syscall directly, adjust to what is supported by the kernel.
     */
    if (ret >= F_GETLK64 && ret <= F_SETLKW64) {
        ret -= F_GETLK64 - 5;
    }
#endif

    return ret;
}

#define FLOCK_TRANSTBL \
    switch (type) { \
    TRANSTBL_CONVERT(F_RDLCK); \
    TRANSTBL_CONVERT(F_WRLCK); \
    TRANSTBL_CONVERT(F_UNLCK); \
    }

static int target_to_host_flock(int type)
{
#define TRANSTBL_CONVERT(a) case TARGET_##a: return a
    FLOCK_TRANSTBL
#undef  TRANSTBL_CONVERT
    return -TARGET_EINVAL;
}

static int host_to_target_flock(int type)
{
#define TRANSTBL_CONVERT(a) case a: return TARGET_##a
    FLOCK_TRANSTBL
#undef  TRANSTBL_CONVERT
    /* if we don't know how to convert the value coming
     * from the host we copy to the target field as-is
     */
    return type;
}

static inline abi_long copy_from_user_flock(struct flock64 *fl,
                                            abi_ulong target_flock_addr)
{
    struct target_flock *target_fl;
    int l_type;

    if (!lock_user_struct(VERIFY_READ, target_fl, target_flock_addr, 1)) {
        return -TARGET_EFAULT;
    }

    __get_user(l_type, &target_fl->l_type);
    l_type = target_to_host_flock(l_type);
    if (l_type < 0) {
        return l_type;
    }
    fl->l_type = l_type;
    __get_user(fl->l_whence, &target_fl->l_whence);
    __get_user(fl->l_start, &target_fl->l_start);
    __get_user(fl->l_len, &target_fl->l_len);
    __get_user(fl->l_pid, &target_fl->l_pid);
    unlock_user_struct(target_fl, target_flock_addr, 0);
    return 0;
}

static inline abi_long copy_to_user_flock(abi_ulong target_flock_addr,
                                          const struct flock64 *fl)
{
    struct target_flock *target_fl;
    short l_type;

    if (!lock_user_struct(VERIFY_WRITE, target_fl, target_flock_addr, 0)) {
        return -TARGET_EFAULT;
    }

    l_type = host_to_target_flock(fl->l_type);
    __put_user(l_type, &target_fl->l_type);
    __put_user(fl->l_whence, &target_fl->l_whence);
    __put_user(fl->l_start, &target_fl->l_start);
    __put_user(fl->l_len, &target_fl->l_len);
    __put_user(fl->l_pid, &target_fl->l_pid);
    unlock_user_struct(target_fl, target_flock_addr, 1);
    return 0;
}

typedef abi_long from_flock64_fn(struct flock64 *fl, abi_ulong target_addr);
typedef abi_long to_flock64_fn(abi_ulong target_addr, const struct flock64 *fl);

#if defined(TARGET_ARM) && TARGET_ABI_BITS == 32
struct target_oabi_flock64 {
    abi_short l_type;
    abi_short l_whence;
    abi_llong l_start;
    abi_llong l_len;
    abi_int   l_pid;
} QEMU_PACKED;

static inline abi_long copy_from_user_oabi_flock64(struct flock64 *fl,
                                                   abi_ulong target_flock_addr)
{
    struct target_oabi_flock64 *target_fl;
    int l_type;

    if (!lock_user_struct(VERIFY_READ, target_fl, target_flock_addr, 1)) {
        return -TARGET_EFAULT;
    }

    __get_user(l_type, &target_fl->l_type);
    l_type = target_to_host_flock(l_type);
    if (l_type < 0) {
        return l_type;
    }
    fl->l_type = l_type;
    __get_user(fl->l_whence, &target_fl->l_whence);
    __get_user(fl->l_start, &target_fl->l_start);
    __get_user(fl->l_len, &target_fl->l_len);
    __get_user(fl->l_pid, &target_fl->l_pid);
    unlock_user_struct(target_fl, target_flock_addr, 0);
    return 0;
}

static inline abi_long copy_to_user_oabi_flock64(abi_ulong target_flock_addr,
                                                 const struct flock64 *fl)
{
    struct target_oabi_flock64 *target_fl;
    short l_type;

    if (!lock_user_struct(VERIFY_WRITE, target_fl, target_flock_addr, 0)) {
        return -TARGET_EFAULT;
    }

    l_type = host_to_target_flock(fl->l_type);
    __put_user(l_type, &target_fl->l_type);
    __put_user(fl->l_whence, &target_fl->l_whence);
    __put_user(fl->l_start, &target_fl->l_start);
    __put_user(fl->l_len, &target_fl->l_len);
    __put_user(fl->l_pid, &target_fl->l_pid);
    unlock_user_struct(target_fl, target_flock_addr, 1);
    return 0;
}
#endif

static inline abi_long copy_from_user_flock64(struct flock64 *fl,
                                              abi_ulong target_flock_addr)
{
    struct target_flock64 *target_fl;
    int l_type;

    if (!lock_user_struct(VERIFY_READ, target_fl, target_flock_addr, 1)) {
        return -TARGET_EFAULT;
    }

    __get_user(l_type, &target_fl->l_type);
    l_type = target_to_host_flock(l_type);
    if (l_type < 0) {
        return l_type;
    }
    fl->l_type = l_type;
    __get_user(fl->l_whence, &target_fl->l_whence);
    __get_user(fl->l_start, &target_fl->l_start);
    __get_user(fl->l_len, &target_fl->l_len);
    __get_user(fl->l_pid, &target_fl->l_pid);
    unlock_user_struct(target_fl, target_flock_addr, 0);
    return 0;
}

static inline abi_long copy_to_user_flock64(abi_ulong target_flock_addr,
                                            const struct flock64 *fl)
{
    struct target_flock64 *target_fl;
    short l_type;

    if (!lock_user_struct(VERIFY_WRITE, target_fl, target_flock_addr, 0)) {
        return -TARGET_EFAULT;
    }

    l_type = host_to_target_flock(fl->l_type);
    __put_user(l_type, &target_fl->l_type);
    __put_user(fl->l_whence, &target_fl->l_whence);
    __put_user(fl->l_start, &target_fl->l_start);
    __put_user(fl->l_len, &target_fl->l_len);
    __put_user(fl->l_pid, &target_fl->l_pid);
    unlock_user_struct(target_fl, target_flock_addr, 1);
    return 0;
}

static abi_long do_fcntl(int fd, int cmd, abi_ulong arg)
{
    struct flock64 fl64;
#ifdef F_GETOWN_EX
    struct f_owner_ex fox;
    struct target_f_owner_ex *target_fox;
#endif
    abi_long ret;
    int host_cmd = target_to_host_fcntl_cmd(cmd);

    if (host_cmd == -TARGET_EINVAL)
	    return host_cmd;

    switch(cmd) {
    case TARGET_F_GETLK:
        ret = copy_from_user_flock(&fl64, arg);
        if (ret) {
            return ret;
        }
        ret = get_errno(safe_fcntl(fd, host_cmd, &fl64));
        if (ret == 0) {
            ret = copy_to_user_flock(arg, &fl64);
        }
        break;

    case TARGET_F_SETLK:
    case TARGET_F_SETLKW:
        ret = copy_from_user_flock(&fl64, arg);
        if (ret) {
            return ret;
        }
        ret = get_errno(safe_fcntl(fd, host_cmd, &fl64));
        break;

    case TARGET_F_GETLK64:
    case TARGET_F_OFD_GETLK:
        ret = copy_from_user_flock64(&fl64, arg);
        if (ret) {
            return ret;
        }
        ret = get_errno(safe_fcntl(fd, host_cmd, &fl64));
        if (ret == 0) {
            ret = copy_to_user_flock64(arg, &fl64);
        }
        break;
    case TARGET_F_SETLK64:
    case TARGET_F_SETLKW64:
    case TARGET_F_OFD_SETLK:
    case TARGET_F_OFD_SETLKW:
        ret = copy_from_user_flock64(&fl64, arg);
        if (ret) {
            return ret;
        }
        ret = get_errno(safe_fcntl(fd, host_cmd, &fl64));
        break;

    case TARGET_F_GETFL:
        ret = get_errno(safe_fcntl(fd, host_cmd, arg));
        if (ret >= 0) {
            ret = host_to_target_bitmask(ret, fcntl_flags_tbl);
            /* tell 32-bit guests it uses largefile on 64-bit hosts: */
            if (O_LARGEFILE == 0 && HOST_LONG_BITS == 64) {
                ret |= TARGET_O_LARGEFILE;
            }
        }
        break;

    case TARGET_F_SETFL:
        ret = get_errno(safe_fcntl(fd, host_cmd,
                                   target_to_host_bitmask(arg,
                                                          fcntl_flags_tbl)));
        break;

#ifdef F_GETOWN_EX
    case TARGET_F_GETOWN_EX:
        ret = get_errno(safe_fcntl(fd, host_cmd, &fox));
        if (ret >= 0) {
            if (!lock_user_struct(VERIFY_WRITE, target_fox, arg, 0))
                return -TARGET_EFAULT;
            target_fox->type = tswap32(fox.type);
            target_fox->pid = tswap32(fox.pid);
            unlock_user_struct(target_fox, arg, 1);
        }
        break;
#endif

#ifdef F_SETOWN_EX
    case TARGET_F_SETOWN_EX:
        if (!lock_user_struct(VERIFY_READ, target_fox, arg, 1))
            return -TARGET_EFAULT;
        fox.type = tswap32(target_fox->type);
        fox.pid = tswap32(target_fox->pid);
        unlock_user_struct(target_fox, arg, 0);
        ret = get_errno(safe_fcntl(fd, host_cmd, &fox));
        break;
#endif

    case TARGET_F_SETSIG:
        ret = get_errno(safe_fcntl(fd, host_cmd, target_to_host_signal(arg)));
        break;

    case TARGET_F_GETSIG:
        ret = host_to_target_signal(get_errno(safe_fcntl(fd, host_cmd, arg)));
        break;

    case TARGET_F_SETOWN:
    case TARGET_F_GETOWN:
    case TARGET_F_SETLEASE:
    case TARGET_F_GETLEASE:
    case TARGET_F_SETPIPE_SZ:
    case TARGET_F_GETPIPE_SZ:
    case TARGET_F_ADD_SEALS:
    case TARGET_F_GET_SEALS:
        ret = get_errno(safe_fcntl(fd, host_cmd, arg));
        break;

    default:
        ret = get_errno(safe_fcntl(fd, cmd, arg));
        break;
    }
    return ret;
}

#ifdef USE_UID16

static inline int high2lowuid(int uid)
{
    if (uid > 65535)
        return 65534;
    else
        return uid;
}

static inline int high2lowgid(int gid)
{
    if (gid > 65535)
        return 65534;
    else
        return gid;
}

static inline int low2highuid(int uid)
{
    if ((int16_t)uid == -1)
        return -1;
    else
        return uid;
}

static inline int low2highgid(int gid)
{
    if ((int16_t)gid == -1)
        return -1;
    else
        return gid;
}
static inline int tswapid(int id)
{
    return tswap16(id);
}

#define put_user_id(x, gaddr) put_user_u16(x, gaddr)

#else /* !USE_UID16 */
static inline int high2lowuid(int uid)
{
    return uid;
}
static inline int high2lowgid(int gid)
{
    return gid;
}
static inline int low2highuid(int uid)
{
    return uid;
}
static inline int low2highgid(int gid)
{
    return gid;
}
static inline int tswapid(int id)
{
    return tswap32(id);
}

#define put_user_id(x, gaddr) put_user_u32(x, gaddr)

#endif /* USE_UID16 */

/* We must do direct syscalls for setting UID/GID, because we want to
 * implement the Linux system call semantics of "change only for this thread",
 * not the libc/POSIX semantics of "change for all threads in process".
 * (See http://ewontfix.com/17/ for more details.)
 * We use the 32-bit version of the syscalls if present; if it is not
 * then either the host architecture supports 32-bit UIDs natively with
 * the standard syscall, or the 16-bit UID is the best we can do.
 */
#ifdef __NR_setuid32
#define __NR_sys_setuid __NR_setuid32
#else
#define __NR_sys_setuid __NR_setuid
#endif
#ifdef __NR_setgid32
#define __NR_sys_setgid __NR_setgid32
#else
#define __NR_sys_setgid __NR_setgid
#endif
#ifdef __NR_setresuid32
#define __NR_sys_setresuid __NR_setresuid32
#else
#define __NR_sys_setresuid __NR_setresuid
#endif
#ifdef __NR_setresgid32
#define __NR_sys_setresgid __NR_setresgid32
#else
#define __NR_sys_setresgid __NR_setresgid
#endif

_syscall1(int, sys_setuid, uid_t, uid)
_syscall1(int, sys_setgid, gid_t, gid)
_syscall3(int, sys_setresuid, uid_t, ruid, uid_t, euid, uid_t, suid)
_syscall3(int, sys_setresgid, gid_t, rgid, gid_t, egid, gid_t, sgid)

void syscall_init(void)
{
    IOCTLEntry *ie;
    const argtype *arg_type;
    int size;

    thunk_init(STRUCT_MAX);

#define STRUCT(name, ...) thunk_register_struct(STRUCT_ ## name, #name, struct_ ## name ## _def);
#define STRUCT_SPECIAL(name) thunk_register_struct_direct(STRUCT_ ## name, #name, &struct_ ## name ## _def);
#include "syscall_types.h"
#undef STRUCT
#undef STRUCT_SPECIAL

    /* we patch the ioctl size if necessary. We rely on the fact that
       no ioctl has all the bits at '1' in the size field */
    ie = ioctl_entries;
    while (ie->target_cmd != 0) {
        if (((ie->target_cmd >> TARGET_IOC_SIZESHIFT) & TARGET_IOC_SIZEMASK) ==
            TARGET_IOC_SIZEMASK) {
            arg_type = ie->arg_type;
            if (arg_type[0] != TYPE_PTR) {
                fprintf(stderr, "cannot patch size for ioctl 0x%x\n",
                        ie->target_cmd);
                exit(1);
            }
            arg_type++;
            size = thunk_type_size(arg_type, 0);
            ie->target_cmd = (ie->target_cmd &
                              ~(TARGET_IOC_SIZEMASK << TARGET_IOC_SIZESHIFT)) |
                (size << TARGET_IOC_SIZESHIFT);
        }

        /* automatic consistency check if same arch */
#if (defined(__i386__) && defined(TARGET_I386) && defined(TARGET_ABI32)) || \
    (defined(__x86_64__) && defined(TARGET_X86_64))
        if (unlikely(ie->target_cmd != ie->host_cmd)) {
            fprintf(stderr, "ERROR: ioctl(%s): target=0x%x host=0x%x\n",
                    ie->name, ie->target_cmd, ie->host_cmd);
        }
#endif
        ie++;
    }
}

#ifdef TARGET_NR_truncate64
static inline abi_long target_truncate64(CPUArchState *cpu_env, const char *arg1,
                                         abi_long arg2,
                                         abi_long arg3,
                                         abi_long arg4)
{
    if (regpairs_aligned(cpu_env, TARGET_NR_truncate64)) {
        arg2 = arg3;
        arg3 = arg4;
    }
    return get_errno(truncate64(arg1, target_offset64(arg2, arg3)));
}
#endif

#ifdef TARGET_NR_ftruncate64
static inline abi_long target_ftruncate64(CPUArchState *cpu_env, abi_long arg1,
                                          abi_long arg2,
                                          abi_long arg3,
                                          abi_long arg4)
{
    if (regpairs_aligned(cpu_env, TARGET_NR_ftruncate64)) {
        arg2 = arg3;
        arg3 = arg4;
    }
    return get_errno(ftruncate64(arg1, target_offset64(arg2, arg3)));
}
#endif

#if defined(TARGET_NR_timer_settime) || \
    (defined(TARGET_NR_timerfd_settime) && defined(CONFIG_TIMERFD))
static inline abi_long target_to_host_itimerspec(struct itimerspec *host_its,
                                                 abi_ulong target_addr)
{
    if (target_to_host_timespec(&host_its->it_interval, target_addr +
                                offsetof(struct target_itimerspec,
                                         it_interval)) ||
        target_to_host_timespec(&host_its->it_value, target_addr +
                                offsetof(struct target_itimerspec,
                                         it_value))) {
        return -TARGET_EFAULT;
    }

    return 0;
}
#endif

#if defined(TARGET_NR_timer_settime64) || \
    (defined(TARGET_NR_timerfd_settime64) && defined(CONFIG_TIMERFD))
static inline abi_long target_to_host_itimerspec64(struct itimerspec *host_its,
                                                   abi_ulong target_addr)
{
    if (target_to_host_timespec64(&host_its->it_interval, target_addr +
                                  offsetof(struct target__kernel_itimerspec,
                                           it_interval)) ||
        target_to_host_timespec64(&host_its->it_value, target_addr +
                                  offsetof(struct target__kernel_itimerspec,
                                           it_value))) {
        return -TARGET_EFAULT;
    }

    return 0;
}
#endif

#if ((defined(TARGET_NR_timerfd_gettime) || \
      defined(TARGET_NR_timerfd_settime)) && defined(CONFIG_TIMERFD)) || \
      defined(TARGET_NR_timer_gettime) || defined(TARGET_NR_timer_settime)
static inline abi_long host_to_target_itimerspec(abi_ulong target_addr,
                                                 struct itimerspec *host_its)
{
    if (host_to_target_timespec(target_addr + offsetof(struct target_itimerspec,
                                                       it_interval),
                                &host_its->it_interval) ||
        host_to_target_timespec(target_addr + offsetof(struct target_itimerspec,
                                                       it_value),
                                &host_its->it_value)) {
        return -TARGET_EFAULT;
    }
    return 0;
}
#endif

#if ((defined(TARGET_NR_timerfd_gettime64) || \
      defined(TARGET_NR_timerfd_settime64)) && defined(CONFIG_TIMERFD)) || \
      defined(TARGET_NR_timer_gettime64) || defined(TARGET_NR_timer_settime64)
static inline abi_long host_to_target_itimerspec64(abi_ulong target_addr,
                                                   struct itimerspec *host_its)
{
    if (host_to_target_timespec64(target_addr +
                                  offsetof(struct target__kernel_itimerspec,
                                           it_interval),
                                  &host_its->it_interval) ||
        host_to_target_timespec64(target_addr +
                                  offsetof(struct target__kernel_itimerspec,
                                           it_value),
                                  &host_its->it_value)) {
        return -TARGET_EFAULT;
    }
    return 0;
}
#endif

#if defined(TARGET_NR_adjtimex) || \
    (defined(TARGET_NR_clock_adjtime) && defined(CONFIG_CLOCK_ADJTIME))
static inline abi_long target_to_host_timex(struct timex *host_tx,
                                            abi_long target_addr)
{
    struct target_timex *target_tx;

    if (!lock_user_struct(VERIFY_READ, target_tx, target_addr, 1)) {
        return -TARGET_EFAULT;
    }

    __get_user(host_tx->modes, &target_tx->modes);
    __get_user(host_tx->offset, &target_tx->offset);
    __get_user(host_tx->freq, &target_tx->freq);
    __get_user(host_tx->maxerror, &target_tx->maxerror);
    __get_user(host_tx->esterror, &target_tx->esterror);
    __get_user(host_tx->status, &target_tx->status);
    __get_user(host_tx->constant, &target_tx->constant);
    __get_user(host_tx->precision, &target_tx->precision);
    __get_user(host_tx->tolerance, &target_tx->tolerance);
    __get_user(host_tx->time.tv_sec, &target_tx->time.tv_sec);
    __get_user(host_tx->time.tv_usec, &target_tx->time.tv_usec);
    __get_user(host_tx->tick, &target_tx->tick);
    __get_user(host_tx->ppsfreq, &target_tx->ppsfreq);
    __get_user(host_tx->jitter, &target_tx->jitter);
    __get_user(host_tx->shift, &target_tx->shift);
    __get_user(host_tx->stabil, &target_tx->stabil);
    __get_user(host_tx->jitcnt, &target_tx->jitcnt);
    __get_user(host_tx->calcnt, &target_tx->calcnt);
    __get_user(host_tx->errcnt, &target_tx->errcnt);
    __get_user(host_tx->stbcnt, &target_tx->stbcnt);
    __get_user(host_tx->tai, &target_tx->tai);

    unlock_user_struct(target_tx, target_addr, 0);
    return 0;
}

static inline abi_long host_to_target_timex(abi_long target_addr,
                                            struct timex *host_tx)
{
    struct target_timex *target_tx;

    if (!lock_user_struct(VERIFY_WRITE, target_tx, target_addr, 0)) {
        return -TARGET_EFAULT;
    }

    __put_user(host_tx->modes, &target_tx->modes);
    __put_user(host_tx->offset, &target_tx->offset);
    __put_user(host_tx->freq, &target_tx->freq);
    __put_user(host_tx->maxerror, &target_tx->maxerror);
    __put_user(host_tx->esterror, &target_tx->esterror);
    __put_user(host_tx->status, &target_tx->status);
    __put_user(host_tx->constant, &target_tx->constant);
    __put_user(host_tx->precision, &target_tx->precision);
    __put_user(host_tx->tolerance, &target_tx->tolerance);
    __put_user(host_tx->time.tv_sec, &target_tx->time.tv_sec);
    __put_user(host_tx->time.tv_usec, &target_tx->time.tv_usec);
    __put_user(host_tx->tick, &target_tx->tick);
    __put_user(host_tx->ppsfreq, &target_tx->ppsfreq);
    __put_user(host_tx->jitter, &target_tx->jitter);
    __put_user(host_tx->shift, &target_tx->shift);
    __put_user(host_tx->stabil, &target_tx->stabil);
    __put_user(host_tx->jitcnt, &target_tx->jitcnt);
    __put_user(host_tx->calcnt, &target_tx->calcnt);
    __put_user(host_tx->errcnt, &target_tx->errcnt);
    __put_user(host_tx->stbcnt, &target_tx->stbcnt);
    __put_user(host_tx->tai, &target_tx->tai);

    unlock_user_struct(target_tx, target_addr, 1);
    return 0;
}
#endif


#if defined(TARGET_NR_clock_adjtime64) && defined(CONFIG_CLOCK_ADJTIME)
static inline abi_long target_to_host_timex64(struct timex *host_tx,
                                              abi_long target_addr)
{
    struct target__kernel_timex *target_tx;

    if (copy_from_user_timeval64(&host_tx->time, target_addr +
                                 offsetof(struct target__kernel_timex,
                                          time))) {
        return -TARGET_EFAULT;
    }

    if (!lock_user_struct(VERIFY_READ, target_tx, target_addr, 1)) {
        return -TARGET_EFAULT;
    }

    __get_user(host_tx->modes, &target_tx->modes);
    __get_user(host_tx->offset, &target_tx->offset);
    __get_user(host_tx->freq, &target_tx->freq);
    __get_user(host_tx->maxerror, &target_tx->maxerror);
    __get_user(host_tx->esterror, &target_tx->esterror);
    __get_user(host_tx->status, &target_tx->status);
    __get_user(host_tx->constant, &target_tx->constant);
    __get_user(host_tx->precision, &target_tx->precision);
    __get_user(host_tx->tolerance, &target_tx->tolerance);
    __get_user(host_tx->tick, &target_tx->tick);
    __get_user(host_tx->ppsfreq, &target_tx->ppsfreq);
    __get_user(host_tx->jitter, &target_tx->jitter);
    __get_user(host_tx->shift, &target_tx->shift);
    __get_user(host_tx->stabil, &target_tx->stabil);
    __get_user(host_tx->jitcnt, &target_tx->jitcnt);
    __get_user(host_tx->calcnt, &target_tx->calcnt);
    __get_user(host_tx->errcnt, &target_tx->errcnt);
    __get_user(host_tx->stbcnt, &target_tx->stbcnt);
    __get_user(host_tx->tai, &target_tx->tai);

    unlock_user_struct(target_tx, target_addr, 0);
    return 0;
}

static inline abi_long host_to_target_timex64(abi_long target_addr,
                                              struct timex *host_tx)
{
    struct target__kernel_timex *target_tx;

   if (copy_to_user_timeval64(target_addr +
                              offsetof(struct target__kernel_timex, time),
                              &host_tx->time)) {
        return -TARGET_EFAULT;
    }

    if (!lock_user_struct(VERIFY_WRITE, target_tx, target_addr, 0)) {
        return -TARGET_EFAULT;
    }

    __put_user(host_tx->modes, &target_tx->modes);
    __put_user(host_tx->offset, &target_tx->offset);
    __put_user(host_tx->freq, &target_tx->freq);
    __put_user(host_tx->maxerror, &target_tx->maxerror);
    __put_user(host_tx->esterror, &target_tx->esterror);
    __put_user(host_tx->status, &target_tx->status);
    __put_user(host_tx->constant, &target_tx->constant);
    __put_user(host_tx->precision, &target_tx->precision);
    __put_user(host_tx->tolerance, &target_tx->tolerance);
    __put_user(host_tx->tick, &target_tx->tick);
    __put_user(host_tx->ppsfreq, &target_tx->ppsfreq);
    __put_user(host_tx->jitter, &target_tx->jitter);
    __put_user(host_tx->shift, &target_tx->shift);
    __put_user(host_tx->stabil, &target_tx->stabil);
    __put_user(host_tx->jitcnt, &target_tx->jitcnt);
    __put_user(host_tx->calcnt, &target_tx->calcnt);
    __put_user(host_tx->errcnt, &target_tx->errcnt);
    __put_user(host_tx->stbcnt, &target_tx->stbcnt);
    __put_user(host_tx->tai, &target_tx->tai);

    unlock_user_struct(target_tx, target_addr, 1);
    return 0;
}
#endif

#ifndef HAVE_SIGEV_NOTIFY_THREAD_ID
#define sigev_notify_thread_id _sigev_un._tid
#endif

static inline abi_long target_to_host_sigevent(struct sigevent *host_sevp,
                                               abi_ulong target_addr)
{
    struct target_sigevent *target_sevp;

    if (!lock_user_struct(VERIFY_READ, target_sevp, target_addr, 1)) {
        return -TARGET_EFAULT;
    }

    /* This union is awkward on 64 bit systems because it has a 32 bit
     * integer and a pointer in it; we follow the conversion approach
     * used for handling sigval types in signal.c so the guest should get
     * the correct value back even if we did a 64 bit byteswap and it's
     * using the 32 bit integer.
     */
    host_sevp->sigev_value.sival_ptr =
        (void *)(uintptr_t)tswapal(target_sevp->sigev_value.sival_ptr);
    host_sevp->sigev_signo =
        target_to_host_signal(tswap32(target_sevp->sigev_signo));
    host_sevp->sigev_notify = tswap32(target_sevp->sigev_notify);
    host_sevp->sigev_notify_thread_id = tswap32(target_sevp->_sigev_un._tid);

    unlock_user_struct(target_sevp, target_addr, 1);
    return 0;
}

#if defined(TARGET_NR_mlockall)
static inline int target_to_host_mlockall_arg(int arg)
{
    int result = 0;

    if (arg & TARGET_MCL_CURRENT) {
        result |= MCL_CURRENT;
    }
    if (arg & TARGET_MCL_FUTURE) {
        result |= MCL_FUTURE;
    }
#ifdef MCL_ONFAULT
    if (arg & TARGET_MCL_ONFAULT) {
        result |= MCL_ONFAULT;
    }
#endif

    return result;
}
#endif

static inline int target_to_host_msync_arg(abi_long arg)
{
    return ((arg & TARGET_MS_ASYNC) ? MS_ASYNC : 0) |
           ((arg & TARGET_MS_INVALIDATE) ? MS_INVALIDATE : 0) |
           ((arg & TARGET_MS_SYNC) ? MS_SYNC : 0) |
           (arg & ~(TARGET_MS_ASYNC | TARGET_MS_INVALIDATE | TARGET_MS_SYNC));
}

#if (defined(TARGET_NR_stat64) || defined(TARGET_NR_lstat64) ||     \
     defined(TARGET_NR_fstat64) || defined(TARGET_NR_fstatat64) ||  \
     defined(TARGET_NR_newfstatat))
static inline abi_long host_to_target_stat64(CPUArchState *cpu_env,
                                             abi_ulong target_addr,
                                             struct stat *host_st)
{
#if defined(TARGET_ARM) && defined(TARGET_ABI32)
    if (cpu_env->eabi) {
        struct target_eabi_stat64 *target_st;

        if (!lock_user_struct(VERIFY_WRITE, target_st, target_addr, 0))
            return -TARGET_EFAULT;
        memset(target_st, 0, sizeof(struct target_eabi_stat64));
        __put_user(host_st->st_dev, &target_st->st_dev);
        __put_user(host_st->st_ino, &target_st->st_ino);
#ifdef TARGET_STAT64_HAS_BROKEN_ST_INO
        __put_user(host_st->st_ino, &target_st->__st_ino);
#endif
        __put_user(host_st->st_mode, &target_st->st_mode);
        __put_user(host_st->st_nlink, &target_st->st_nlink);
        __put_user(host_st->st_uid, &target_st->st_uid);
        __put_user(host_st->st_gid, &target_st->st_gid);
        __put_user(host_st->st_rdev, &target_st->st_rdev);
        __put_user(host_st->st_size, &target_st->st_size);
        __put_user(host_st->st_blksize, &target_st->st_blksize);
        __put_user(host_st->st_blocks, &target_st->st_blocks);
        __put_user(host_st->st_atime, &target_st->target_st_atime);
        __put_user(host_st->st_mtime, &target_st->target_st_mtime);
        __put_user(host_st->st_ctime, &target_st->target_st_ctime);
#ifdef HAVE_STRUCT_STAT_ST_ATIM
        __put_user(host_st->st_atim.tv_nsec, &target_st->target_st_atime_nsec);
        __put_user(host_st->st_mtim.tv_nsec, &target_st->target_st_mtime_nsec);
        __put_user(host_st->st_ctim.tv_nsec, &target_st->target_st_ctime_nsec);
#endif
        unlock_user_struct(target_st, target_addr, 1);
    } else
#endif
    {
#if defined(TARGET_HAS_STRUCT_STAT64)
        struct target_stat64 *target_st;
#else
        struct target_stat *target_st;
#endif

        if (!lock_user_struct(VERIFY_WRITE, target_st, target_addr, 0))
            return -TARGET_EFAULT;
        memset(target_st, 0, sizeof(*target_st));
        __put_user(host_st->st_dev, &target_st->st_dev);
        __put_user(host_st->st_ino, &target_st->st_ino);
#ifdef TARGET_STAT64_HAS_BROKEN_ST_INO
        __put_user(host_st->st_ino, &target_st->__st_ino);
#endif
        __put_user(host_st->st_mode, &target_st->st_mode);
        __put_user(host_st->st_nlink, &target_st->st_nlink);
        __put_user(host_st->st_uid, &target_st->st_uid);
        __put_user(host_st->st_gid, &target_st->st_gid);
        __put_user(host_st->st_rdev, &target_st->st_rdev);
        /* XXX: better use of kernel struct */
        __put_user(host_st->st_size, &target_st->st_size);
        __put_user(host_st->st_blksize, &target_st->st_blksize);
        __put_user(host_st->st_blocks, &target_st->st_blocks);
        __put_user(host_st->st_atime, &target_st->target_st_atime);
        __put_user(host_st->st_mtime, &target_st->target_st_mtime);
        __put_user(host_st->st_ctime, &target_st->target_st_ctime);
#ifdef HAVE_STRUCT_STAT_ST_ATIM
        __put_user(host_st->st_atim.tv_nsec, &target_st->target_st_atime_nsec);
        __put_user(host_st->st_mtim.tv_nsec, &target_st->target_st_mtime_nsec);
        __put_user(host_st->st_ctim.tv_nsec, &target_st->target_st_ctime_nsec);
#endif
        unlock_user_struct(target_st, target_addr, 1);
    }

    return 0;
}
#endif

#if defined(TARGET_NR_statx) && defined(__NR_statx)
static inline abi_long host_to_target_statx(struct target_statx *host_stx,
                                            abi_ulong target_addr)
{
    struct target_statx *target_stx;

    if (!lock_user_struct(VERIFY_WRITE, target_stx, target_addr,  0)) {
        return -TARGET_EFAULT;
    }
    memset(target_stx, 0, sizeof(*target_stx));

    __put_user(host_stx->stx_mask, &target_stx->stx_mask);
    __put_user(host_stx->stx_blksize, &target_stx->stx_blksize);
    __put_user(host_stx->stx_attributes, &target_stx->stx_attributes);
    __put_user(host_stx->stx_nlink, &target_stx->stx_nlink);
    __put_user(host_stx->stx_uid, &target_stx->stx_uid);
    __put_user(host_stx->stx_gid, &target_stx->stx_gid);
    __put_user(host_stx->stx_mode, &target_stx->stx_mode);
    __put_user(host_stx->stx_ino, &target_stx->stx_ino);
    __put_user(host_stx->stx_size, &target_stx->stx_size);
    __put_user(host_stx->stx_blocks, &target_stx->stx_blocks);
    __put_user(host_stx->stx_attributes_mask, &target_stx->stx_attributes_mask);
    __put_user(host_stx->stx_atime.tv_sec, &target_stx->stx_atime.tv_sec);
    __put_user(host_stx->stx_atime.tv_nsec, &target_stx->stx_atime.tv_nsec);
    __put_user(host_stx->stx_btime.tv_sec, &target_stx->stx_btime.tv_sec);
    __put_user(host_stx->stx_btime.tv_nsec, &target_stx->stx_btime.tv_nsec);
    __put_user(host_stx->stx_ctime.tv_sec, &target_stx->stx_ctime.tv_sec);
    __put_user(host_stx->stx_ctime.tv_nsec, &target_stx->stx_ctime.tv_nsec);
    __put_user(host_stx->stx_mtime.tv_sec, &target_stx->stx_mtime.tv_sec);
    __put_user(host_stx->stx_mtime.tv_nsec, &target_stx->stx_mtime.tv_nsec);
    __put_user(host_stx->stx_rdev_major, &target_stx->stx_rdev_major);
    __put_user(host_stx->stx_rdev_minor, &target_stx->stx_rdev_minor);
    __put_user(host_stx->stx_dev_major, &target_stx->stx_dev_major);
    __put_user(host_stx->stx_dev_minor, &target_stx->stx_dev_minor);

    unlock_user_struct(target_stx, target_addr, 1);

    return 0;
}
#endif

static int do_sys_futex(int *uaddr, int op, int val,
                         const struct timespec *timeout, int *uaddr2,
                         int val3)
{
#if HOST_LONG_BITS == 64
#if defined(__NR_futex)
    /* always a 64-bit time_t, it doesn't define _time64 version  */
    return sys_futex(uaddr, op, val, timeout, uaddr2, val3);

#endif
#else /* HOST_LONG_BITS == 64 */
#if defined(__NR_futex_time64)
    if (sizeof(timeout->tv_sec) == 8) {
        /* _time64 function on 32bit arch */
        return sys_futex_time64(uaddr, op, val, timeout, uaddr2, val3);
    }
#endif
#if defined(__NR_futex)
    /* old function on 32bit arch */
    return sys_futex(uaddr, op, val, timeout, uaddr2, val3);
#endif
#endif /* HOST_LONG_BITS == 64 */
    g_assert_not_reached();
}

static int do_safe_futex(int *uaddr, int op, int val,
                         const struct timespec *timeout, int *uaddr2,
                         int val3)
{
#if HOST_LONG_BITS == 64
#if defined(__NR_futex)
    /* always a 64-bit time_t, it doesn't define _time64 version  */
    return get_errno(safe_futex(uaddr, op, val, timeout, uaddr2, val3));
#endif
#else /* HOST_LONG_BITS == 64 */
#if defined(__NR_futex_time64)
    if (sizeof(timeout->tv_sec) == 8) {
        /* _time64 function on 32bit arch */
        return get_errno(safe_futex_time64(uaddr, op, val, timeout, uaddr2,
                                           val3));
    }
#endif
#if defined(__NR_futex)
    /* old function on 32bit arch */
    return get_errno(safe_futex(uaddr, op, val, timeout, uaddr2, val3));
#endif
#endif /* HOST_LONG_BITS == 64 */
    return -TARGET_ENOSYS;
}

/* ??? Using host futex calls even when target atomic operations
   are not really atomic probably breaks things.  However implementing
   futexes locally would make futexes shared between multiple processes
   tricky.  However they're probably useless because guest atomic
   operations won't work either.  */
#if defined(TARGET_NR_futex) || defined(TARGET_NR_futex_time64)
static int do_futex(CPUState *cpu, bool time64, target_ulong uaddr,
                    int op, int val, target_ulong timeout,
                    target_ulong uaddr2, int val3)
{
    struct timespec ts, *pts = NULL;
    void *haddr2 = NULL;
    int base_op;

    /* We assume FUTEX_* constants are the same on both host and target. */
#ifdef FUTEX_CMD_MASK
    base_op = op & FUTEX_CMD_MASK;
#else
    base_op = op;
#endif
    switch (base_op) {
    case FUTEX_WAIT:
    case FUTEX_WAIT_BITSET:
        val = tswap32(val);
        break;
    case FUTEX_WAIT_REQUEUE_PI:
        val = tswap32(val);
        haddr2 = g2h(cpu, uaddr2);
        break;
    case FUTEX_LOCK_PI:
    case FUTEX_LOCK_PI2:
        break;
    case FUTEX_WAKE:
    case FUTEX_WAKE_BITSET:
    case FUTEX_TRYLOCK_PI:
    case FUTEX_UNLOCK_PI:
        timeout = 0;
        break;
    case FUTEX_FD:
        val = target_to_host_signal(val);
        timeout = 0;
        break;
    case FUTEX_CMP_REQUEUE:
    case FUTEX_CMP_REQUEUE_PI:
        val3 = tswap32(val3);
        /* fall through */
    case FUTEX_REQUEUE:
    case FUTEX_WAKE_OP:
        /*
         * For these, the 4th argument is not TIMEOUT, but VAL2.
         * But the prototype of do_safe_futex takes a pointer, so
         * insert casts to satisfy the compiler.  We do not need
         * to tswap VAL2 since it's not compared to guest memory.
          */
        pts = (struct timespec *)(uintptr_t)timeout;
        timeout = 0;
        haddr2 = g2h(cpu, uaddr2);
        break;
    default:
        return -TARGET_ENOSYS;
    }
    if (timeout) {
        pts = &ts;
        if (time64
            ? target_to_host_timespec64(pts, timeout)
            : target_to_host_timespec(pts, timeout)) {
            return -TARGET_EFAULT;
        }
    }
    return do_safe_futex(g2h(cpu, uaddr), op, val, pts, haddr2, val3);
}
#endif

#if defined(TARGET_NR_name_to_handle_at) && defined(CONFIG_OPEN_BY_HANDLE)
static abi_long do_name_to_handle_at(abi_long dirfd, abi_long pathname,
                                     abi_long handle, abi_long mount_id,
                                     abi_long flags)
{
    struct file_handle *target_fh;
    struct file_handle *fh;
    int mid = 0;
    abi_long ret;
    char *name;
    unsigned int size, total_size;

    if (get_user_s32(size, handle)) {
        return -TARGET_EFAULT;
    }

    name = lock_user_string(pathname);
    if (!name) {
        return -TARGET_EFAULT;
    }

    total_size = sizeof(struct file_handle) + size;
    target_fh = lock_user(VERIFY_WRITE, handle, total_size, 0);
    if (!target_fh) {
        unlock_user(name, pathname, 0);
        return -TARGET_EFAULT;
    }

    fh = g_malloc0(total_size);
    fh->handle_bytes = size;

    ret = get_errno(name_to_handle_at(dirfd, path(name), fh, &mid, flags));
    unlock_user(name, pathname, 0);

    /* man name_to_handle_at(2):
     * Other than the use of the handle_bytes field, the caller should treat
     * the file_handle structure as an opaque data type
     */

    memcpy(target_fh, fh, total_size);
    target_fh->handle_bytes = tswap32(fh->handle_bytes);
    target_fh->handle_type = tswap32(fh->handle_type);
    g_free(fh);
    unlock_user(target_fh, handle, total_size);

    if (put_user_s32(mid, mount_id)) {
        return -TARGET_EFAULT;
    }

    return ret;

}
#endif

#if defined(TARGET_NR_open_by_handle_at) && defined(CONFIG_OPEN_BY_HANDLE)
static abi_long do_open_by_handle_at(abi_long mount_fd, abi_long handle,
                                     abi_long flags)
{
    struct file_handle *target_fh;
    struct file_handle *fh;
    unsigned int size, total_size;
    abi_long ret;

    if (get_user_s32(size, handle)) {
        return -TARGET_EFAULT;
    }

    total_size = sizeof(struct file_handle) + size;
    target_fh = lock_user(VERIFY_READ, handle, total_size, 1);
    if (!target_fh) {
        return -TARGET_EFAULT;
    }

    fh = g_memdup(target_fh, total_size);
    fh->handle_bytes = size;
    fh->handle_type = tswap32(target_fh->handle_type);

    ret = get_errno(open_by_handle_at(mount_fd, fh,
                    target_to_host_bitmask(flags, fcntl_flags_tbl)));

    g_free(fh);

    unlock_user(target_fh, handle, total_size);

    return ret;
}
#endif

#if defined(TARGET_NR_signalfd) || defined(TARGET_NR_signalfd4)

static abi_long do_signalfd4(int fd, abi_long mask, int flags)
{
    int host_flags;
    target_sigset_t *target_mask;
    sigset_t host_mask;
    abi_long ret;

    if (flags & ~(TARGET_O_NONBLOCK_MASK | TARGET_O_CLOEXEC)) {
        return -TARGET_EINVAL;
    }
    if (!lock_user_struct(VERIFY_READ, target_mask, mask, 1)) {
        return -TARGET_EFAULT;
    }

    target_to_host_sigset(&host_mask, target_mask);

    host_flags = target_to_host_bitmask(flags, fcntl_flags_tbl);

    ret = get_errno(signalfd(fd, &host_mask, host_flags));
    if (ret >= 0) {
        fd_trans_register(ret, &target_signalfd_trans);
    }

    unlock_user_struct(target_mask, mask, 0);

    return ret;
}
#endif

/* Map host to target signal numbers for the wait family of syscalls.
   Assume all other status bits are the same.  */
int host_to_target_waitstatus(int status)
{
    if (WIFSIGNALED(status)) {
        return host_to_target_signal(WTERMSIG(status)) | (status & ~0x7f);
    }
    if (WIFSTOPPED(status)) {
        return (host_to_target_signal(WSTOPSIG(status)) << 8)
               | (status & 0xff);
    }
    return status;
}

static int open_self_cmdline(CPUArchState *cpu_env, int fd)
{
    CPUState *cpu = env_cpu(cpu_env);
    struct linux_binprm *bprm = ((TaskState *)cpu->opaque)->bprm;
    int i;

    for (i = 0; i < bprm->argc; i++) {
        size_t len = strlen(bprm->argv[i]) + 1;

        if (write(fd, bprm->argv[i], len) != len) {
            return -1;
        }
    }

    return 0;
}

static void show_smaps(int fd, unsigned long size)
{
    unsigned long page_size_kb = TARGET_PAGE_SIZE >> 10;
    unsigned long size_kb = size >> 10;

    dprintf(fd, "Size:                  %lu kB\n"
                "KernelPageSize:        %lu kB\n"
                "MMUPageSize:           %lu kB\n"
                "Rss:                   0 kB\n"
                "Pss:                   0 kB\n"
                "Pss_Dirty:             0 kB\n"
                "Shared_Clean:          0 kB\n"
                "Shared_Dirty:          0 kB\n"
                "Private_Clean:         0 kB\n"
                "Private_Dirty:         0 kB\n"
                "Referenced:            0 kB\n"
                "Anonymous:             0 kB\n"
                "LazyFree:              0 kB\n"
                "AnonHugePages:         0 kB\n"
                "ShmemPmdMapped:        0 kB\n"
                "FilePmdMapped:         0 kB\n"
                "Shared_Hugetlb:        0 kB\n"
                "Private_Hugetlb:       0 kB\n"
                "Swap:                  0 kB\n"
                "SwapPss:               0 kB\n"
                "Locked:                0 kB\n"
                "THPeligible:    0\n", size_kb, page_size_kb, page_size_kb);
}

static int open_self_maps_1(CPUArchState *cpu_env, int fd, bool smaps)
{
    CPUState *cpu = env_cpu(cpu_env);
    TaskState *ts = cpu->opaque;
    IntervalTreeRoot *map_info = read_self_maps();
    IntervalTreeNode *s;
    int count;

    for (s = interval_tree_iter_first(map_info, 0, -1); s;
         s = interval_tree_iter_next(s, 0, -1)) {
        MapInfo *e = container_of(s, MapInfo, itree);

        if (h2g_valid(e->itree.start)) {
            unsigned long min = e->itree.start;
            unsigned long max = e->itree.last + 1;
            int flags = page_get_flags(h2g(min));
            const char *path;

            max = h2g_valid(max - 1) ?
                max : (uintptr_t) g2h_untagged(GUEST_ADDR_MAX) + 1;

            if (!page_check_range(h2g(min), max - min, flags)) {
                continue;
            }

#ifdef TARGET_HPPA
            if (h2g(max) == ts->info->stack_limit) {
#else
            if (h2g(min) == ts->info->stack_limit) {
#endif
                path = "[stack]";
            } else {
                path = e->path;
            }

            count = dprintf(fd, TARGET_ABI_FMT_ptr "-" TARGET_ABI_FMT_ptr
                            " %c%c%c%c %08" PRIx64 " %s %"PRId64,
                            h2g(min), h2g(max - 1) + 1,
                            (flags & PAGE_READ) ? 'r' : '-',
                            (flags & PAGE_WRITE_ORG) ? 'w' : '-',
                            (flags & PAGE_EXEC) ? 'x' : '-',
                            e->is_priv ? 'p' : 's',
                            (uint64_t) e->offset, e->dev, e->inode);
            if (path) {
                dprintf(fd, "%*s%s\n", 73 - count, "", path);
            } else {
                dprintf(fd, "\n");
            }
            if (smaps) {
                show_smaps(fd, max - min);
                dprintf(fd, "VmFlags:%s%s%s%s%s%s%s%s\n",
                        (flags & PAGE_READ) ? " rd" : "",
                        (flags & PAGE_WRITE_ORG) ? " wr" : "",
                        (flags & PAGE_EXEC) ? " ex" : "",
                        e->is_priv ? "" : " sh",
                        (flags & PAGE_READ) ? " mr" : "",
                        (flags & PAGE_WRITE_ORG) ? " mw" : "",
                        (flags & PAGE_EXEC) ? " me" : "",
                        e->is_priv ? "" : " ms");
            }
        }
    }

    free_self_maps(map_info);

#ifdef TARGET_VSYSCALL_PAGE
    /*
     * We only support execution from the vsyscall page.
     * This is as if CONFIG_LEGACY_VSYSCALL_XONLY=y from v5.3.
     */
    count = dprintf(fd, TARGET_FMT_lx "-" TARGET_FMT_lx
                    " --xp 00000000 00:00 0",
                    TARGET_VSYSCALL_PAGE, TARGET_VSYSCALL_PAGE + TARGET_PAGE_SIZE);
    dprintf(fd, "%*s%s\n", 73 - count, "",  "[vsyscall]");
    if (smaps) {
        show_smaps(fd, TARGET_PAGE_SIZE);
        dprintf(fd, "VmFlags: ex\n");
    }
#endif

    return 0;
}

static int open_self_maps(CPUArchState *cpu_env, int fd)
{
    return open_self_maps_1(cpu_env, fd, false);
}

static int open_self_smaps(CPUArchState *cpu_env, int fd)
{
    return open_self_maps_1(cpu_env, fd, true);
}

static int open_self_stat(CPUArchState *cpu_env, int fd)
{
    CPUState *cpu = env_cpu(cpu_env);
    TaskState *ts = cpu->opaque;
    g_autoptr(GString) buf = g_string_new(NULL);
    int i;

    for (i = 0; i < 44; i++) {
        if (i == 0) {
            /* pid */
            g_string_printf(buf, FMT_pid " ", getpid());
        } else if (i == 1) {
            /* app name */
            gchar *bin = g_strrstr(ts->bprm->argv[0], "/");
            bin = bin ? bin + 1 : ts->bprm->argv[0];
            g_string_printf(buf, "(%.15s) ", bin);
        } else if (i == 2) {
            /* task state */
            g_string_assign(buf, "R "); /* we are running right now */
        } else if (i == 3) {
            /* ppid */
            g_string_printf(buf, FMT_pid " ", getppid());
        } else if (i == 21) {
            /* starttime */
            g_string_printf(buf, "%" PRIu64 " ", ts->start_boottime);
        } else if (i == 27) {
            /* stack bottom */
            g_string_printf(buf, TARGET_ABI_FMT_ld " ", ts->info->start_stack);
        } else {
            /* for the rest, there is MasterCard */
            g_string_printf(buf, "0%c", i == 43 ? '\n' : ' ');
        }

        if (write(fd, buf->str, buf->len) != buf->len) {
            return -1;
        }
    }

    return 0;
}

static int open_self_auxv(CPUArchState *cpu_env, int fd)
{
    CPUState *cpu = env_cpu(cpu_env);
    TaskState *ts = cpu->opaque;
    abi_ulong auxv = ts->info->saved_auxv;
    abi_ulong len = ts->info->auxv_len;
    char *ptr;

    /*
     * Auxiliary vector is stored in target process stack.
     * read in whole auxv vector and copy it to file
     */
    ptr = lock_user(VERIFY_READ, auxv, len, 0);
    if (ptr != NULL) {
        while (len > 0) {
            ssize_t r;
            r = write(fd, ptr, len);
            if (r <= 0) {
                break;
            }
            len -= r;
            ptr += r;
        }
        lseek(fd, 0, SEEK_SET);
        unlock_user(ptr, auxv, len);
    }

    return 0;
}

static int is_proc_myself(const char *filename, const char *entry)
{
    if (!strncmp(filename, "/proc/", strlen("/proc/"))) {
        filename += strlen("/proc/");
        if (!strncmp(filename, "self/", strlen("self/"))) {
            filename += strlen("self/");
        } else if (*filename >= '1' && *filename <= '9') {
            char myself[80];
            snprintf(myself, sizeof(myself), "%d/", getpid());
            if (!strncmp(filename, myself, strlen(myself))) {
                filename += strlen(myself);
            } else {
                return 0;
            }
        } else {
            return 0;
        }
        if (!strcmp(filename, entry)) {
            return 1;
        }
    }
    return 0;
}

static void excp_dump_file(FILE *logfile, CPUArchState *env,
                      const char *fmt, int code)
{
    if (logfile) {
        CPUState *cs = env_cpu(env);

        fprintf(logfile, fmt, code);
        fprintf(logfile, "Failing executable: %s\n", exec_path);
        cpu_dump_state(cs, logfile, 0);
        open_self_maps(env, fileno(logfile));
    }
}

void target_exception_dump(CPUArchState *env, const char *fmt, int code)
{
    /* dump to console */
    excp_dump_file(stderr, env, fmt, code);

    /* dump to log file */
    if (qemu_log_separate()) {
        FILE *logfile = qemu_log_trylock();

        excp_dump_file(logfile, env, fmt, code);
        qemu_log_unlock(logfile);
    }
}

#if HOST_BIG_ENDIAN != TARGET_BIG_ENDIAN || \
    defined(TARGET_SPARC) || defined(TARGET_M68K) || defined(TARGET_HPPA) || \
    defined(TARGET_RISCV) || defined(TARGET_S390X)
static int is_proc(const char *filename, const char *entry)
{
    return strcmp(filename, entry) == 0;
}
#endif

#if HOST_BIG_ENDIAN != TARGET_BIG_ENDIAN
static int open_net_route(CPUArchState *cpu_env, int fd)
{
    FILE *fp;
    char *line = NULL;
    size_t len = 0;
    ssize_t read;

    fp = fopen("/proc/net/route", "r");
    if (fp == NULL) {
        return -1;
    }

    /* read header */

    read = getline(&line, &len, fp);
    dprintf(fd, "%s", line);

    /* read routes */

    while ((read = getline(&line, &len, fp)) != -1) {
        char iface[16];
        uint32_t dest, gw, mask;
        unsigned int flags, refcnt, use, metric, mtu, window, irtt;
        int fields;

        fields = sscanf(line,
                        "%s\t%08x\t%08x\t%04x\t%d\t%d\t%d\t%08x\t%d\t%u\t%u\n",
                        iface, &dest, &gw, &flags, &refcnt, &use, &metric,
                        &mask, &mtu, &window, &irtt);
        if (fields != 11) {
            continue;
        }
        dprintf(fd, "%s\t%08x\t%08x\t%04x\t%d\t%d\t%d\t%08x\t%d\t%u\t%u\n",
                iface, tswap32(dest), tswap32(gw), flags, refcnt, use,
                metric, tswap32(mask), mtu, window, irtt);
    }

    free(line);
    fclose(fp);

    return 0;
}
#endif

#if defined(TARGET_SPARC)
static int open_cpuinfo(CPUArchState *cpu_env, int fd)
{
    dprintf(fd, "type\t\t: sun4u\n");
    return 0;
}
#endif

#if defined(TARGET_HPPA)
static int open_cpuinfo(CPUArchState *cpu_env, int fd)
{
    int i, num_cpus;

    num_cpus = sysconf(_SC_NPROCESSORS_ONLN);
    for (i = 0; i < num_cpus; i++) {
        dprintf(fd, "processor\t: %d\n", i);
        dprintf(fd, "cpu family\t: PA-RISC 1.1e\n");
        dprintf(fd, "cpu\t\t: PA7300LC (PCX-L2)\n");
        dprintf(fd, "capabilities\t: os32\n");
        dprintf(fd, "model\t\t: 9000/778/B160L - "
                    "Merlin L2 160 QEMU (9000/778/B160L)\n\n");
    }
    return 0;
}
#endif

#if defined(TARGET_RISCV)
static int open_cpuinfo(CPUArchState *cpu_env, int fd)
{
    int i;
    int num_cpus = sysconf(_SC_NPROCESSORS_ONLN);
    RISCVCPU *cpu = env_archcpu(cpu_env);
    const RISCVCPUConfig *cfg = riscv_cpu_cfg((CPURISCVState *) cpu_env);
    char *isa_string = riscv_isa_string(cpu);
    const char *mmu;

    if (cfg->mmu) {
        mmu = (cpu_env->xl == MXL_RV32) ? "sv32"  : "sv48";
    } else {
        mmu = "none";
    }

    for (i = 0; i < num_cpus; i++) {
        dprintf(fd, "processor\t: %d\n", i);
        dprintf(fd, "hart\t\t: %d\n", i);
        dprintf(fd, "isa\t\t: %s\n", isa_string);
        dprintf(fd, "mmu\t\t: %s\n", mmu);
        dprintf(fd, "uarch\t\t: qemu\n\n");
    }

    g_free(isa_string);
    return 0;
}
#endif

#if defined(TARGET_S390X)
/*
 * Emulate what a Linux kernel running in qemu-system-s390x -M accel=tcg would
 * show in /proc/cpuinfo.
 *
 * Skip the following in order to match the missing support in op_ecag():
 * - show_cacheinfo().
 * - show_cpu_topology().
 * - show_cpu_mhz().
 *
 * Use fixed values for certain fields:
 * - bogomips per cpu - from a qemu-system-s390x run.
 * - max thread id = 0, since SMT / SIGP_SET_MULTI_THREADING is not supported.
 *
 * Keep the code structure close to arch/s390/kernel/processor.c.
 */

static void show_facilities(int fd)
{
    size_t sizeof_stfl_bytes = 2048;
    g_autofree uint8_t *stfl_bytes = g_new0(uint8_t, sizeof_stfl_bytes);
    unsigned int bit;

    dprintf(fd, "facilities      :");
    s390_get_feat_block(S390_FEAT_TYPE_STFL, stfl_bytes);
    for (bit = 0; bit < sizeof_stfl_bytes * 8; bit++) {
        if (test_be_bit(bit, stfl_bytes)) {
            dprintf(fd, " %d", bit);
        }
    }
    dprintf(fd, "\n");
}

static int cpu_ident(unsigned long n)
{
    return deposit32(0, CPU_ID_BITS - CPU_PHYS_ADDR_BITS, CPU_PHYS_ADDR_BITS,
                     n);
}

static void show_cpu_summary(CPUArchState *cpu_env, int fd)
{
    S390CPUModel *model = env_archcpu(cpu_env)->model;
    int num_cpus = sysconf(_SC_NPROCESSORS_ONLN);
    uint32_t elf_hwcap = get_elf_hwcap();
    const char *hwcap_str;
    int i;

    dprintf(fd, "vendor_id       : IBM/S390\n"
                "# processors    : %i\n"
                "bogomips per cpu: 13370.00\n",
            num_cpus);
    dprintf(fd, "max thread id   : 0\n");
    dprintf(fd, "features\t: ");
    for (i = 0; i < sizeof(elf_hwcap) * 8; i++) {
        if (!(elf_hwcap & (1 << i))) {
            continue;
        }
        hwcap_str = elf_hwcap_str(i);
        if (hwcap_str) {
            dprintf(fd, "%s ", hwcap_str);
        }
    }
    dprintf(fd, "\n");
    show_facilities(fd);
    for (i = 0; i < num_cpus; i++) {
        dprintf(fd, "processor %d: "
               "version = %02X,  "
               "identification = %06X,  "
               "machine = %04X\n",
               i, model->cpu_ver, cpu_ident(i), model->def->type);
    }
}

static void show_cpu_ids(CPUArchState *cpu_env, int fd, unsigned long n)
{
    S390CPUModel *model = env_archcpu(cpu_env)->model;

    dprintf(fd, "version         : %02X\n", model->cpu_ver);
    dprintf(fd, "identification  : %06X\n", cpu_ident(n));
    dprintf(fd, "machine         : %04X\n", model->def->type);
}

static void show_cpuinfo(CPUArchState *cpu_env, int fd, unsigned long n)
{
    dprintf(fd, "\ncpu number      : %ld\n", n);
    show_cpu_ids(cpu_env, fd, n);
}

static int open_cpuinfo(CPUArchState *cpu_env, int fd)
{
    int num_cpus = sysconf(_SC_NPROCESSORS_ONLN);
    int i;

    show_cpu_summary(cpu_env, fd);
    for (i = 0; i < num_cpus; i++) {
        show_cpuinfo(cpu_env, fd, i);
    }
    return 0;
}
#endif

#if defined(TARGET_M68K)
static int open_hardware(CPUArchState *cpu_env, int fd)
{
    dprintf(fd, "Model:\t\tqemu-m68k\n");
    return 0;
}
#endif


int do_guest_openat(CPUArchState *cpu_env, int dirfd, const char *fname,
                    int flags, mode_t mode, bool safe)
{
    g_autofree char *proc_name = NULL;
    const char *pathname;
    struct fake_open {
        const char *filename;
        int (*fill)(CPUArchState *cpu_env, int fd);
        int (*cmp)(const char *s1, const char *s2);
    };
    const struct fake_open *fake_open;
    static const struct fake_open fakes[] = {
        { "maps", open_self_maps, is_proc_myself },
        { "smaps", open_self_smaps, is_proc_myself },
        { "stat", open_self_stat, is_proc_myself },
        { "auxv", open_self_auxv, is_proc_myself },
        { "cmdline", open_self_cmdline, is_proc_myself },
#if HOST_BIG_ENDIAN != TARGET_BIG_ENDIAN
        { "/proc/net/route", open_net_route, is_proc },
#endif
#if defined(TARGET_SPARC) || defined(TARGET_HPPA) || \
    defined(TARGET_RISCV) || defined(TARGET_S390X)
        { "/proc/cpuinfo", open_cpuinfo, is_proc },
#endif
#if defined(TARGET_M68K)
        { "/proc/hardware", open_hardware, is_proc },
#endif
        { NULL, NULL, NULL }
    };

    /* if this is a file from /proc/ filesystem, expand full name */
    proc_name = realpath(fname, NULL);
    if (proc_name && strncmp(proc_name, "/proc/", 6) == 0) {
        pathname = proc_name;
    } else {
        pathname = fname;
    }

    if (is_proc_myself(pathname, "exe")) {
        if (safe) {
            return safe_openat(dirfd, exec_path, flags, mode);
        } else {
            return openat(dirfd, exec_path, flags, mode);
        }
    }

    for (fake_open = fakes; fake_open->filename; fake_open++) {
        if (fake_open->cmp(pathname, fake_open->filename)) {
            break;
        }
    }

    if (fake_open->filename) {
        const char *tmpdir;
        char filename[PATH_MAX];
        int fd, r;

        fd = memfd_create("qemu-open", 0);
        if (fd < 0) {
            if (errno != ENOSYS) {
                return fd;
            }
            /* create temporary file to map stat to */
            tmpdir = getenv("TMPDIR");
            if (!tmpdir)
                tmpdir = "/tmp";
            snprintf(filename, sizeof(filename), "%s/qemu-open.XXXXXX", tmpdir);
            fd = mkstemp(filename);
            if (fd < 0) {
                return fd;
            }
            unlink(filename);
        }

        if ((r = fake_open->fill(cpu_env, fd))) {
            int e = errno;
            close(fd);
            errno = e;
            return r;
        }
        lseek(fd, 0, SEEK_SET);

        return fd;
    }

    if (safe) {
        return safe_openat(dirfd, path(pathname), flags, mode);
    } else {
        return openat(dirfd, path(pathname), flags, mode);
    }
}

ssize_t do_guest_readlink(const char *pathname, char *buf, size_t bufsiz)
{
    ssize_t ret;

    if (!pathname || !buf) {
        errno = EFAULT;
        return -1;
    }

    if (!bufsiz) {
        /* Short circuit this for the magic exe check. */
        errno = EINVAL;
        return -1;
    }

    if (is_proc_myself((const char *)pathname, "exe")) {
        /*
         * Don't worry about sign mismatch as earlier mapping
         * logic would have thrown a bad address error.
         */
        ret = MIN(strlen(exec_path), bufsiz);
        /* We cannot NUL terminate the string. */
        memcpy(buf, exec_path, ret);
    } else {
        ret = readlink(path(pathname), buf, bufsiz);
    }

    return ret;
}

static int do_execv(CPUArchState *cpu_env, int dirfd,
                    abi_long pathname, abi_long guest_argp,
                    abi_long guest_envp, int flags, bool is_execveat)
{
    int ret;
    char **argp, **envp;
    int argc, envc;
    abi_ulong gp;
    abi_ulong addr;
    char **q;
    void *p;

    argc = 0;

    for (gp = guest_argp; gp; gp += sizeof(abi_ulong)) {
        if (get_user_ual(addr, gp)) {
            return -TARGET_EFAULT;
        }
        if (!addr) {
            break;
        }
        argc++;
    }
    envc = 0;
    for (gp = guest_envp; gp; gp += sizeof(abi_ulong)) {
        if (get_user_ual(addr, gp)) {
            return -TARGET_EFAULT;
        }
        if (!addr) {
            break;
        }
        envc++;
    }

    argp = g_new0(char *, argc + 1);
    envp = g_new0(char *, envc + 1);

    for (gp = guest_argp, q = argp; gp; gp += sizeof(abi_ulong), q++) {
        if (get_user_ual(addr, gp)) {
            goto execve_efault;
        }
        if (!addr) {
            break;
        }
        *q = lock_user_string(addr);
        if (!*q) {
            goto execve_efault;
        }
    }
    *q = NULL;

    for (gp = guest_envp, q = envp; gp; gp += sizeof(abi_ulong), q++) {
        if (get_user_ual(addr, gp)) {
            goto execve_efault;
        }
        if (!addr) {
            break;
        }
        *q = lock_user_string(addr);
        if (!*q) {
            goto execve_efault;
        }
    }
    *q = NULL;

    /*
     * Although execve() is not an interruptible syscall it is
     * a special case where we must use the safe_syscall wrapper:
     * if we allow a signal to happen before we make the host
     * syscall then we will 'lose' it, because at the point of
     * execve the process leaves QEMU's control. So we use the
     * safe syscall wrapper to ensure that we either take the
     * signal as a guest signal, or else it does not happen
     * before the execve completes and makes it the other
     * program's problem.
     */
    p = lock_user_string(pathname);
    if (!p) {
        goto execve_efault;
    }

    const char *exe = p;
    if (is_proc_myself(p, "exe")) {
        exe = exec_path;
    }
    ret = is_execveat
        ? safe_execveat(dirfd, exe, argp, envp, flags)
        : safe_execve(exe, argp, envp);
    ret = get_errno(ret);

    unlock_user(p, pathname, 0);

    goto execve_end;

execve_efault:
    ret = -TARGET_EFAULT;

execve_end:
    for (gp = guest_argp, q = argp; *q; gp += sizeof(abi_ulong), q++) {
        if (get_user_ual(addr, gp) || !addr) {
            break;
        }
        unlock_user(*q, addr, 0);
    }
    for (gp = guest_envp, q = envp; *q; gp += sizeof(abi_ulong), q++) {
        if (get_user_ual(addr, gp) || !addr) {
            break;
        }
        unlock_user(*q, addr, 0);
    }

    g_free(argp);
    g_free(envp);
    return ret;
}

#define TIMER_MAGIC 0x0caf0000
#define TIMER_MAGIC_MASK 0xffff0000

/* Convert QEMU provided timer ID back to internal 16bit index format */
static target_timer_t get_timer_id(abi_long arg)
{
    target_timer_t timerid = arg;

    if ((timerid & TIMER_MAGIC_MASK) != TIMER_MAGIC) {
        return -TARGET_EINVAL;
    }

    timerid &= 0xffff;

    if (timerid >= ARRAY_SIZE(g_posix_timers)) {
        return -TARGET_EINVAL;
    }

    return timerid;
}

static int target_to_host_cpu_mask(unsigned long *host_mask,
                                   size_t host_size,
                                   abi_ulong target_addr,
                                   size_t target_size)
{
    unsigned target_bits = sizeof(abi_ulong) * 8;
    unsigned host_bits = sizeof(*host_mask) * 8;
    abi_ulong *target_mask;
    unsigned i, j;

    assert(host_size >= target_size);

    target_mask = lock_user(VERIFY_READ, target_addr, target_size, 1);
    if (!target_mask) {
        return -TARGET_EFAULT;
    }
    memset(host_mask, 0, host_size);

    for (i = 0 ; i < target_size / sizeof(abi_ulong); i++) {
        unsigned bit = i * target_bits;
        abi_ulong val;

        __get_user(val, &target_mask[i]);
        for (j = 0; j < target_bits; j++, bit++) {
            if (val & (1UL << j)) {
                host_mask[bit / host_bits] |= 1UL << (bit % host_bits);
            }
        }
    }

    unlock_user(target_mask, target_addr, 0);
    return 0;
}

static int host_to_target_cpu_mask(const unsigned long *host_mask,
                                   size_t host_size,
                                   abi_ulong target_addr,
                                   size_t target_size)
{
    unsigned target_bits = sizeof(abi_ulong) * 8;
    unsigned host_bits = sizeof(*host_mask) * 8;
    abi_ulong *target_mask;
    unsigned i, j;

    assert(host_size >= target_size);

    target_mask = lock_user(VERIFY_WRITE, target_addr, target_size, 0);
    if (!target_mask) {
        return -TARGET_EFAULT;
    }

    for (i = 0 ; i < target_size / sizeof(abi_ulong); i++) {
        unsigned bit = i * target_bits;
        abi_ulong val = 0;

        for (j = 0; j < target_bits; j++, bit++) {
            if (host_mask[bit / host_bits] & (1UL << (bit % host_bits))) {
                val |= 1UL << j;
            }
        }
        __put_user(val, &target_mask[i]);
    }

    unlock_user(target_mask, target_addr, target_size);
    return 0;
}

#ifdef TARGET_NR_getdents
static int do_getdents(abi_long dirfd, abi_long arg2, abi_long count)
{
    g_autofree void *hdirp = NULL;
    void *tdirp;
    int hlen, hoff, toff;
    int hreclen, treclen;
    off64_t prev_diroff = 0;

    hdirp = g_try_malloc(count);
    if (!hdirp) {
        return -TARGET_ENOMEM;
    }

#ifdef EMULATE_GETDENTS_WITH_GETDENTS
    hlen = sys_getdents(dirfd, hdirp, count);
#else
    hlen = sys_getdents64(dirfd, hdirp, count);
#endif

    hlen = get_errno(hlen);
    if (is_error(hlen)) {
        return hlen;
    }

    tdirp = lock_user(VERIFY_WRITE, arg2, count, 0);
    if (!tdirp) {
        return -TARGET_EFAULT;
    }

    for (hoff = toff = 0; hoff < hlen; hoff += hreclen, toff += treclen) {
#ifdef EMULATE_GETDENTS_WITH_GETDENTS
        struct linux_dirent *hde = hdirp + hoff;
#else
        struct linux_dirent64 *hde = hdirp + hoff;
#endif
        struct target_dirent *tde = tdirp + toff;
        int namelen;
        uint8_t type;

        namelen = strlen(hde->d_name);
        hreclen = hde->d_reclen;
        treclen = offsetof(struct target_dirent, d_name) + namelen + 2;
        treclen = QEMU_ALIGN_UP(treclen, __alignof(struct target_dirent));

        if (toff + treclen > count) {
            /*
             * If the host struct is smaller than the target struct, or
             * requires less alignment and thus packs into less space,
             * then the host can return more entries than we can pass
             * on to the guest.
             */
            if (toff == 0) {
                toff = -TARGET_EINVAL; /* result buffer is too small */
                break;
            }
            /*
             * Return what we have, resetting the file pointer to the
             * location of the first record not returned.
             */
            lseek64(dirfd, prev_diroff, SEEK_SET);
            break;
        }

        prev_diroff = hde->d_off;
        tde->d_ino = tswapal(hde->d_ino);
        tde->d_off = tswapal(hde->d_off);
        tde->d_reclen = tswap16(treclen);
        memcpy(tde->d_name, hde->d_name, namelen + 1);

        /*
         * The getdents type is in what was formerly a padding byte at the
         * end of the structure.
         */
#ifdef EMULATE_GETDENTS_WITH_GETDENTS
        type = *((uint8_t *)hde + hreclen - 1);
#else
        type = hde->d_type;
#endif
        *((uint8_t *)tde + treclen - 1) = type;
    }

    unlock_user(tdirp, arg2, toff);
    return toff;
}
#endif /* TARGET_NR_getdents */

#if defined(TARGET_NR_getdents64) && defined(__NR_getdents64)
static int do_getdents64(abi_long dirfd, abi_long arg2, abi_long count)
{
    g_autofree void *hdirp = NULL;
    void *tdirp;
    int hlen, hoff, toff;
    int hreclen, treclen;
    off64_t prev_diroff = 0;

    hdirp = g_try_malloc(count);
    if (!hdirp) {
        return -TARGET_ENOMEM;
    }

    hlen = get_errno(sys_getdents64(dirfd, hdirp, count));
    if (is_error(hlen)) {
        return hlen;
    }

    tdirp = lock_user(VERIFY_WRITE, arg2, count, 0);
    if (!tdirp) {
        return -TARGET_EFAULT;
    }

    for (hoff = toff = 0; hoff < hlen; hoff += hreclen, toff += treclen) {
        struct linux_dirent64 *hde = hdirp + hoff;
        struct target_dirent64 *tde = tdirp + toff;
        int namelen;

        namelen = strlen(hde->d_name) + 1;
        hreclen = hde->d_reclen;
        treclen = offsetof(struct target_dirent64, d_name) + namelen;
        treclen = QEMU_ALIGN_UP(treclen, __alignof(struct target_dirent64));

        if (toff + treclen > count) {
            /*
             * If the host struct is smaller than the target struct, or
             * requires less alignment and thus packs into less space,
             * then the host can return more entries than we can pass
             * on to the guest.
             */
            if (toff == 0) {
                toff = -TARGET_EINVAL; /* result buffer is too small */
                break;
            }
            /*
             * Return what we have, resetting the file pointer to the
             * location of the first record not returned.
             */
            lseek64(dirfd, prev_diroff, SEEK_SET);
            break;
        }

        prev_diroff = hde->d_off;
        tde->d_ino = tswap64(hde->d_ino);
        tde->d_off = tswap64(hde->d_off);
        tde->d_reclen = tswap16(treclen);
        tde->d_type = hde->d_type;
        memcpy(tde->d_name, hde->d_name, namelen);
    }

    unlock_user(tdirp, arg2, toff);
    return toff;
}
#endif /* TARGET_NR_getdents64 */

#if defined(TARGET_NR_riscv_hwprobe)

#define RISCV_HWPROBE_KEY_MVENDORID     0
#define RISCV_HWPROBE_KEY_MARCHID       1
#define RISCV_HWPROBE_KEY_MIMPID        2

#define RISCV_HWPROBE_KEY_BASE_BEHAVIOR 3
#define     RISCV_HWPROBE_BASE_BEHAVIOR_IMA (1 << 0)

#define RISCV_HWPROBE_KEY_IMA_EXT_0     4
#define     RISCV_HWPROBE_IMA_FD       (1 << 0)
#define     RISCV_HWPROBE_IMA_C        (1 << 1)

#define RISCV_HWPROBE_KEY_CPUPERF_0     5
#define     RISCV_HWPROBE_MISALIGNED_UNKNOWN     (0 << 0)
#define     RISCV_HWPROBE_MISALIGNED_EMULATED    (1 << 0)
#define     RISCV_HWPROBE_MISALIGNED_SLOW        (2 << 0)
#define     RISCV_HWPROBE_MISALIGNED_FAST        (3 << 0)
#define     RISCV_HWPROBE_MISALIGNED_UNSUPPORTED (4 << 0)
#define     RISCV_HWPROBE_MISALIGNED_MASK        (7 << 0)

struct riscv_hwprobe {
    abi_llong  key;
    abi_ullong value;
};

static void risc_hwprobe_fill_pairs(CPURISCVState *env,
                                    struct riscv_hwprobe *pair,
                                    size_t pair_count)
{
    const RISCVCPUConfig *cfg = riscv_cpu_cfg(env);

    for (; pair_count > 0; pair_count--, pair++) {
        abi_llong key;
        abi_ullong value;
        __put_user(0, &pair->value);
        __get_user(key, &pair->key);
        switch (key) {
        case RISCV_HWPROBE_KEY_MVENDORID:
            __put_user(cfg->mvendorid, &pair->value);
            break;
        case RISCV_HWPROBE_KEY_MARCHID:
            __put_user(cfg->marchid, &pair->value);
            break;
        case RISCV_HWPROBE_KEY_MIMPID:
            __put_user(cfg->mimpid, &pair->value);
            break;
        case RISCV_HWPROBE_KEY_BASE_BEHAVIOR:
            value = riscv_has_ext(env, RVI) &&
                    riscv_has_ext(env, RVM) &&
                    riscv_has_ext(env, RVA) ?
                    RISCV_HWPROBE_BASE_BEHAVIOR_IMA : 0;
            __put_user(value, &pair->value);
            break;
        case RISCV_HWPROBE_KEY_IMA_EXT_0:
            value = riscv_has_ext(env, RVF) &&
                    riscv_has_ext(env, RVD) ?
                    RISCV_HWPROBE_IMA_FD : 0;
            value |= riscv_has_ext(env, RVC) ?
                     RISCV_HWPROBE_IMA_C : pair->value;
            __put_user(value, &pair->value);
            break;
        case RISCV_HWPROBE_KEY_CPUPERF_0:
            __put_user(RISCV_HWPROBE_MISALIGNED_FAST, &pair->value);
            break;
        default:
            __put_user(-1, &pair->key);
            break;
        }
    }
}

static int cpu_set_valid(abi_long arg3, abi_long arg4)
{
    int ret, i, tmp;
    size_t host_mask_size, target_mask_size;
    unsigned long *host_mask;

    /*
     * cpu_set_t represent CPU masks as bit masks of type unsigned long *.
     * arg3 contains the cpu count.
     */
    tmp = (8 * sizeof(abi_ulong));
    target_mask_size = ((arg3 + tmp - 1) / tmp) * sizeof(abi_ulong);
    host_mask_size = (target_mask_size + (sizeof(*host_mask) - 1)) &
                     ~(sizeof(*host_mask) - 1);

    host_mask = alloca(host_mask_size);

    ret = target_to_host_cpu_mask(host_mask, host_mask_size,
                                  arg4, target_mask_size);
    if (ret != 0) {
        return ret;
    }

    for (i = 0 ; i < host_mask_size / sizeof(*host_mask); i++) {
        if (host_mask[i] != 0) {
            return 0;
        }
    }
    return -TARGET_EINVAL;
}

static abi_long do_riscv_hwprobe(CPUArchState *cpu_env, abi_long arg1,
                                 abi_long arg2, abi_long arg3,
                                 abi_long arg4, abi_long arg5)
{
    int ret;
    struct riscv_hwprobe *host_pairs;

    /* flags must be 0 */
    if (arg5 != 0) {
        return -TARGET_EINVAL;
    }

    /* check cpu_set */
    if (arg3 != 0) {
        ret = cpu_set_valid(arg3, arg4);
        if (ret != 0) {
            return ret;
        }
    } else if (arg4 != 0) {
        return -TARGET_EINVAL;
    }

    /* no pairs */
    if (arg2 == 0) {
        return 0;
    }

    host_pairs = lock_user(VERIFY_WRITE, arg1,
                           sizeof(*host_pairs) * (size_t)arg2, 0);
    if (host_pairs == NULL) {
        return -TARGET_EFAULT;
    }
    risc_hwprobe_fill_pairs(cpu_env, host_pairs, arg2);
    unlock_user(host_pairs, arg1, sizeof(*host_pairs) * (size_t)arg2);
    return 0;
}
#endif /* TARGET_NR_riscv_hwprobe */

#if defined(TARGET_NR_pivot_root) && defined(__NR_pivot_root)
_syscall2(int, pivot_root, const char *, new_root, const char *, put_old)
#endif

#if defined(TARGET_NR_open_tree) && defined(__NR_open_tree)
#define __NR_sys_open_tree __NR_open_tree
_syscall3(int, sys_open_tree, int, __dfd, const char *, __filename,
          unsigned int, __flags)
#endif

#if defined(TARGET_NR_move_mount) && defined(__NR_move_mount)
#define __NR_sys_move_mount __NR_move_mount
_syscall5(int, sys_move_mount, int, __from_dfd, const char *, __from_pathname,
           int, __to_dfd, const char *, __to_pathname, unsigned int, flag)
#endif

/* This is an internal helper for do_syscall so that it is easier
 * to have a single return point, so that actions, such as logging
 * of syscall results, can be performed.
 * All errnos that do_syscall() returns must be -TARGET_<errcode>.
 */
static abi_long do_syscall1(CPUArchState *cpu_env, int num, abi_long arg1,
                            abi_long arg2, abi_long arg3, abi_long arg4,
                            abi_long arg5, abi_long arg6, abi_long arg7,
                            abi_long arg8)
{
    CPUState *cpu = env_cpu(cpu_env);
    abi_long ret;
#if defined(TARGET_NR_stat) || defined(TARGET_NR_stat64) \
    || defined(TARGET_NR_lstat) || defined(TARGET_NR_lstat64) \
    || defined(TARGET_NR_fstat) || defined(TARGET_NR_fstat64) \
    || defined(TARGET_NR_statx)
    struct stat st;
#endif
#if defined(TARGET_NR_statfs) || defined(TARGET_NR_statfs64) \
    || defined(TARGET_NR_fstatfs)
    struct statfs stfs;
#endif
    void *p;

    switch(num) {
    case TARGET_NR_exit:
        /* In old applications this may be used to implement _exit(2).
           However in threaded applications it is used for thread termination,
           and _exit_group is used for application termination.
           Do thread termination if we have more then one thread.  */

        if (block_signals()) {
            return -QEMU_ERESTARTSYS;
        }

        pthread_mutex_lock(&clone_lock);

        if (CPU_NEXT(first_cpu)) {
            TaskState *ts = cpu->opaque;

            if (ts->child_tidptr) {
                put_user_u32(0, ts->child_tidptr);
                do_sys_futex(g2h(cpu, ts->child_tidptr),
                             FUTEX_WAKE, INT_MAX, NULL, NULL, 0);
            }

            object_unparent(OBJECT(cpu));
            object_unref(OBJECT(cpu));
            /*
             * At this point the CPU should be unrealized and removed
             * from cpu lists. We can clean-up the rest of the thread
             * data without the lock held.
             */

            pthread_mutex_unlock(&clone_lock);

            thread_cpu = NULL;
            g_free(ts);
            rcu_unregister_thread();
            pthread_exit(NULL);
        }

        pthread_mutex_unlock(&clone_lock);
        preexit_cleanup(cpu_env, arg1);
        _exit(arg1);
        return 0; /* avoid warning */
    case TARGET_NR_read:
        if (arg2 == 0 && arg3 == 0) {
            return get_errno(safe_read(arg1, 0, 0));
        } else {
            if (!(p = lock_user(VERIFY_WRITE, arg2, arg3, 0)))
                return -TARGET_EFAULT;
            ret = get_errno(safe_read(arg1, p, arg3));
            if (ret >= 0 &&
                fd_trans_host_to_target_data(arg1)) {
                ret = fd_trans_host_to_target_data(arg1)(p, ret);
            }
            unlock_user(p, arg2, ret);
        }
        return ret;
    case TARGET_NR_write:
        if (arg2 == 0 && arg3 == 0) {
            return get_errno(safe_write(arg1, 0, 0));
        }
        if (!(p = lock_user(VERIFY_READ, arg2, arg3, 1)))
            return -TARGET_EFAULT;
        if (fd_trans_target_to_host_data(arg1)) {
            void *copy = g_malloc(arg3);
            memcpy(copy, p, arg3);
            ret = fd_trans_target_to_host_data(arg1)(copy, arg3);
            if (ret >= 0) {
                ret = get_errno(safe_write(arg1, copy, ret));
            }
            g_free(copy);
        } else {
            ret = get_errno(safe_write(arg1, p, arg3));
        }
        unlock_user(p, arg2, 0);
        return ret;

#ifdef TARGET_NR_open
    case TARGET_NR_open:
        if (!(p = lock_user_string(arg1)))
            return -TARGET_EFAULT;
        ret = get_errno(do_guest_openat(cpu_env, AT_FDCWD, p,
                                  target_to_host_bitmask(arg2, fcntl_flags_tbl),
                                  arg3, true));
        fd_trans_unregister(ret);
        unlock_user(p, arg1, 0);
        return ret;
#endif
    case TARGET_NR_openat:
        if (!(p = lock_user_string(arg2)))
            return -TARGET_EFAULT;
        ret = get_errno(do_guest_openat(cpu_env, arg1, p,
                                  target_to_host_bitmask(arg3, fcntl_flags_tbl),
                                  arg4, true));
        fd_trans_unregister(ret);
        unlock_user(p, arg2, 0);
        return ret;
#if defined(TARGET_NR_name_to_handle_at) && defined(CONFIG_OPEN_BY_HANDLE)
    case TARGET_NR_name_to_handle_at:
        ret = do_name_to_handle_at(arg1, arg2, arg3, arg4, arg5);
        return ret;
#endif
#if defined(TARGET_NR_open_by_handle_at) && defined(CONFIG_OPEN_BY_HANDLE)
    case TARGET_NR_open_by_handle_at:
        ret = do_open_by_handle_at(arg1, arg2, arg3);
        fd_trans_unregister(ret);
        return ret;
#endif
#if defined(__NR_pidfd_open) && defined(TARGET_NR_pidfd_open)
    case TARGET_NR_pidfd_open:
        return get_errno(pidfd_open(arg1, arg2));
#endif
#if defined(__NR_pidfd_send_signal) && defined(TARGET_NR_pidfd_send_signal)
    case TARGET_NR_pidfd_send_signal:
        {
            siginfo_t uinfo, *puinfo;

            if (arg3) {
                p = lock_user(VERIFY_READ, arg3, sizeof(target_siginfo_t), 1);
                if (!p) {
                    return -TARGET_EFAULT;
                 }
                 target_to_host_siginfo(&uinfo, p);
                 unlock_user(p, arg3, 0);
                 puinfo = &uinfo;
            } else {
                 puinfo = NULL;
            }
            ret = get_errno(pidfd_send_signal(arg1, target_to_host_signal(arg2),
                                              puinfo, arg4));
        }
        return ret;
#endif
#if defined(__NR_pidfd_getfd) && defined(TARGET_NR_pidfd_getfd)
    case TARGET_NR_pidfd_getfd:
        return get_errno(pidfd_getfd(arg1, arg2, arg3));
#endif
    case TARGET_NR_close:
        fd_trans_unregister(arg1);
        return get_errno(close(arg1));
#if defined(__NR_close_range) && defined(TARGET_NR_close_range)
    case TARGET_NR_close_range:
        ret = get_errno(sys_close_range(arg1, arg2, arg3));
        if (ret == 0 && !(arg3 & CLOSE_RANGE_CLOEXEC)) {
            abi_long fd, maxfd;
            maxfd = MIN(arg2, target_fd_max);
            for (fd = arg1; fd < maxfd; fd++) {
                fd_trans_unregister(fd);
            }
        }
        return ret;
#endif

    case TARGET_NR_brk:
        return do_brk(arg1);
#ifdef TARGET_NR_fork
    case TARGET_NR_fork:
        return get_errno(do_fork(cpu_env, TARGET_SIGCHLD, 0, 0, 0, 0));
#endif
#ifdef TARGET_NR_waitpid
    case TARGET_NR_waitpid:
        {
            int status;
            ret = get_errno(safe_wait4(arg1, &status, arg3, 0));
            if (!is_error(ret) && arg2 && ret
                && put_user_s32(host_to_target_waitstatus(status), arg2))
                return -TARGET_EFAULT;
        }
        return ret;
#endif
#ifdef TARGET_NR_waitid
    case TARGET_NR_waitid:
        {
            siginfo_t info;
            info.si_pid = 0;
            ret = get_errno(safe_waitid(arg1, arg2, &info, arg4, NULL));
            if (!is_error(ret) && arg3 && info.si_pid != 0) {
                if (!(p = lock_user(VERIFY_WRITE, arg3, sizeof(target_siginfo_t), 0)))
                    return -TARGET_EFAULT;
                host_to_target_siginfo(p, &info);
                unlock_user(p, arg3, sizeof(target_siginfo_t));
            }
        }
        return ret;
#endif
#ifdef TARGET_NR_creat /* not on alpha */
    case TARGET_NR_creat:
        if (!(p = lock_user_string(arg1)))
            return -TARGET_EFAULT;
        ret = get_errno(creat(p, arg2));
        fd_trans_unregister(ret);
        unlock_user(p, arg1, 0);
        return ret;
#endif
#ifdef TARGET_NR_link
    case TARGET_NR_link:
        {
            void * p2;
            p = lock_user_string(arg1);
            p2 = lock_user_string(arg2);
            if (!p || !p2)
                ret = -TARGET_EFAULT;
            else
                ret = get_errno(link(p, p2));
            unlock_user(p2, arg2, 0);
            unlock_user(p, arg1, 0);
        }
        return ret;
#endif
#if defined(TARGET_NR_linkat)
    case TARGET_NR_linkat:
        {
            void * p2 = NULL;
            if (!arg2 || !arg4)
                return -TARGET_EFAULT;
            p  = lock_user_string(arg2);
            p2 = lock_user_string(arg4);
            if (!p || !p2)
                ret = -TARGET_EFAULT;
            else
                ret = get_errno(linkat(arg1, p, arg3, p2, arg5));
            unlock_user(p, arg2, 0);
            unlock_user(p2, arg4, 0);
        }
        return ret;
#endif
#ifdef TARGET_NR_unlink
    case TARGET_NR_unlink:
        if (!(p = lock_user_string(arg1)))
            return -TARGET_EFAULT;
        ret = get_errno(unlink(p));
        unlock_user(p, arg1, 0);
        return ret;
#endif
#if defined(TARGET_NR_unlinkat)
    case TARGET_NR_unlinkat:
        if (!(p = lock_user_string(arg2)))
            return -TARGET_EFAULT;
        ret = get_errno(unlinkat(arg1, p, arg3));
        unlock_user(p, arg2, 0);
        return ret;
#endif
    case TARGET_NR_execveat:
        return do_execv(cpu_env, arg1, arg2, arg3, arg4, arg5, true);
    case TARGET_NR_execve:
        return do_execv(cpu_env, AT_FDCWD, arg1, arg2, arg3, 0, false);
    case TARGET_NR_chdir:
        if (!(p = lock_user_string(arg1)))
            return -TARGET_EFAULT;
        ret = get_errno(chdir(p));
        unlock_user(p, arg1, 0);
        return ret;
#ifdef TARGET_NR_time
    case TARGET_NR_time:
        {
            time_t host_time;
            ret = get_errno(time(&host_time));
            if (!is_error(ret)
                && arg1
                && put_user_sal(host_time, arg1))
                return -TARGET_EFAULT;
        }
        return ret;
#endif
#ifdef TARGET_NR_mknod
    case TARGET_NR_mknod:
        if (!(p = lock_user_string(arg1)))
            return -TARGET_EFAULT;
        ret = get_errno(mknod(p, arg2, arg3));
        unlock_user(p, arg1, 0);
        return ret;
#endif
#if defined(TARGET_NR_mknodat)
    case TARGET_NR_mknodat:
        if (!(p = lock_user_string(arg2)))
            return -TARGET_EFAULT;
        ret = get_errno(mknodat(arg1, p, arg3, arg4));
        unlock_user(p, arg2, 0);
        return ret;
#endif
#ifdef TARGET_NR_chmod
    case TARGET_NR_chmod:
        if (!(p = lock_user_string(arg1)))
            return -TARGET_EFAULT;
        ret = get_errno(chmod(p, arg2));
        unlock_user(p, arg1, 0);
        return ret;
#endif
#ifdef TARGET_NR_lseek
    case TARGET_NR_lseek:
        return get_errno(lseek(arg1, arg2, arg3));
#endif
#if defined(TARGET_NR_getxpid) && defined(TARGET_ALPHA)
    /* Alpha specific */
    case TARGET_NR_getxpid:
        cpu_env->ir[IR_A4] = getppid();
        return get_errno(getpid());
#endif
#ifdef TARGET_NR_getpid
    case TARGET_NR_getpid:
        return get_errno(getpid());
#endif
    case TARGET_NR_mount:
        {
            /* need to look at the data field */
            void *p2, *p3;

            if (arg1) {
                p = lock_user_string(arg1);
                if (!p) {
                    return -TARGET_EFAULT;
                }
            } else {
                p = NULL;
            }

            p2 = lock_user_string(arg2);
            if (!p2) {
                if (arg1) {
                    unlock_user(p, arg1, 0);
                }
                return -TARGET_EFAULT;
            }

            if (arg3) {
                p3 = lock_user_string(arg3);
                if (!p3) {
                    if (arg1) {
                        unlock_user(p, arg1, 0);
                    }
                    unlock_user(p2, arg2, 0);
                    return -TARGET_EFAULT;
                }
            } else {
                p3 = NULL;
            }

            /* FIXME - arg5 should be locked, but it isn't clear how to
             * do that since it's not guaranteed to be a NULL-terminated
             * string.
             */
            if (!arg5) {
                ret = mount(p, p2, p3, (unsigned long)arg4, NULL);
            } else {
                ret = mount(p, p2, p3, (unsigned long)arg4, g2h(cpu, arg5));
            }
            ret = get_errno(ret);

            if (arg1) {
                unlock_user(p, arg1, 0);
            }
            unlock_user(p2, arg2, 0);
            if (arg3) {
                unlock_user(p3, arg3, 0);
            }
        }
        return ret;
#if defined(TARGET_NR_umount) || defined(TARGET_NR_oldumount)
#if defined(TARGET_NR_umount)
    case TARGET_NR_umount:
#endif
#if defined(TARGET_NR_oldumount)
    case TARGET_NR_oldumount:
#endif
        if (!(p = lock_user_string(arg1)))
            return -TARGET_EFAULT;
        ret = get_errno(umount(p));
        unlock_user(p, arg1, 0);
        return ret;
#endif
#if defined(TARGET_NR_move_mount) && defined(__NR_move_mount)
    case TARGET_NR_move_mount:
        {
            void *p2, *p4;

            if (!arg2 || !arg4) {
                return -TARGET_EFAULT;
            }

            p2 = lock_user_string(arg2);
            if (!p2) {
                return -TARGET_EFAULT;
            }

            p4 = lock_user_string(arg4);
            if (!p4) {
                unlock_user(p2, arg2, 0);
                return -TARGET_EFAULT;
            }
            ret = get_errno(sys_move_mount(arg1, p2, arg3, p4, arg5));

            unlock_user(p2, arg2, 0);
            unlock_user(p4, arg4, 0);

            return ret;
        }
#endif
#if defined(TARGET_NR_open_tree) && defined(__NR_open_tree)
    case TARGET_NR_open_tree:
        {
            void *p2;
            int host_flags;

            if (!arg2) {
                return -TARGET_EFAULT;
            }

            p2 = lock_user_string(arg2);
            if (!p2) {
                return -TARGET_EFAULT;
            }

            host_flags = arg3 & ~TARGET_O_CLOEXEC;
            if (arg3 & TARGET_O_CLOEXEC) {
                host_flags |= O_CLOEXEC;
            }

            ret = get_errno(sys_open_tree(arg1, p2, host_flags));

            unlock_user(p2, arg2, 0);

            return ret;
        }
#endif
#ifdef TARGET_NR_stime /* not on alpha */
    case TARGET_NR_stime:
        {
            struct timespec ts;
            ts.tv_nsec = 0;
            if (get_user_sal(ts.tv_sec, arg1)) {
                return -TARGET_EFAULT;
            }
            return get_errno(clock_settime(CLOCK_REALTIME, &ts));
        }
#endif
#ifdef TARGET_NR_alarm /* not on alpha */
    case TARGET_NR_alarm:
        return alarm(arg1);
#endif
#ifdef TARGET_NR_pause /* not on alpha */
    case TARGET_NR_pause:
        if (!block_signals()) {
            sigsuspend(&((TaskState *)cpu->opaque)->signal_mask);
        }
        return -TARGET_EINTR;
#endif
#ifdef TARGET_NR_utime
    case TARGET_NR_utime:
        {
            struct utimbuf tbuf, *host_tbuf;
            struct target_utimbuf *target_tbuf;
            if (arg2) {
                if (!lock_user_struct(VERIFY_READ, target_tbuf, arg2, 1))
                    return -TARGET_EFAULT;
                tbuf.actime = tswapal(target_tbuf->actime);
                tbuf.modtime = tswapal(target_tbuf->modtime);
                unlock_user_struct(target_tbuf, arg2, 0);
                host_tbuf = &tbuf;
            } else {
                host_tbuf = NULL;
            }
            if (!(p = lock_user_string(arg1)))
                return -TARGET_EFAULT;
            ret = get_errno(utime(p, host_tbuf));
            unlock_user(p, arg1, 0);
        }
        return ret;
#endif
#ifdef TARGET_NR_utimes
    case TARGET_NR_utimes:
        {
            struct timeval *tvp, tv[2];
            if (arg2) {
                if (copy_from_user_timeval(&tv[0], arg2)
                    || copy_from_user_timeval(&tv[1],
                                              arg2 + sizeof(struct target_timeval)))
                    return -TARGET_EFAULT;
                tvp = tv;
            } else {
                tvp = NULL;
            }
            if (!(p = lock_user_string(arg1)))
                return -TARGET_EFAULT;
            ret = get_errno(utimes(p, tvp));
            unlock_user(p, arg1, 0);
        }
        return ret;
#endif
#if defined(TARGET_NR_futimesat)
    case TARGET_NR_futimesat:
        {
            struct timeval *tvp, tv[2];
            if (arg3) {
                if (copy_from_user_timeval(&tv[0], arg3)
                    || copy_from_user_timeval(&tv[1],
                                              arg3 + sizeof(struct target_timeval)))
                    return -TARGET_EFAULT;
                tvp = tv;
            } else {
                tvp = NULL;
            }
            if (!(p = lock_user_string(arg2))) {
                return -TARGET_EFAULT;
            }
            ret = get_errno(futimesat(arg1, path(p), tvp));
            unlock_user(p, arg2, 0);
        }
        return ret;
#endif
#ifdef TARGET_NR_access
    case TARGET_NR_access:
        if (!(p = lock_user_string(arg1))) {
            return -TARGET_EFAULT;
        }
        ret = get_errno(access(path(p), arg2));
        unlock_user(p, arg1, 0);
        return ret;
#endif
#if defined(TARGET_NR_faccessat) && defined(__NR_faccessat)
    case TARGET_NR_faccessat:
        if (!(p = lock_user_string(arg2))) {
            return -TARGET_EFAULT;
        }
        ret = get_errno(faccessat(arg1, p, arg3, 0));
        unlock_user(p, arg2, 0);
        return ret;
#endif
#if defined(TARGET_NR_faccessat2)
    case TARGET_NR_faccessat2:
        if (!(p = lock_user_string(arg2))) {
            return -TARGET_EFAULT;
        }
        ret = get_errno(faccessat(arg1, p, arg3, arg4));
        unlock_user(p, arg2, 0);
        return ret;
#endif
#ifdef TARGET_NR_nice /* not on alpha */
    case TARGET_NR_nice:
        return get_errno(nice(arg1));
#endif
    case TARGET_NR_sync:
        sync();
        return 0;
#if defined(TARGET_NR_syncfs) && defined(CONFIG_SYNCFS)
    case TARGET_NR_syncfs:
        return get_errno(syncfs(arg1));
#endif
    case TARGET_NR_kill:
        return get_errno(safe_kill(arg1, target_to_host_signal(arg2)));
#ifdef TARGET_NR_rename
    case TARGET_NR_rename:
        {
            void *p2;
            p = lock_user_string(arg1);
            p2 = lock_user_string(arg2);
            if (!p || !p2)
                ret = -TARGET_EFAULT;
            else
                ret = get_errno(rename(p, p2));
            unlock_user(p2, arg2, 0);
            unlock_user(p, arg1, 0);
        }
        return ret;
#endif
#if defined(TARGET_NR_renameat)
    case TARGET_NR_renameat:
        {
            void *p2;
            p  = lock_user_string(arg2);
            p2 = lock_user_string(arg4);
            if (!p || !p2)
                ret = -TARGET_EFAULT;
            else
                ret = get_errno(renameat(arg1, p, arg3, p2));
            unlock_user(p2, arg4, 0);
            unlock_user(p, arg2, 0);
        }
        return ret;
#endif
#if defined(TARGET_NR_renameat2)
    case TARGET_NR_renameat2:
        {
            void *p2;
            p  = lock_user_string(arg2);
            p2 = lock_user_string(arg4);
            if (!p || !p2) {
                ret = -TARGET_EFAULT;
            } else {
                ret = get_errno(sys_renameat2(arg1, p, arg3, p2, arg5));
            }
            unlock_user(p2, arg4, 0);
            unlock_user(p, arg2, 0);
        }
        return ret;
#endif
#ifdef TARGET_NR_mkdir
    case TARGET_NR_mkdir:
        if (!(p = lock_user_string(arg1)))
            return -TARGET_EFAULT;
        ret = get_errno(mkdir(p, arg2));
        unlock_user(p, arg1, 0);
        return ret;
#endif
#if defined(TARGET_NR_mkdirat)
    case TARGET_NR_mkdirat:
        if (!(p = lock_user_string(arg2)))
            return -TARGET_EFAULT;
        ret = get_errno(mkdirat(arg1, p, arg3));
        unlock_user(p, arg2, 0);
        return ret;
#endif
#ifdef TARGET_NR_rmdir
    case TARGET_NR_rmdir:
        if (!(p = lock_user_string(arg1)))
            return -TARGET_EFAULT;
        ret = get_errno(rmdir(p));
        unlock_user(p, arg1, 0);
        return ret;
#endif
    case TARGET_NR_dup:
        ret = get_errno(dup(arg1));
        if (ret >= 0) {
            fd_trans_dup(arg1, ret);
        }
        return ret;
#ifdef TARGET_NR_pipe
    case TARGET_NR_pipe:
        return do_pipe(cpu_env, arg1, 0, 0);
#endif
#ifdef TARGET_NR_pipe2
    case TARGET_NR_pipe2:
        return do_pipe(cpu_env, arg1,
                       target_to_host_bitmask(arg2, fcntl_flags_tbl), 1);
#endif
    case TARGET_NR_times:
        {
            struct target_tms *tmsp;
            struct tms tms;
            ret = get_errno(times(&tms));
            if (arg1) {
                tmsp = lock_user(VERIFY_WRITE, arg1, sizeof(struct target_tms), 0);
                if (!tmsp)
                    return -TARGET_EFAULT;
                tmsp->tms_utime = tswapal(host_to_target_clock_t(tms.tms_utime));
                tmsp->tms_stime = tswapal(host_to_target_clock_t(tms.tms_stime));
                tmsp->tms_cutime = tswapal(host_to_target_clock_t(tms.tms_cutime));
                tmsp->tms_cstime = tswapal(host_to_target_clock_t(tms.tms_cstime));
            }
            if (!is_error(ret))
                ret = host_to_target_clock_t(ret);
        }
        return ret;
    case TARGET_NR_acct:
        if (arg1 == 0) {
            ret = get_errno(acct(NULL));
        } else {
            if (!(p = lock_user_string(arg1))) {
                return -TARGET_EFAULT;
            }
            ret = get_errno(acct(path(p)));
            unlock_user(p, arg1, 0);
        }
        return ret;
#ifdef TARGET_NR_umount2
    case TARGET_NR_umount2:
        if (!(p = lock_user_string(arg1)))
            return -TARGET_EFAULT;
        ret = get_errno(umount2(p, arg2));
        unlock_user(p, arg1, 0);
        return ret;
#endif
    case TARGET_NR_ioctl:
        return do_ioctl(arg1, arg2, arg3);
#ifdef TARGET_NR_fcntl
    case TARGET_NR_fcntl:
        return do_fcntl(arg1, arg2, arg3);
#endif
    case TARGET_NR_setpgid:
        return get_errno(setpgid(arg1, arg2));
    case TARGET_NR_umask:
        return get_errno(umask(arg1));
    case TARGET_NR_chroot:
        if (!(p = lock_user_string(arg1)))
            return -TARGET_EFAULT;
        ret = get_errno(chroot(p));
        unlock_user(p, arg1, 0);
        return ret;
#ifdef TARGET_NR_dup2
    case TARGET_NR_dup2:
        ret = get_errno(dup2(arg1, arg2));
        if (ret >= 0) {
            fd_trans_dup(arg1, arg2);
        }
        return ret;
#endif
#if defined(CONFIG_DUP3) && defined(TARGET_NR_dup3)
    case TARGET_NR_dup3:
    {
        int host_flags;

        if ((arg3 & ~TARGET_O_CLOEXEC) != 0) {
            return -EINVAL;
        }
        host_flags = target_to_host_bitmask(arg3, fcntl_flags_tbl);
        ret = get_errno(dup3(arg1, arg2, host_flags));
        if (ret >= 0) {
            fd_trans_dup(arg1, arg2);
        }
        return ret;
    }
#endif
#ifdef TARGET_NR_getppid /* not on alpha */
    case TARGET_NR_getppid:
        return get_errno(getppid());
#endif
#ifdef TARGET_NR_getpgrp
    case TARGET_NR_getpgrp:
        return get_errno(getpgrp());
#endif
    case TARGET_NR_setsid:
        return get_errno(setsid());
#ifdef TARGET_NR_sigaction
    case TARGET_NR_sigaction:
        {
#if defined(TARGET_MIPS)
	    struct target_sigaction act, oact, *pact, *old_act;

	    if (arg2) {
                if (!lock_user_struct(VERIFY_READ, old_act, arg2, 1))
                    return -TARGET_EFAULT;
		act._sa_handler = old_act->_sa_handler;
		target_siginitset(&act.sa_mask, old_act->sa_mask.sig[0]);
		act.sa_flags = old_act->sa_flags;
		unlock_user_struct(old_act, arg2, 0);
		pact = &act;
	    } else {
		pact = NULL;
	    }

        ret = get_errno(do_sigaction(arg1, pact, &oact, 0));

	    if (!is_error(ret) && arg3) {
                if (!lock_user_struct(VERIFY_WRITE, old_act, arg3, 0))
                    return -TARGET_EFAULT;
		old_act->_sa_handler = oact._sa_handler;
		old_act->sa_flags = oact.sa_flags;
		old_act->sa_mask.sig[0] = oact.sa_mask.sig[0];
		old_act->sa_mask.sig[1] = 0;
		old_act->sa_mask.sig[2] = 0;
		old_act->sa_mask.sig[3] = 0;
		unlock_user_struct(old_act, arg3, 1);
	    }
#else
            struct target_old_sigaction *old_act;
            struct target_sigaction act, oact, *pact;
            if (arg2) {
                if (!lock_user_struct(VERIFY_READ, old_act, arg2, 1))
                    return -TARGET_EFAULT;
                act._sa_handler = old_act->_sa_handler;
                target_siginitset(&act.sa_mask, old_act->sa_mask);
                act.sa_flags = old_act->sa_flags;
#ifdef TARGET_ARCH_HAS_SA_RESTORER
                act.sa_restorer = old_act->sa_restorer;
#endif
                unlock_user_struct(old_act, arg2, 0);
                pact = &act;
            } else {
                pact = NULL;
            }
            ret = get_errno(do_sigaction(arg1, pact, &oact, 0));
            if (!is_error(ret) && arg3) {
                if (!lock_user_struct(VERIFY_WRITE, old_act, arg3, 0))
                    return -TARGET_EFAULT;
                old_act->_sa_handler = oact._sa_handler;
                old_act->sa_mask = oact.sa_mask.sig[0];
                old_act->sa_flags = oact.sa_flags;
#ifdef TARGET_ARCH_HAS_SA_RESTORER
                old_act->sa_restorer = oact.sa_restorer;
#endif
                unlock_user_struct(old_act, arg3, 1);
            }
#endif
        }
        return ret;
#endif
    case TARGET_NR_rt_sigaction:
        {
            /*
             * For Alpha and SPARC this is a 5 argument syscall, with
             * a 'restorer' parameter which must be copied into the
             * sa_restorer field of the sigaction struct.
             * For Alpha that 'restorer' is arg5; for SPARC it is arg4,
             * and arg5 is the sigsetsize.
             */
#if defined(TARGET_ALPHA)
            target_ulong sigsetsize = arg4;
            target_ulong restorer = arg5;
#elif defined(TARGET_SPARC)
            target_ulong restorer = arg4;
            target_ulong sigsetsize = arg5;
#else
            target_ulong sigsetsize = arg4;
            target_ulong restorer = 0;
#endif
            struct target_sigaction *act = NULL;
            struct target_sigaction *oact = NULL;

            if (sigsetsize != sizeof(target_sigset_t)) {
                return -TARGET_EINVAL;
            }
            if (arg2 && !lock_user_struct(VERIFY_READ, act, arg2, 1)) {
                return -TARGET_EFAULT;
            }
            if (arg3 && !lock_user_struct(VERIFY_WRITE, oact, arg3, 0)) {
                ret = -TARGET_EFAULT;
            } else {
                ret = get_errno(do_sigaction(arg1, act, oact, restorer));
                if (oact) {
                    unlock_user_struct(oact, arg3, 1);
                }
            }
            if (act) {
                unlock_user_struct(act, arg2, 0);
            }
        }
        return ret;
#ifdef TARGET_NR_sgetmask /* not on alpha */
    case TARGET_NR_sgetmask:
        {
            sigset_t cur_set;
            abi_ulong target_set;
            ret = do_sigprocmask(0, NULL, &cur_set);
            if (!ret) {
                host_to_target_old_sigset(&target_set, &cur_set);
                ret = target_set;
            }
        }
        return ret;
#endif
#ifdef TARGET_NR_ssetmask /* not on alpha */
    case TARGET_NR_ssetmask:
        {
            sigset_t set, oset;
            abi_ulong target_set = arg1;
            target_to_host_old_sigset(&set, &target_set);
            ret = do_sigprocmask(SIG_SETMASK, &set, &oset);
            if (!ret) {
                host_to_target_old_sigset(&target_set, &oset);
                ret = target_set;
            }
        }
        return ret;
#endif
#ifdef TARGET_NR_sigprocmask
    case TARGET_NR_sigprocmask:
        {
#if defined(TARGET_ALPHA)
            sigset_t set, oldset;
            abi_ulong mask;
            int how;

            switch (arg1) {
            case TARGET_SIG_BLOCK:
                how = SIG_BLOCK;
                break;
            case TARGET_SIG_UNBLOCK:
                how = SIG_UNBLOCK;
                break;
            case TARGET_SIG_SETMASK:
                how = SIG_SETMASK;
                break;
            default:
                return -TARGET_EINVAL;
            }
            mask = arg2;
            target_to_host_old_sigset(&set, &mask);

            ret = do_sigprocmask(how, &set, &oldset);
            if (!is_error(ret)) {
                host_to_target_old_sigset(&mask, &oldset);
                ret = mask;
                cpu_env->ir[IR_V0] = 0; /* force no error */
            }
#else
            sigset_t set, oldset, *set_ptr;
            int how;

            if (arg2) {
                p = lock_user(VERIFY_READ, arg2, sizeof(target_sigset_t), 1);
                if (!p) {
                    return -TARGET_EFAULT;
                }
                target_to_host_old_sigset(&set, p);
                unlock_user(p, arg2, 0);
                set_ptr = &set;
                switch (arg1) {
                case TARGET_SIG_BLOCK:
                    how = SIG_BLOCK;
                    break;
                case TARGET_SIG_UNBLOCK:
                    how = SIG_UNBLOCK;
                    break;
                case TARGET_SIG_SETMASK:
                    how = SIG_SETMASK;
                    break;
                default:
                    return -TARGET_EINVAL;
                }
            } else {
                how = 0;
                set_ptr = NULL;
            }
            ret = do_sigprocmask(how, set_ptr, &oldset);
            if (!is_error(ret) && arg3) {
                if (!(p = lock_user(VERIFY_WRITE, arg3, sizeof(target_sigset_t), 0)))
                    return -TARGET_EFAULT;
                host_to_target_old_sigset(p, &oldset);
                unlock_user(p, arg3, sizeof(target_sigset_t));
            }
#endif
        }
        return ret;
#endif
    case TARGET_NR_rt_sigprocmask:
        {
            int how = arg1;
            sigset_t set, oldset, *set_ptr;

            if (arg4 != sizeof(target_sigset_t)) {
                return -TARGET_EINVAL;
            }

            if (arg2) {
                p = lock_user(VERIFY_READ, arg2, sizeof(target_sigset_t), 1);
                if (!p) {
                    return -TARGET_EFAULT;
                }
                target_to_host_sigset(&set, p);
                unlock_user(p, arg2, 0);
                set_ptr = &set;
                switch(how) {
                case TARGET_SIG_BLOCK:
                    how = SIG_BLOCK;
                    break;
                case TARGET_SIG_UNBLOCK:
                    how = SIG_UNBLOCK;
                    break;
                case TARGET_SIG_SETMASK:
                    how = SIG_SETMASK;
                    break;
                default:
                    return -TARGET_EINVAL;
                }
            } else {
                how = 0;
                set_ptr = NULL;
            }
            ret = do_sigprocmask(how, set_ptr, &oldset);
            if (!is_error(ret) && arg3) {
                if (!(p = lock_user(VERIFY_WRITE, arg3, sizeof(target_sigset_t), 0)))
                    return -TARGET_EFAULT;
                host_to_target_sigset(p, &oldset);
                unlock_user(p, arg3, sizeof(target_sigset_t));
            }
        }
        return ret;
#ifdef TARGET_NR_sigpending
    case TARGET_NR_sigpending:
        {
            sigset_t set;
            ret = get_errno(sigpending(&set));
            if (!is_error(ret)) {
                if (!(p = lock_user(VERIFY_WRITE, arg1, sizeof(target_sigset_t), 0)))
                    return -TARGET_EFAULT;
                host_to_target_old_sigset(p, &set);
                unlock_user(p, arg1, sizeof(target_sigset_t));
            }
        }
        return ret;
#endif
    case TARGET_NR_rt_sigpending:
        {
            sigset_t set;

            /* Yes, this check is >, not != like most. We follow the kernel's
             * logic and it does it like this because it implements
             * NR_sigpending through the same code path, and in that case
             * the old_sigset_t is smaller in size.
             */
            if (arg2 > sizeof(target_sigset_t)) {
                return -TARGET_EINVAL;
            }

            ret = get_errno(sigpending(&set));
            if (!is_error(ret)) {
                if (!(p = lock_user(VERIFY_WRITE, arg1, sizeof(target_sigset_t), 0)))
                    return -TARGET_EFAULT;
                host_to_target_sigset(p, &set);
                unlock_user(p, arg1, sizeof(target_sigset_t));
            }
        }
        return ret;
#ifdef TARGET_NR_sigsuspend
    case TARGET_NR_sigsuspend:
        {
            sigset_t *set;

#if defined(TARGET_ALPHA)
            TaskState *ts = cpu->opaque;
            /* target_to_host_old_sigset will bswap back */
            abi_ulong mask = tswapal(arg1);
            set = &ts->sigsuspend_mask;
            target_to_host_old_sigset(set, &mask);
#else
            ret = process_sigsuspend_mask(&set, arg1, sizeof(target_sigset_t));
            if (ret != 0) {
                return ret;
            }
#endif
            ret = get_errno(safe_rt_sigsuspend(set, SIGSET_T_SIZE));
            finish_sigsuspend_mask(ret);
        }
        return ret;
#endif
    case TARGET_NR_rt_sigsuspend:
        {
            sigset_t *set;

            ret = process_sigsuspend_mask(&set, arg1, arg2);
            if (ret != 0) {
                return ret;
            }
            ret = get_errno(safe_rt_sigsuspend(set, SIGSET_T_SIZE));
            finish_sigsuspend_mask(ret);
        }
        return ret;
#ifdef TARGET_NR_rt_sigtimedwait
    case TARGET_NR_rt_sigtimedwait:
        {
            sigset_t set;
            struct timespec uts, *puts;
            siginfo_t uinfo;

            if (arg4 != sizeof(target_sigset_t)) {
                return -TARGET_EINVAL;
            }

            if (!(p = lock_user(VERIFY_READ, arg1, sizeof(target_sigset_t), 1)))
                return -TARGET_EFAULT;
            target_to_host_sigset(&set, p);
            unlock_user(p, arg1, 0);
            if (arg3) {
                puts = &uts;
                if (target_to_host_timespec(puts, arg3)) {
                    return -TARGET_EFAULT;
                }
            } else {
                puts = NULL;
            }
            ret = get_errno(safe_rt_sigtimedwait(&set, &uinfo, puts,
                                                 SIGSET_T_SIZE));
            if (!is_error(ret)) {
                if (arg2) {
                    p = lock_user(VERIFY_WRITE, arg2, sizeof(target_siginfo_t),
                                  0);
                    if (!p) {
                        return -TARGET_EFAULT;
                    }
                    host_to_target_siginfo(p, &uinfo);
                    unlock_user(p, arg2, sizeof(target_siginfo_t));
                }
                ret = host_to_target_signal(ret);
            }
        }
        return ret;
#endif
#ifdef TARGET_NR_rt_sigtimedwait_time64
    case TARGET_NR_rt_sigtimedwait_time64:
        {
            sigset_t set;
            struct timespec uts, *puts;
            siginfo_t uinfo;

            if (arg4 != sizeof(target_sigset_t)) {
                return -TARGET_EINVAL;
            }

            p = lock_user(VERIFY_READ, arg1, sizeof(target_sigset_t), 1);
            if (!p) {
                return -TARGET_EFAULT;
            }
            target_to_host_sigset(&set, p);
            unlock_user(p, arg1, 0);
            if (arg3) {
                puts = &uts;
                if (target_to_host_timespec64(puts, arg3)) {
                    return -TARGET_EFAULT;
                }
            } else {
                puts = NULL;
            }
            ret = get_errno(safe_rt_sigtimedwait(&set, &uinfo, puts,
                                                 SIGSET_T_SIZE));
            if (!is_error(ret)) {
                if (arg2) {
                    p = lock_user(VERIFY_WRITE, arg2,
                                  sizeof(target_siginfo_t), 0);
                    if (!p) {
                        return -TARGET_EFAULT;
                    }
                    host_to_target_siginfo(p, &uinfo);
                    unlock_user(p, arg2, sizeof(target_siginfo_t));
                }
                ret = host_to_target_signal(ret);
            }
        }
        return ret;
#endif
    case TARGET_NR_rt_sigqueueinfo:
        {
            siginfo_t uinfo;

            p = lock_user(VERIFY_READ, arg3, sizeof(target_siginfo_t), 1);
            if (!p) {
                return -TARGET_EFAULT;
            }
            target_to_host_siginfo(&uinfo, p);
            unlock_user(p, arg3, 0);
            ret = get_errno(sys_rt_sigqueueinfo(arg1, target_to_host_signal(arg2), &uinfo));
        }
        return ret;
    case TARGET_NR_rt_tgsigqueueinfo:
        {
            siginfo_t uinfo;

            p = lock_user(VERIFY_READ, arg4, sizeof(target_siginfo_t), 1);
            if (!p) {
                return -TARGET_EFAULT;
            }
            target_to_host_siginfo(&uinfo, p);
            unlock_user(p, arg4, 0);
            ret = get_errno(sys_rt_tgsigqueueinfo(arg1, arg2, target_to_host_signal(arg3), &uinfo));
        }
        return ret;
#ifdef TARGET_NR_sigreturn
    case TARGET_NR_sigreturn:
        if (block_signals()) {
            return -QEMU_ERESTARTSYS;
        }
        return do_sigreturn(cpu_env);
#endif
    case TARGET_NR_rt_sigreturn:
        if (block_signals()) {
            return -QEMU_ERESTARTSYS;
        }
        return do_rt_sigreturn(cpu_env);
    case TARGET_NR_sethostname:
        if (!(p = lock_user_string(arg1)))
            return -TARGET_EFAULT;
        ret = get_errno(sethostname(p, arg2));
        unlock_user(p, arg1, 0);
        return ret;
#ifdef TARGET_NR_setrlimit
    case TARGET_NR_setrlimit:
        {
            int resource = target_to_host_resource(arg1);
            struct target_rlimit *target_rlim;
            struct rlimit rlim;
            if (!lock_user_struct(VERIFY_READ, target_rlim, arg2, 1))
                return -TARGET_EFAULT;
            rlim.rlim_cur = target_to_host_rlim(target_rlim->rlim_cur);
            rlim.rlim_max = target_to_host_rlim(target_rlim->rlim_max);
            unlock_user_struct(target_rlim, arg2, 0);
            /*
             * If we just passed through resource limit settings for memory then
             * they would also apply to QEMU's own allocations, and QEMU will
             * crash or hang or die if its allocations fail. Ideally we would
             * track the guest allocations in QEMU and apply the limits ourselves.
             * For now, just tell the guest the call succeeded but don't actually
             * limit anything.
             */
            if (resource != RLIMIT_AS &&
                resource != RLIMIT_DATA &&
                resource != RLIMIT_STACK) {
                return get_errno(setrlimit(resource, &rlim));
            } else {
                return 0;
            }
        }
#endif
#ifdef TARGET_NR_getrlimit
    case TARGET_NR_getrlimit:
        {
            int resource = target_to_host_resource(arg1);
            struct target_rlimit *target_rlim;
            struct rlimit rlim;

            ret = get_errno(getrlimit(resource, &rlim));
            if (!is_error(ret)) {
                if (!lock_user_struct(VERIFY_WRITE, target_rlim, arg2, 0))
                    return -TARGET_EFAULT;
                target_rlim->rlim_cur = host_to_target_rlim(rlim.rlim_cur);
                target_rlim->rlim_max = host_to_target_rlim(rlim.rlim_max);
                unlock_user_struct(target_rlim, arg2, 1);
            }
        }
        return ret;
#endif
    case TARGET_NR_getrusage:
        {
            struct rusage rusage;
            ret = get_errno(getrusage(arg1, &rusage));
            if (!is_error(ret)) {
                ret = host_to_target_rusage(arg2, &rusage);
            }
        }
        return ret;
#if defined(TARGET_NR_gettimeofday)
    case TARGET_NR_gettimeofday:
        {
            struct timeval tv;
            struct timezone tz;

            ret = get_errno(gettimeofday(&tv, &tz));
            if (!is_error(ret)) {
                if (arg1 && copy_to_user_timeval(arg1, &tv)) {
                    return -TARGET_EFAULT;
                }
                if (arg2 && copy_to_user_timezone(arg2, &tz)) {
                    return -TARGET_EFAULT;
                }
            }
        }
        return ret;
#endif
#if defined(TARGET_NR_settimeofday)
    case TARGET_NR_settimeofday:
        {
            struct timeval tv, *ptv = NULL;
            struct timezone tz, *ptz = NULL;

            if (arg1) {
                if (copy_from_user_timeval(&tv, arg1)) {
                    return -TARGET_EFAULT;
                }
                ptv = &tv;
            }

            if (arg2) {
                if (copy_from_user_timezone(&tz, arg2)) {
                    return -TARGET_EFAULT;
                }
                ptz = &tz;
            }

            return get_errno(settimeofday(ptv, ptz));
        }
#endif
#if defined(TARGET_NR_select)
    case TARGET_NR_select:
#if defined(TARGET_WANT_NI_OLD_SELECT)
        /* some architectures used to have old_select here
         * but now ENOSYS it.
         */
        ret = -TARGET_ENOSYS;
#elif defined(TARGET_WANT_OLD_SYS_SELECT)
        ret = do_old_select(arg1);
#else
        ret = do_select(arg1, arg2, arg3, arg4, arg5);
#endif
        return ret;
#endif
#ifdef TARGET_NR_pselect6
    case TARGET_NR_pselect6:
        return do_pselect6(arg1, arg2, arg3, arg4, arg5, arg6, false);
#endif
#ifdef TARGET_NR_pselect6_time64
    case TARGET_NR_pselect6_time64:
        return do_pselect6(arg1, arg2, arg3, arg4, arg5, arg6, true);
#endif
#ifdef TARGET_NR_symlink
    case TARGET_NR_symlink:
        {
            void *p2;
            p = lock_user_string(arg1);
            p2 = lock_user_string(arg2);
            if (!p || !p2)
                ret = -TARGET_EFAULT;
            else
                ret = get_errno(symlink(p, p2));
            unlock_user(p2, arg2, 0);
            unlock_user(p, arg1, 0);
        }
        return ret;
#endif
#if defined(TARGET_NR_symlinkat)
    case TARGET_NR_symlinkat:
        {
            void *p2;
            p  = lock_user_string(arg1);
            p2 = lock_user_string(arg3);
            if (!p || !p2)
                ret = -TARGET_EFAULT;
            else
                ret = get_errno(symlinkat(p, arg2, p2));
            unlock_user(p2, arg3, 0);
            unlock_user(p, arg1, 0);
        }
        return ret;
#endif
#ifdef TARGET_NR_readlink
    case TARGET_NR_readlink:
        {
            void *p2;
            p = lock_user_string(arg1);
            p2 = lock_user(VERIFY_WRITE, arg2, arg3, 0);
            ret = get_errno(do_guest_readlink(p, p2, arg3));
            unlock_user(p2, arg2, ret);
            unlock_user(p, arg1, 0);
        }
        return ret;
#endif
#if defined(TARGET_NR_readlinkat)
    case TARGET_NR_readlinkat:
        {
            void *p2;
            p  = lock_user_string(arg2);
            p2 = lock_user(VERIFY_WRITE, arg3, arg4, 0);
            if (!p || !p2) {
                ret = -TARGET_EFAULT;
            } else if (!arg4) {
                /* Short circuit this for the magic exe check. */
                ret = -TARGET_EINVAL;
            } else if (is_proc_myself((const char *)p, "exe")) {
                /*
                 * Don't worry about sign mismatch as earlier mapping
                 * logic would have thrown a bad address error.
                 */
                ret = MIN(strlen(exec_path), arg4);
                /* We cannot NUL terminate the string. */
                memcpy(p2, exec_path, ret);
            } else {
                ret = get_errno(readlinkat(arg1, path(p), p2, arg4));
            }
            unlock_user(p2, arg3, ret);
            unlock_user(p, arg2, 0);
        }
        return ret;
#endif
#ifdef TARGET_NR_swapon
    case TARGET_NR_swapon:
        if (!(p = lock_user_string(arg1)))
            return -TARGET_EFAULT;
        ret = get_errno(swapon(p, arg2));
        unlock_user(p, arg1, 0);
        return ret;
#endif
    case TARGET_NR_reboot:
        if (arg3 == LINUX_REBOOT_CMD_RESTART2) {
           /* arg4 must be ignored in all other cases */
           p = lock_user_string(arg4);
           if (!p) {
               return -TARGET_EFAULT;
           }
           ret = get_errno(reboot(arg1, arg2, arg3, p));
           unlock_user(p, arg4, 0);
        } else {
           ret = get_errno(reboot(arg1, arg2, arg3, NULL));
        }
        return ret;
#ifdef TARGET_NR_mmap
    case TARGET_NR_mmap:
#if (defined(TARGET_I386) && defined(TARGET_ABI32)) || \
    (defined(TARGET_ARM) && defined(TARGET_ABI32)) || \
    defined(TARGET_M68K) || defined(TARGET_CRIS) || defined(TARGET_MICROBLAZE) \
    || defined(TARGET_S390X)
        {
            abi_ulong *v;
            abi_ulong v1, v2, v3, v4, v5, v6;
            if (!(v = lock_user(VERIFY_READ, arg1, 6 * sizeof(abi_ulong), 1)))
                return -TARGET_EFAULT;
            v1 = tswapal(v[0]);
            v2 = tswapal(v[1]);
            v3 = tswapal(v[2]);
            v4 = tswapal(v[3]);
            v5 = tswapal(v[4]);
            v6 = tswapal(v[5]);
            unlock_user(v, arg1, 0);
            return do_mmap(v1, v2, v3, v4, v5, v6);
        }
#else
        /* mmap pointers are always untagged */
        return do_mmap(arg1, arg2, arg3, arg4, arg5, arg6);
#endif
#endif
#ifdef TARGET_NR_mmap2
    case TARGET_NR_mmap2:
#ifndef MMAP_SHIFT
#define MMAP_SHIFT 12
#endif
        return do_mmap(arg1, arg2, arg3, arg4, arg5,
                       (off_t)(abi_ulong)arg6 << MMAP_SHIFT);
#endif
    case TARGET_NR_munmap:
        arg1 = cpu_untagged_addr(cpu, arg1);
        return get_errno(target_munmap(arg1, arg2));
    case TARGET_NR_mprotect:
        arg1 = cpu_untagged_addr(cpu, arg1);
        {
            TaskState *ts = cpu->opaque;
            /* Special hack to detect libc making the stack executable.  */
            if ((arg3 & PROT_GROWSDOWN)
                && arg1 >= ts->info->stack_limit
                && arg1 <= ts->info->start_stack) {
                arg3 &= ~PROT_GROWSDOWN;
                arg2 = arg2 + arg1 - ts->info->stack_limit;
                arg1 = ts->info->stack_limit;
            }
        }
        return get_errno(target_mprotect(arg1, arg2, arg3));
#ifdef TARGET_NR_mremap
    case TARGET_NR_mremap:
        arg1 = cpu_untagged_addr(cpu, arg1);
        /* mremap new_addr (arg5) is always untagged */
        return get_errno(target_mremap(arg1, arg2, arg3, arg4, arg5));
#endif
        /* ??? msync/mlock/munlock are broken for softmmu.  */
#ifdef TARGET_NR_msync
    case TARGET_NR_msync:
        return get_errno(msync(g2h(cpu, arg1), arg2,
                               target_to_host_msync_arg(arg3)));
#endif
#ifdef TARGET_NR_mlock
    case TARGET_NR_mlock:
        return get_errno(mlock(g2h(cpu, arg1), arg2));
#endif
#ifdef TARGET_NR_munlock
    case TARGET_NR_munlock:
        return get_errno(munlock(g2h(cpu, arg1), arg2));
#endif
#ifdef TARGET_NR_mlockall
    case TARGET_NR_mlockall:
        return get_errno(mlockall(target_to_host_mlockall_arg(arg1)));
#endif
#ifdef TARGET_NR_munlockall
    case TARGET_NR_munlockall:
        return get_errno(munlockall());
#endif
#ifdef TARGET_NR_truncate
    case TARGET_NR_truncate:
        if (!(p = lock_user_string(arg1)))
            return -TARGET_EFAULT;
        ret = get_errno(truncate(p, arg2));
        unlock_user(p, arg1, 0);
        return ret;
#endif
#ifdef TARGET_NR_ftruncate
    case TARGET_NR_ftruncate:
        return get_errno(ftruncate(arg1, arg2));
#endif
    case TARGET_NR_fchmod:
        return get_errno(fchmod(arg1, arg2));
#if defined(TARGET_NR_fchmodat)
    case TARGET_NR_fchmodat:
        if (!(p = lock_user_string(arg2)))
            return -TARGET_EFAULT;
        ret = get_errno(fchmodat(arg1, p, arg3, 0));
        unlock_user(p, arg2, 0);
        return ret;
#endif
    case TARGET_NR_getpriority:
        /* Note that negative values are valid for getpriority, so we must
           differentiate based on errno settings.  */
        errno = 0;
        ret = getpriority(arg1, arg2);
        if (ret == -1 && errno != 0) {
            return -host_to_target_errno(errno);
        }
#ifdef TARGET_ALPHA
        /* Return value is the unbiased priority.  Signal no error.  */
        cpu_env->ir[IR_V0] = 0;
#else
        /* Return value is a biased priority to avoid negative numbers.  */
        ret = 20 - ret;
#endif
        return ret;
    case TARGET_NR_setpriority:
        return get_errno(setpriority(arg1, arg2, arg3));
#ifdef TARGET_NR_statfs
    case TARGET_NR_statfs:
        if (!(p = lock_user_string(arg1))) {
            return -TARGET_EFAULT;
        }
        ret = get_errno(statfs(path(p), &stfs));
        unlock_user(p, arg1, 0);
    convert_statfs:
        if (!is_error(ret)) {
            struct target_statfs *target_stfs;

            if (!lock_user_struct(VERIFY_WRITE, target_stfs, arg2, 0))
                return -TARGET_EFAULT;
            __put_user(stfs.f_type, &target_stfs->f_type);
            __put_user(stfs.f_bsize, &target_stfs->f_bsize);
            __put_user(stfs.f_blocks, &target_stfs->f_blocks);
            __put_user(stfs.f_bfree, &target_stfs->f_bfree);
            __put_user(stfs.f_bavail, &target_stfs->f_bavail);
            __put_user(stfs.f_files, &target_stfs->f_files);
            __put_user(stfs.f_ffree, &target_stfs->f_ffree);
            __put_user(stfs.f_fsid.__val[0], &target_stfs->f_fsid.val[0]);
            __put_user(stfs.f_fsid.__val[1], &target_stfs->f_fsid.val[1]);
            __put_user(stfs.f_namelen, &target_stfs->f_namelen);
            __put_user(stfs.f_frsize, &target_stfs->f_frsize);
#ifdef _STATFS_F_FLAGS
            __put_user(stfs.f_flags, &target_stfs->f_flags);
#else
            __put_user(0, &target_stfs->f_flags);
#endif
            memset(target_stfs->f_spare, 0, sizeof(target_stfs->f_spare));
            unlock_user_struct(target_stfs, arg2, 1);
        }
        return ret;
#endif
#ifdef TARGET_NR_fstatfs
    case TARGET_NR_fstatfs:
        ret = get_errno(fstatfs(arg1, &stfs));
        goto convert_statfs;
#endif
#ifdef TARGET_NR_statfs64
    case TARGET_NR_statfs64:
        if (!(p = lock_user_string(arg1))) {
            return -TARGET_EFAULT;
        }
        ret = get_errno(statfs(path(p), &stfs));
        unlock_user(p, arg1, 0);
    convert_statfs64:
        if (!is_error(ret)) {
            struct target_statfs64 *target_stfs;

            if (!lock_user_struct(VERIFY_WRITE, target_stfs, arg3, 0))
                return -TARGET_EFAULT;
            __put_user(stfs.f_type, &target_stfs->f_type);
            __put_user(stfs.f_bsize, &target_stfs->f_bsize);
            __put_user(stfs.f_blocks, &target_stfs->f_blocks);
            __put_user(stfs.f_bfree, &target_stfs->f_bfree);
            __put_user(stfs.f_bavail, &target_stfs->f_bavail);
            __put_user(stfs.f_files, &target_stfs->f_files);
            __put_user(stfs.f_ffree, &target_stfs->f_ffree);
            __put_user(stfs.f_fsid.__val[0], &target_stfs->f_fsid.val[0]);
            __put_user(stfs.f_fsid.__val[1], &target_stfs->f_fsid.val[1]);
            __put_user(stfs.f_namelen, &target_stfs->f_namelen);
            __put_user(stfs.f_frsize, &target_stfs->f_frsize);
#ifdef _STATFS_F_FLAGS
            __put_user(stfs.f_flags, &target_stfs->f_flags);
#else
            __put_user(0, &target_stfs->f_flags);
#endif
            memset(target_stfs->f_spare, 0, sizeof(target_stfs->f_spare));
            unlock_user_struct(target_stfs, arg3, 1);
        }
        return ret;
    case TARGET_NR_fstatfs64:
        ret = get_errno(fstatfs(arg1, &stfs));
        goto convert_statfs64;
#endif
#ifdef TARGET_NR_socketcall
    case TARGET_NR_socketcall:
        return do_socketcall(arg1, arg2);
#endif
#ifdef TARGET_NR_accept
    case TARGET_NR_accept:
        return do_accept4(arg1, arg2, arg3, 0);
#endif
#ifdef TARGET_NR_accept4
    case TARGET_NR_accept4:
        return do_accept4(arg1, arg2, arg3, arg4);
#endif
#ifdef TARGET_NR_bind
    case TARGET_NR_bind:
        return do_bind(arg1, arg2, arg3);
#endif
#ifdef TARGET_NR_connect
    case TARGET_NR_connect:
        return do_connect(arg1, arg2, arg3);
#endif
#ifdef TARGET_NR_getpeername
    case TARGET_NR_getpeername:
        return do_getpeername(arg1, arg2, arg3);
#endif
#ifdef TARGET_NR_getsockname
    case TARGET_NR_getsockname:
        return do_getsockname(arg1, arg2, arg3);
#endif
#ifdef TARGET_NR_getsockopt
    case TARGET_NR_getsockopt:
        return do_getsockopt(arg1, arg2, arg3, arg4, arg5);
#endif
#ifdef TARGET_NR_listen
    case TARGET_NR_listen:
        return get_errno(listen(arg1, arg2));
#endif
#ifdef TARGET_NR_recv
    case TARGET_NR_recv:
        return do_recvfrom(arg1, arg2, arg3, arg4, 0, 0);
#endif
#ifdef TARGET_NR_recvfrom
    case TARGET_NR_recvfrom:
        return do_recvfrom(arg1, arg2, arg3, arg4, arg5, arg6);
#endif
#ifdef TARGET_NR_recvmsg
    case TARGET_NR_recvmsg:
        return do_sendrecvmsg(arg1, arg2, arg3, 0);
#endif
#ifdef TARGET_NR_send
    case TARGET_NR_send:
        return do_sendto(arg1, arg2, arg3, arg4, 0, 0);
#endif
#ifdef TARGET_NR_sendmsg
    case TARGET_NR_sendmsg:
        return do_sendrecvmsg(arg1, arg2, arg3, 1);
#endif
#ifdef TARGET_NR_sendmmsg
    case TARGET_NR_sendmmsg:
        return do_sendrecvmmsg(arg1, arg2, arg3, arg4, 1);
#endif
#ifdef TARGET_NR_recvmmsg
    case TARGET_NR_recvmmsg:
        return do_sendrecvmmsg(arg1, arg2, arg3, arg4, 0);
#endif
#ifdef TARGET_NR_sendto
    case TARGET_NR_sendto:
        return do_sendto(arg1, arg2, arg3, arg4, arg5, arg6);
#endif
#ifdef TARGET_NR_shutdown
    case TARGET_NR_shutdown:
        return get_errno(shutdown(arg1, arg2));
#endif
#if defined(TARGET_NR_getrandom) && defined(__NR_getrandom)
    case TARGET_NR_getrandom:
        p = lock_user(VERIFY_WRITE, arg1, arg2, 0);
        if (!p) {
            return -TARGET_EFAULT;
        }
        ret = get_errno(getrandom(p, arg2, arg3));
        unlock_user(p, arg1, ret);
        return ret;
#endif
#ifdef TARGET_NR_socket
    case TARGET_NR_socket:
        return do_socket(arg1, arg2, arg3);
#endif
#ifdef TARGET_NR_socketpair
    case TARGET_NR_socketpair:
        return do_socketpair(arg1, arg2, arg3, arg4);
#endif
#ifdef TARGET_NR_setsockopt
    case TARGET_NR_setsockopt:
        return do_setsockopt(arg1, arg2, arg3, arg4, (socklen_t) arg5);
#endif
#if defined(TARGET_NR_syslog)
    case TARGET_NR_syslog:
        {
            int len = arg2;

            switch (arg1) {
            case TARGET_SYSLOG_ACTION_CLOSE:         /* Close log */
            case TARGET_SYSLOG_ACTION_OPEN:          /* Open log */
            case TARGET_SYSLOG_ACTION_CLEAR:         /* Clear ring buffer */
            case TARGET_SYSLOG_ACTION_CONSOLE_OFF:   /* Disable logging */
            case TARGET_SYSLOG_ACTION_CONSOLE_ON:    /* Enable logging */
            case TARGET_SYSLOG_ACTION_CONSOLE_LEVEL: /* Set messages level */
            case TARGET_SYSLOG_ACTION_SIZE_UNREAD:   /* Number of chars */
            case TARGET_SYSLOG_ACTION_SIZE_BUFFER:   /* Size of the buffer */
                return get_errno(sys_syslog((int)arg1, NULL, (int)arg3));
            case TARGET_SYSLOG_ACTION_READ:          /* Read from log */
            case TARGET_SYSLOG_ACTION_READ_CLEAR:    /* Read/clear msgs */
            case TARGET_SYSLOG_ACTION_READ_ALL:      /* Read last messages */
                {
                    if (len < 0) {
                        return -TARGET_EINVAL;
                    }
                    if (len == 0) {
                        return 0;
                    }
                    p = lock_user(VERIFY_WRITE, arg2, arg3, 0);
                    if (!p) {
                        return -TARGET_EFAULT;
                    }
                    ret = get_errno(sys_syslog((int)arg1, p, (int)arg3));
                    unlock_user(p, arg2, arg3);
                }
                return ret;
            default:
                return -TARGET_EINVAL;
            }
        }
        break;
#endif
    case TARGET_NR_setitimer:
        {
            struct itimerval value, ovalue, *pvalue;

            if (arg2) {
                pvalue = &value;
                if (copy_from_user_timeval(&pvalue->it_interval, arg2)
                    || copy_from_user_timeval(&pvalue->it_value,
                                              arg2 + sizeof(struct target_timeval)))
                    return -TARGET_EFAULT;
            } else {
                pvalue = NULL;
            }
            ret = get_errno(setitimer(arg1, pvalue, &ovalue));
            if (!is_error(ret) && arg3) {
                if (copy_to_user_timeval(arg3,
                                         &ovalue.it_interval)
                    || copy_to_user_timeval(arg3 + sizeof(struct target_timeval),
                                            &ovalue.it_value))
                    return -TARGET_EFAULT;
            }
        }
        return ret;
    case TARGET_NR_getitimer:
        {
            struct itimerval value;

            ret = get_errno(getitimer(arg1, &value));
            if (!is_error(ret) && arg2) {
                if (copy_to_user_timeval(arg2,
                                         &value.it_interval)
                    || copy_to_user_timeval(arg2 + sizeof(struct target_timeval),
                                            &value.it_value))
                    return -TARGET_EFAULT;
            }
        }
        return ret;
#ifdef TARGET_NR_stat
    case TARGET_NR_stat:
        if (!(p = lock_user_string(arg1))) {
            return -TARGET_EFAULT;
        }
        ret = get_errno(stat(path(p), &st));
        unlock_user(p, arg1, 0);
        goto do_stat;
#endif
#ifdef TARGET_NR_lstat
    case TARGET_NR_lstat:
        if (!(p = lock_user_string(arg1))) {
            return -TARGET_EFAULT;
        }
        ret = get_errno(lstat(path(p), &st));
        unlock_user(p, arg1, 0);
        goto do_stat;
#endif
#ifdef TARGET_NR_fstat
    case TARGET_NR_fstat:
        {
            ret = get_errno(fstat(arg1, &st));
#if defined(TARGET_NR_stat) || defined(TARGET_NR_lstat)
        do_stat:
#endif
            if (!is_error(ret)) {
                struct target_stat *target_st;

                if (!lock_user_struct(VERIFY_WRITE, target_st, arg2, 0))
                    return -TARGET_EFAULT;
                memset(target_st, 0, sizeof(*target_st));
                __put_user(st.st_dev, &target_st->st_dev);
                __put_user(st.st_ino, &target_st->st_ino);
                __put_user(st.st_mode, &target_st->st_mode);
                __put_user(st.st_uid, &target_st->st_uid);
                __put_user(st.st_gid, &target_st->st_gid);
                __put_user(st.st_nlink, &target_st->st_nlink);
                __put_user(st.st_rdev, &target_st->st_rdev);
                __put_user(st.st_size, &target_st->st_size);
                __put_user(st.st_blksize, &target_st->st_blksize);
                __put_user(st.st_blocks, &target_st->st_blocks);
                __put_user(st.st_atime, &target_st->target_st_atime);
                __put_user(st.st_mtime, &target_st->target_st_mtime);
                __put_user(st.st_ctime, &target_st->target_st_ctime);
#if defined(HAVE_STRUCT_STAT_ST_ATIM) && defined(TARGET_STAT_HAVE_NSEC)
                __put_user(st.st_atim.tv_nsec,
                           &target_st->target_st_atime_nsec);
                __put_user(st.st_mtim.tv_nsec,
                           &target_st->target_st_mtime_nsec);
                __put_user(st.st_ctim.tv_nsec,
                           &target_st->target_st_ctime_nsec);
#endif
                unlock_user_struct(target_st, arg2, 1);
            }
        }
        return ret;
#endif
    case TARGET_NR_vhangup:
        return get_errno(vhangup());
#ifdef TARGET_NR_syscall
    case TARGET_NR_syscall:
        return do_syscall(cpu_env, arg1 & 0xffff, arg2, arg3, arg4, arg5,
                          arg6, arg7, arg8, 0);
#endif
#if defined(TARGET_NR_wait4)
    case TARGET_NR_wait4:
        {
            int status;
            abi_long status_ptr = arg2;
            struct rusage rusage, *rusage_ptr;
            abi_ulong target_rusage = arg4;
            abi_long rusage_err;
            if (target_rusage)
                rusage_ptr = &rusage;
            else
                rusage_ptr = NULL;
            ret = get_errno(safe_wait4(arg1, &status, arg3, rusage_ptr));
            if (!is_error(ret)) {
                if (status_ptr && ret) {
                    status = host_to_target_waitstatus(status);
                    if (put_user_s32(status, status_ptr))
                        return -TARGET_EFAULT;
                }
                if (target_rusage) {
                    rusage_err = host_to_target_rusage(target_rusage, &rusage);
                    if (rusage_err) {
                        ret = rusage_err;
                    }
                }
            }
        }
        return ret;
#endif
#ifdef TARGET_NR_swapoff
    case TARGET_NR_swapoff:
        if (!(p = lock_user_string(arg1)))
            return -TARGET_EFAULT;
        ret = get_errno(swapoff(p));
        unlock_user(p, arg1, 0);
        return ret;
#endif
    case TARGET_NR_sysinfo:
        {
            struct target_sysinfo *target_value;
            struct sysinfo value;
            ret = get_errno(sysinfo(&value));
            if (!is_error(ret) && arg1)
            {
                if (!lock_user_struct(VERIFY_WRITE, target_value, arg1, 0))
                    return -TARGET_EFAULT;
                __put_user(value.uptime, &target_value->uptime);
                __put_user(value.loads[0], &target_value->loads[0]);
                __put_user(value.loads[1], &target_value->loads[1]);
                __put_user(value.loads[2], &target_value->loads[2]);
                __put_user(value.totalram, &target_value->totalram);
                __put_user(value.freeram, &target_value->freeram);
                __put_user(value.sharedram, &target_value->sharedram);
                __put_user(value.bufferram, &target_value->bufferram);
                __put_user(value.totalswap, &target_value->totalswap);
                __put_user(value.freeswap, &target_value->freeswap);
                __put_user(value.procs, &target_value->procs);
                __put_user(value.totalhigh, &target_value->totalhigh);
                __put_user(value.freehigh, &target_value->freehigh);
                __put_user(value.mem_unit, &target_value->mem_unit);
                unlock_user_struct(target_value, arg1, 1);
            }
        }
        return ret;
#ifdef TARGET_NR_ipc
    case TARGET_NR_ipc:
        return do_ipc(cpu_env, arg1, arg2, arg3, arg4, arg5, arg6);
#endif
#ifdef TARGET_NR_semget
    case TARGET_NR_semget:
        return get_errno(semget(arg1, arg2, arg3));
#endif
#ifdef TARGET_NR_semop
    case TARGET_NR_semop:
        return do_semtimedop(arg1, arg2, arg3, 0, false);
#endif
#ifdef TARGET_NR_semtimedop
    case TARGET_NR_semtimedop:
        return do_semtimedop(arg1, arg2, arg3, arg4, false);
#endif
#ifdef TARGET_NR_semtimedop_time64
    case TARGET_NR_semtimedop_time64:
        return do_semtimedop(arg1, arg2, arg3, arg4, true);
#endif
#ifdef TARGET_NR_semctl
    case TARGET_NR_semctl:
        return do_semctl(arg1, arg2, arg3, arg4);
#endif
#ifdef TARGET_NR_msgctl
    case TARGET_NR_msgctl:
        return do_msgctl(arg1, arg2, arg3);
#endif
#ifdef TARGET_NR_msgget
    case TARGET_NR_msgget:
        return get_errno(msgget(arg1, arg2));
#endif
#ifdef TARGET_NR_msgrcv
    case TARGET_NR_msgrcv:
        return do_msgrcv(arg1, arg2, arg3, arg4, arg5);
#endif
#ifdef TARGET_NR_msgsnd
    case TARGET_NR_msgsnd:
        return do_msgsnd(arg1, arg2, arg3, arg4);
#endif
#ifdef TARGET_NR_shmget
    case TARGET_NR_shmget:
        return get_errno(shmget(arg1, arg2, arg3));
#endif
#ifdef TARGET_NR_shmctl
    case TARGET_NR_shmctl:
        return do_shmctl(arg1, arg2, arg3);
#endif
#ifdef TARGET_NR_shmat
    case TARGET_NR_shmat:
        return do_shmat(cpu_env, arg1, arg2, arg3);
#endif
#ifdef TARGET_NR_shmdt
    case TARGET_NR_shmdt:
        return do_shmdt(arg1);
#endif
    case TARGET_NR_fsync:
        return get_errno(fsync(arg1));
    case TARGET_NR_clone:
        /* Linux manages to have three different orderings for its
         * arguments to clone(); the BACKWARDS and BACKWARDS2 defines
         * match the kernel's CONFIG_CLONE_* settings.
         * Microblaze is further special in that it uses a sixth
         * implicit argument to clone for the TLS pointer.
         */
#if defined(TARGET_MICROBLAZE)
        ret = get_errno(do_fork(cpu_env, arg1, arg2, arg4, arg6, arg5));
#elif defined(TARGET_CLONE_BACKWARDS)
        ret = get_errno(do_fork(cpu_env, arg1, arg2, arg3, arg4, arg5));
#elif defined(TARGET_CLONE_BACKWARDS2)
        ret = get_errno(do_fork(cpu_env, arg2, arg1, arg3, arg5, arg4));
#else
        ret = get_errno(do_fork(cpu_env, arg1, arg2, arg3, arg5, arg4));
#endif
        return ret;
#ifdef __NR_exit_group
        /* new thread calls */
    case TARGET_NR_exit_group:
        preexit_cleanup(cpu_env, arg1);
        return get_errno(exit_group(arg1));
#endif
    case TARGET_NR_setdomainname:
        if (!(p = lock_user_string(arg1)))
            return -TARGET_EFAULT;
        ret = get_errno(setdomainname(p, arg2));
        unlock_user(p, arg1, 0);
        return ret;
    case TARGET_NR_uname:
        /* no need to transcode because we use the linux syscall */
        {
            struct new_utsname * buf;

            if (!lock_user_struct(VERIFY_WRITE, buf, arg1, 0))
                return -TARGET_EFAULT;
            ret = get_errno(sys_uname(buf));
            if (!is_error(ret)) {
                /* Overwrite the native machine name with whatever is being
                   emulated. */
                g_strlcpy(buf->machine, cpu_to_uname_machine(cpu_env),
                          sizeof(buf->machine));
                /* Allow the user to override the reported release.  */
                if (qemu_uname_release && *qemu_uname_release) {
                    g_strlcpy(buf->release, qemu_uname_release,
                              sizeof(buf->release));
                }
            }
            unlock_user_struct(buf, arg1, 1);
        }
        return ret;
#ifdef TARGET_I386
    case TARGET_NR_modify_ldt:
        return do_modify_ldt(cpu_env, arg1, arg2, arg3);
#if !defined(TARGET_X86_64)
    case TARGET_NR_vm86:
        return do_vm86(cpu_env, arg1, arg2);
#endif
#endif
#if defined(TARGET_NR_adjtimex)
    case TARGET_NR_adjtimex:
        {
            struct timex host_buf;

            if (target_to_host_timex(&host_buf, arg1) != 0) {
                return -TARGET_EFAULT;
            }
            ret = get_errno(adjtimex(&host_buf));
            if (!is_error(ret)) {
                if (host_to_target_timex(arg1, &host_buf) != 0) {
                    return -TARGET_EFAULT;
                }
            }
        }
        return ret;
#endif
#if defined(TARGET_NR_clock_adjtime) && defined(CONFIG_CLOCK_ADJTIME)
    case TARGET_NR_clock_adjtime:
        {
            struct timex htx;

            if (target_to_host_timex(&htx, arg2) != 0) {
                return -TARGET_EFAULT;
            }
            ret = get_errno(clock_adjtime(arg1, &htx));
            if (!is_error(ret) && host_to_target_timex(arg2, &htx)) {
                return -TARGET_EFAULT;
            }
        }
        return ret;
#endif
#if defined(TARGET_NR_clock_adjtime64) && defined(CONFIG_CLOCK_ADJTIME)
    case TARGET_NR_clock_adjtime64:
        {
            struct timex htx;

            if (target_to_host_timex64(&htx, arg2) != 0) {
                return -TARGET_EFAULT;
            }
            ret = get_errno(clock_adjtime(arg1, &htx));
            if (!is_error(ret) && host_to_target_timex64(arg2, &htx)) {
                    return -TARGET_EFAULT;
            }
        }
        return ret;
#endif
    case TARGET_NR_getpgid:
        return get_errno(getpgid(arg1));
    case TARGET_NR_fchdir:
        return get_errno(fchdir(arg1));
    case TARGET_NR_personality:
        return get_errno(personality(arg1));
#ifdef TARGET_NR__llseek /* Not on alpha */
    case TARGET_NR__llseek:
        {
            int64_t res;
#if !defined(__NR_llseek)
            res = lseek(arg1, ((uint64_t)arg2 << 32) | (abi_ulong)arg3, arg5);
            if (res == -1) {
                ret = get_errno(res);
            } else {
                ret = 0;
            }
#else
            ret = get_errno(_llseek(arg1, arg2, arg3, &res, arg5));
#endif
            if ((ret == 0) && put_user_s64(res, arg4)) {
                return -TARGET_EFAULT;
            }
        }
        return ret;
#endif
#ifdef TARGET_NR_getdents
    case TARGET_NR_getdents:
        return do_getdents(arg1, arg2, arg3);
#endif /* TARGET_NR_getdents */
#if defined(TARGET_NR_getdents64) && defined(__NR_getdents64)
    case TARGET_NR_getdents64:
        return do_getdents64(arg1, arg2, arg3);
#endif /* TARGET_NR_getdents64 */
#if defined(TARGET_NR__newselect)
    case TARGET_NR__newselect:
        return do_select(arg1, arg2, arg3, arg4, arg5);
#endif
#ifdef TARGET_NR_poll
    case TARGET_NR_poll:
        return do_ppoll(arg1, arg2, arg3, arg4, arg5, false, false);
#endif
#ifdef TARGET_NR_ppoll
    case TARGET_NR_ppoll:
        return do_ppoll(arg1, arg2, arg3, arg4, arg5, true, false);
#endif
#ifdef TARGET_NR_ppoll_time64
    case TARGET_NR_ppoll_time64:
        return do_ppoll(arg1, arg2, arg3, arg4, arg5, true, true);
#endif
    case TARGET_NR_flock:
        /* NOTE: the flock constant seems to be the same for every
           Linux platform */
        return get_errno(safe_flock(arg1, arg2));
    case TARGET_NR_readv:
        {
            struct iovec *vec = lock_iovec(VERIFY_WRITE, arg2, arg3, 0);
            if (vec != NULL) {
                ret = get_errno(safe_readv(arg1, vec, arg3));
                unlock_iovec(vec, arg2, arg3, 1);
            } else {
                ret = -host_to_target_errno(errno);
            }
        }
        return ret;
    case TARGET_NR_writev:
        {
            struct iovec *vec = lock_iovec(VERIFY_READ, arg2, arg3, 1);
            if (vec != NULL) {
                ret = get_errno(safe_writev(arg1, vec, arg3));
                unlock_iovec(vec, arg2, arg3, 0);
            } else {
                ret = -host_to_target_errno(errno);
            }
        }
        return ret;
#if defined(TARGET_NR_preadv)
    case TARGET_NR_preadv:
        {
            struct iovec *vec = lock_iovec(VERIFY_WRITE, arg2, arg3, 0);
            if (vec != NULL) {
                unsigned long low, high;

                target_to_host_low_high(arg4, arg5, &low, &high);
                ret = get_errno(safe_preadv(arg1, vec, arg3, low, high));
                unlock_iovec(vec, arg2, arg3, 1);
            } else {
                ret = -host_to_target_errno(errno);
           }
        }
        return ret;
#endif
#if defined(TARGET_NR_pwritev)
    case TARGET_NR_pwritev:
        {
            struct iovec *vec = lock_iovec(VERIFY_READ, arg2, arg3, 1);
            if (vec != NULL) {
                unsigned long low, high;

                target_to_host_low_high(arg4, arg5, &low, &high);
                ret = get_errno(safe_pwritev(arg1, vec, arg3, low, high));
                unlock_iovec(vec, arg2, arg3, 0);
            } else {
                ret = -host_to_target_errno(errno);
           }
        }
        return ret;
#endif
    case TARGET_NR_getsid:
        return get_errno(getsid(arg1));
#if defined(TARGET_NR_fdatasync) /* Not on alpha (osf_datasync ?) */
    case TARGET_NR_fdatasync:
        return get_errno(fdatasync(arg1));
#endif
    case TARGET_NR_sched_getaffinity:
        {
            unsigned int mask_size;
            unsigned long *mask;

            /*
             * sched_getaffinity needs multiples of ulong, so need to take
             * care of mismatches between target ulong and host ulong sizes.
             */
            if (arg2 & (sizeof(abi_ulong) - 1)) {
                return -TARGET_EINVAL;
            }
            mask_size = (arg2 + (sizeof(*mask) - 1)) & ~(sizeof(*mask) - 1);

            mask = alloca(mask_size);
            memset(mask, 0, mask_size);
            ret = get_errno(sys_sched_getaffinity(arg1, mask_size, mask));

            if (!is_error(ret)) {
                if (ret > arg2) {
                    /* More data returned than the caller's buffer will fit.
                     * This only happens if sizeof(abi_long) < sizeof(long)
                     * and the caller passed us a buffer holding an odd number
                     * of abi_longs. If the host kernel is actually using the
                     * extra 4 bytes then fail EINVAL; otherwise we can just
                     * ignore them and only copy the interesting part.
                     */
                    int numcpus = sysconf(_SC_NPROCESSORS_CONF);
                    if (numcpus > arg2 * 8) {
                        return -TARGET_EINVAL;
                    }
                    ret = arg2;
                }

                if (host_to_target_cpu_mask(mask, mask_size, arg3, ret)) {
                    return -TARGET_EFAULT;
                }
            }
        }
        return ret;
    case TARGET_NR_sched_setaffinity:
        {
            unsigned int mask_size;
            unsigned long *mask;

            /*
             * sched_setaffinity needs multiples of ulong, so need to take
             * care of mismatches between target ulong and host ulong sizes.
             */
            if (arg2 & (sizeof(abi_ulong) - 1)) {
                return -TARGET_EINVAL;
            }
            mask_size = (arg2 + (sizeof(*mask) - 1)) & ~(sizeof(*mask) - 1);
            mask = alloca(mask_size);

            ret = target_to_host_cpu_mask(mask, mask_size, arg3, arg2);
            if (ret) {
                return ret;
            }

            return get_errno(sys_sched_setaffinity(arg1, mask_size, mask));
        }
    case TARGET_NR_getcpu:
        {
            unsigned cpu, node;
            ret = get_errno(sys_getcpu(arg1 ? &cpu : NULL,
                                       arg2 ? &node : NULL,
                                       NULL));
            if (is_error(ret)) {
                return ret;
            }
            if (arg1 && put_user_u32(cpu, arg1)) {
                return -TARGET_EFAULT;
            }
            if (arg2 && put_user_u32(node, arg2)) {
                return -TARGET_EFAULT;
            }
        }
        return ret;
    case TARGET_NR_sched_setparam:
        {
            struct target_sched_param *target_schp;
            struct sched_param schp;

            if (arg2 == 0) {
                return -TARGET_EINVAL;
            }
            if (!lock_user_struct(VERIFY_READ, target_schp, arg2, 1)) {
                return -TARGET_EFAULT;
            }
            schp.sched_priority = tswap32(target_schp->sched_priority);
            unlock_user_struct(target_schp, arg2, 0);
            return get_errno(sys_sched_setparam(arg1, &schp));
        }
    case TARGET_NR_sched_getparam:
        {
            struct target_sched_param *target_schp;
            struct sched_param schp;

            if (arg2 == 0) {
                return -TARGET_EINVAL;
            }
            ret = get_errno(sys_sched_getparam(arg1, &schp));
            if (!is_error(ret)) {
                if (!lock_user_struct(VERIFY_WRITE, target_schp, arg2, 0)) {
                    return -TARGET_EFAULT;
                }
                target_schp->sched_priority = tswap32(schp.sched_priority);
                unlock_user_struct(target_schp, arg2, 1);
            }
        }
        return ret;
    case TARGET_NR_sched_setscheduler:
        {
            struct target_sched_param *target_schp;
            struct sched_param schp;
            if (arg3 == 0) {
                return -TARGET_EINVAL;
            }
            if (!lock_user_struct(VERIFY_READ, target_schp, arg3, 1)) {
                return -TARGET_EFAULT;
            }
            schp.sched_priority = tswap32(target_schp->sched_priority);
            unlock_user_struct(target_schp, arg3, 0);
            return get_errno(sys_sched_setscheduler(arg1, arg2, &schp));
        }
    case TARGET_NR_sched_getscheduler:
        return get_errno(sys_sched_getscheduler(arg1));
    case TARGET_NR_sched_getattr:
        {
            struct target_sched_attr *target_scha;
            struct sched_attr scha;
            if (arg2 == 0) {
                return -TARGET_EINVAL;
            }
            if (arg3 > sizeof(scha)) {
                arg3 = sizeof(scha);
            }
            ret = get_errno(sys_sched_getattr(arg1, &scha, arg3, arg4));
            if (!is_error(ret)) {
                target_scha = lock_user(VERIFY_WRITE, arg2, arg3, 0);
                if (!target_scha) {
                    return -TARGET_EFAULT;
                }
                target_scha->size = tswap32(scha.size);
                target_scha->sched_policy = tswap32(scha.sched_policy);
                target_scha->sched_flags = tswap64(scha.sched_flags);
                target_scha->sched_nice = tswap32(scha.sched_nice);
                target_scha->sched_priority = tswap32(scha.sched_priority);
                target_scha->sched_runtime = tswap64(scha.sched_runtime);
                target_scha->sched_deadline = tswap64(scha.sched_deadline);
                target_scha->sched_period = tswap64(scha.sched_period);
                if (scha.size > offsetof(struct sched_attr, sched_util_min)) {
                    target_scha->sched_util_min = tswap32(scha.sched_util_min);
                    target_scha->sched_util_max = tswap32(scha.sched_util_max);
                }
                unlock_user(target_scha, arg2, arg3);
            }
            return ret;
        }
    case TARGET_NR_sched_setattr:
        {
            struct target_sched_attr *target_scha;
            struct sched_attr scha;
            uint32_t size;
            int zeroed;
            if (arg2 == 0) {
                return -TARGET_EINVAL;
            }
            if (get_user_u32(size, arg2)) {
                return -TARGET_EFAULT;
            }
            if (!size) {
                size = offsetof(struct target_sched_attr, sched_util_min);
            }
            if (size < offsetof(struct target_sched_attr, sched_util_min)) {
                if (put_user_u32(sizeof(struct target_sched_attr), arg2)) {
                    return -TARGET_EFAULT;
                }
                return -TARGET_E2BIG;
            }

            zeroed = check_zeroed_user(arg2, sizeof(struct target_sched_attr), size);
            if (zeroed < 0) {
                return zeroed;
            } else if (zeroed == 0) {
                if (put_user_u32(sizeof(struct target_sched_attr), arg2)) {
                    return -TARGET_EFAULT;
                }
                return -TARGET_E2BIG;
            }
            if (size > sizeof(struct target_sched_attr)) {
                size = sizeof(struct target_sched_attr);
            }

            target_scha = lock_user(VERIFY_READ, arg2, size, 1);
            if (!target_scha) {
                return -TARGET_EFAULT;
            }
            scha.size = size;
            scha.sched_policy = tswap32(target_scha->sched_policy);
            scha.sched_flags = tswap64(target_scha->sched_flags);
            scha.sched_nice = tswap32(target_scha->sched_nice);
            scha.sched_priority = tswap32(target_scha->sched_priority);
            scha.sched_runtime = tswap64(target_scha->sched_runtime);
            scha.sched_deadline = tswap64(target_scha->sched_deadline);
            scha.sched_period = tswap64(target_scha->sched_period);
            if (size > offsetof(struct target_sched_attr, sched_util_min)) {
                scha.sched_util_min = tswap32(target_scha->sched_util_min);
                scha.sched_util_max = tswap32(target_scha->sched_util_max);
            }
            unlock_user(target_scha, arg2, 0);
            return get_errno(sys_sched_setattr(arg1, &scha, arg3));
        }
    case TARGET_NR_sched_yield:
        return get_errno(sched_yield());
    case TARGET_NR_sched_get_priority_max:
        return get_errno(sched_get_priority_max(arg1));
    case TARGET_NR_sched_get_priority_min:
        return get_errno(sched_get_priority_min(arg1));
#ifdef TARGET_NR_sched_rr_get_interval
    case TARGET_NR_sched_rr_get_interval:
        {
            struct timespec ts;
            ret = get_errno(sched_rr_get_interval(arg1, &ts));
            if (!is_error(ret)) {
                ret = host_to_target_timespec(arg2, &ts);
            }
        }
        return ret;
#endif
#ifdef TARGET_NR_sched_rr_get_interval_time64
    case TARGET_NR_sched_rr_get_interval_time64:
        {
            struct timespec ts;
            ret = get_errno(sched_rr_get_interval(arg1, &ts));
            if (!is_error(ret)) {
                ret = host_to_target_timespec64(arg2, &ts);
            }
        }
        return ret;
#endif
#if defined(TARGET_NR_nanosleep)
    case TARGET_NR_nanosleep:
        {
            struct timespec req, rem;
            target_to_host_timespec(&req, arg1);
            ret = get_errno(safe_nanosleep(&req, &rem));
            if (is_error(ret) && arg2) {
                host_to_target_timespec(arg2, &rem);
            }
        }
        return ret;
#endif
    case TARGET_NR_prctl:
        return do_prctl(cpu_env, arg1, arg2, arg3, arg4, arg5);
        break;
#ifdef TARGET_NR_arch_prctl
    case TARGET_NR_arch_prctl:
        return do_arch_prctl(cpu_env, arg1, arg2);
#endif
#ifdef TARGET_NR_pread64
    case TARGET_NR_pread64:
        if (regpairs_aligned(cpu_env, num)) {
            arg4 = arg5;
            arg5 = arg6;
        }
        if (arg2 == 0 && arg3 == 0) {
            /* Special-case NULL buffer and zero length, which should succeed */
            p = 0;
        } else {
            p = lock_user(VERIFY_WRITE, arg2, arg3, 0);
            if (!p) {
                return -TARGET_EFAULT;
            }
        }
        ret = get_errno(pread64(arg1, p, arg3, target_offset64(arg4, arg5)));
        unlock_user(p, arg2, ret);
        return ret;
    case TARGET_NR_pwrite64:
        if (regpairs_aligned(cpu_env, num)) {
            arg4 = arg5;
            arg5 = arg6;
        }
        if (arg2 == 0 && arg3 == 0) {
            /* Special-case NULL buffer and zero length, which should succeed */
            p = 0;
        } else {
            p = lock_user(VERIFY_READ, arg2, arg3, 1);
            if (!p) {
                return -TARGET_EFAULT;
            }
        }
        ret = get_errno(pwrite64(arg1, p, arg3, target_offset64(arg4, arg5)));
        unlock_user(p, arg2, 0);
        return ret;
#endif
    case TARGET_NR_getcwd:
        if (!(p = lock_user(VERIFY_WRITE, arg1, arg2, 0)))
            return -TARGET_EFAULT;
        ret = get_errno(sys_getcwd1(p, arg2));
        unlock_user(p, arg1, ret);
        return ret;
    case TARGET_NR_capget:
    case TARGET_NR_capset:
    {
        struct target_user_cap_header *target_header;
        struct target_user_cap_data *target_data = NULL;
        struct __user_cap_header_struct header;
        struct __user_cap_data_struct data[2];
        struct __user_cap_data_struct *dataptr = NULL;
        int i, target_datalen;
        int data_items = 1;

        if (!lock_user_struct(VERIFY_WRITE, target_header, arg1, 1)) {
            return -TARGET_EFAULT;
        }
        header.version = tswap32(target_header->version);
        header.pid = tswap32(target_header->pid);

        if (header.version != _LINUX_CAPABILITY_VERSION) {
            /* Version 2 and up takes pointer to two user_data structs */
            data_items = 2;
        }

        target_datalen = sizeof(*target_data) * data_items;

        if (arg2) {
            if (num == TARGET_NR_capget) {
                target_data = lock_user(VERIFY_WRITE, arg2, target_datalen, 0);
            } else {
                target_data = lock_user(VERIFY_READ, arg2, target_datalen, 1);
            }
            if (!target_data) {
                unlock_user_struct(target_header, arg1, 0);
                return -TARGET_EFAULT;
            }

            if (num == TARGET_NR_capset) {
                for (i = 0; i < data_items; i++) {
                    data[i].effective = tswap32(target_data[i].effective);
                    data[i].permitted = tswap32(target_data[i].permitted);
                    data[i].inheritable = tswap32(target_data[i].inheritable);
                }
            }

            dataptr = data;
        }

        if (num == TARGET_NR_capget) {
            ret = get_errno(capget(&header, dataptr));
        } else {
            ret = get_errno(capset(&header, dataptr));
        }

        /* The kernel always updates version for both capget and capset */
        target_header->version = tswap32(header.version);
        unlock_user_struct(target_header, arg1, 1);

        if (arg2) {
            if (num == TARGET_NR_capget) {
                for (i = 0; i < data_items; i++) {
                    target_data[i].effective = tswap32(data[i].effective);
                    target_data[i].permitted = tswap32(data[i].permitted);
                    target_data[i].inheritable = tswap32(data[i].inheritable);
                }
                unlock_user(target_data, arg2, target_datalen);
            } else {
                unlock_user(target_data, arg2, 0);
            }
        }
        return ret;
    }
    case TARGET_NR_sigaltstack:
        return do_sigaltstack(arg1, arg2, cpu_env);

#ifdef CONFIG_SENDFILE
#ifdef TARGET_NR_sendfile
    case TARGET_NR_sendfile:
    {
        off_t *offp = NULL;
        off_t off;
        if (arg3) {
            ret = get_user_sal(off, arg3);
            if (is_error(ret)) {
                return ret;
            }
            offp = &off;
        }
        ret = get_errno(sendfile(arg1, arg2, offp, arg4));
        if (!is_error(ret) && arg3) {
            abi_long ret2 = put_user_sal(off, arg3);
            if (is_error(ret2)) {
                ret = ret2;
            }
        }
        return ret;
    }
#endif
#ifdef TARGET_NR_sendfile64
    case TARGET_NR_sendfile64:
    {
        off_t *offp = NULL;
        off_t off;
        if (arg3) {
            ret = get_user_s64(off, arg3);
            if (is_error(ret)) {
                return ret;
            }
            offp = &off;
        }
        ret = get_errno(sendfile(arg1, arg2, offp, arg4));
        if (!is_error(ret) && arg3) {
            abi_long ret2 = put_user_s64(off, arg3);
            if (is_error(ret2)) {
                ret = ret2;
            }
        }
        return ret;
    }
#endif
#endif
#ifdef TARGET_NR_vfork
    case TARGET_NR_vfork:
        return get_errno(do_fork(cpu_env,
                         CLONE_VFORK | CLONE_VM | TARGET_SIGCHLD,
                         0, 0, 0, 0));
#endif
#ifdef TARGET_NR_ugetrlimit
    case TARGET_NR_ugetrlimit:
    {
	struct rlimit rlim;
	int resource = target_to_host_resource(arg1);
	ret = get_errno(getrlimit(resource, &rlim));
	if (!is_error(ret)) {
	    struct target_rlimit *target_rlim;
            if (!lock_user_struct(VERIFY_WRITE, target_rlim, arg2, 0))
                return -TARGET_EFAULT;
	    target_rlim->rlim_cur = host_to_target_rlim(rlim.rlim_cur);
	    target_rlim->rlim_max = host_to_target_rlim(rlim.rlim_max);
            unlock_user_struct(target_rlim, arg2, 1);
	}
        return ret;
    }
#endif
#ifdef TARGET_NR_truncate64
    case TARGET_NR_truncate64:
        if (!(p = lock_user_string(arg1)))
            return -TARGET_EFAULT;
	ret = target_truncate64(cpu_env, p, arg2, arg3, arg4);
        unlock_user(p, arg1, 0);
        return ret;
#endif
#ifdef TARGET_NR_ftruncate64
    case TARGET_NR_ftruncate64:
        return target_ftruncate64(cpu_env, arg1, arg2, arg3, arg4);
#endif
#ifdef TARGET_NR_stat64
    case TARGET_NR_stat64:
        if (!(p = lock_user_string(arg1))) {
            return -TARGET_EFAULT;
        }
        ret = get_errno(stat(path(p), &st));
        unlock_user(p, arg1, 0);
        if (!is_error(ret))
            ret = host_to_target_stat64(cpu_env, arg2, &st);
        return ret;
#endif
#ifdef TARGET_NR_lstat64
    case TARGET_NR_lstat64:
        if (!(p = lock_user_string(arg1))) {
            return -TARGET_EFAULT;
        }
        ret = get_errno(lstat(path(p), &st));
        unlock_user(p, arg1, 0);
        if (!is_error(ret))
            ret = host_to_target_stat64(cpu_env, arg2, &st);
        return ret;
#endif
#ifdef TARGET_NR_fstat64
    case TARGET_NR_fstat64:
        ret = get_errno(fstat(arg1, &st));
        if (!is_error(ret))
            ret = host_to_target_stat64(cpu_env, arg2, &st);
        return ret;
#endif
#if (defined(TARGET_NR_fstatat64) || defined(TARGET_NR_newfstatat))
#ifdef TARGET_NR_fstatat64
    case TARGET_NR_fstatat64:
#endif
#ifdef TARGET_NR_newfstatat
    case TARGET_NR_newfstatat:
#endif
        if (!(p = lock_user_string(arg2))) {
            return -TARGET_EFAULT;
        }
        ret = get_errno(fstatat(arg1, path(p), &st, arg4));
        unlock_user(p, arg2, 0);
        if (!is_error(ret))
            ret = host_to_target_stat64(cpu_env, arg3, &st);
        return ret;
#endif
#if defined(TARGET_NR_statx)
    case TARGET_NR_statx:
        {
            struct target_statx *target_stx;
            int dirfd = arg1;
            int flags = arg3;

            p = lock_user_string(arg2);
            if (p == NULL) {
                return -TARGET_EFAULT;
            }
#if defined(__NR_statx)
            {
                /*
                 * It is assumed that struct statx is architecture independent.
                 */
                struct target_statx host_stx;
                int mask = arg4;

                ret = get_errno(sys_statx(dirfd, p, flags, mask, &host_stx));
                if (!is_error(ret)) {
                    if (host_to_target_statx(&host_stx, arg5) != 0) {
                        unlock_user(p, arg2, 0);
                        return -TARGET_EFAULT;
                    }
                }

                if (ret != -TARGET_ENOSYS) {
                    unlock_user(p, arg2, 0);
                    return ret;
                }
            }
#endif
            ret = get_errno(fstatat(dirfd, path(p), &st, flags));
            unlock_user(p, arg2, 0);

            if (!is_error(ret)) {
                if (!lock_user_struct(VERIFY_WRITE, target_stx, arg5, 0)) {
                    return -TARGET_EFAULT;
                }
                memset(target_stx, 0, sizeof(*target_stx));
                __put_user(major(st.st_dev), &target_stx->stx_dev_major);
                __put_user(minor(st.st_dev), &target_stx->stx_dev_minor);
                __put_user(st.st_ino, &target_stx->stx_ino);
                __put_user(st.st_mode, &target_stx->stx_mode);
                __put_user(st.st_uid, &target_stx->stx_uid);
                __put_user(st.st_gid, &target_stx->stx_gid);
                __put_user(st.st_nlink, &target_stx->stx_nlink);
                __put_user(major(st.st_rdev), &target_stx->stx_rdev_major);
                __put_user(minor(st.st_rdev), &target_stx->stx_rdev_minor);
                __put_user(st.st_size, &target_stx->stx_size);
                __put_user(st.st_blksize, &target_stx->stx_blksize);
                __put_user(st.st_blocks, &target_stx->stx_blocks);
                __put_user(st.st_atime, &target_stx->stx_atime.tv_sec);
                __put_user(st.st_mtime, &target_stx->stx_mtime.tv_sec);
                __put_user(st.st_ctime, &target_stx->stx_ctime.tv_sec);
                unlock_user_struct(target_stx, arg5, 1);
            }
        }
        return ret;
#endif
#ifdef TARGET_NR_lchown
    case TARGET_NR_lchown:
        if (!(p = lock_user_string(arg1)))
            return -TARGET_EFAULT;
        ret = get_errno(lchown(p, low2highuid(arg2), low2highgid(arg3)));
        unlock_user(p, arg1, 0);
        return ret;
#endif
#ifdef TARGET_NR_getuid
    case TARGET_NR_getuid:
        return get_errno(high2lowuid(getuid()));
#endif
#ifdef TARGET_NR_getgid
    case TARGET_NR_getgid:
        return get_errno(high2lowgid(getgid()));
#endif
#ifdef TARGET_NR_geteuid
    case TARGET_NR_geteuid:
        return get_errno(high2lowuid(geteuid()));
#endif
#ifdef TARGET_NR_getegid
    case TARGET_NR_getegid:
        return get_errno(high2lowgid(getegid()));
#endif
    case TARGET_NR_setreuid:
        return get_errno(setreuid(low2highuid(arg1), low2highuid(arg2)));
    case TARGET_NR_setregid:
        return get_errno(setregid(low2highgid(arg1), low2highgid(arg2)));
    case TARGET_NR_getgroups:
        { /* the same code as for TARGET_NR_getgroups32 */
            int gidsetsize = arg1;
            target_id *target_grouplist;
            g_autofree gid_t *grouplist = NULL;
            int i;

<<<<<<< HEAD
            if (gidsetsize > NGROUPS_MAX) {
=======
            if (gidsetsize > NGROUPS_MAX || gidsetsize < 0) {
>>>>>>> 78385bc7
                return -TARGET_EINVAL;
            }
            if (gidsetsize > 0) {
                grouplist = g_try_new(gid_t, gidsetsize);
                if (!grouplist) {
                    return -TARGET_ENOMEM;
                }
            }
            ret = get_errno(getgroups(gidsetsize, grouplist));
            if (!is_error(ret) && gidsetsize > 0) {
                target_grouplist = lock_user(VERIFY_WRITE, arg2,
                                             gidsetsize * sizeof(target_id), 0);
                if (!target_grouplist) {
                    return -TARGET_EFAULT;
                }
                for (i = 0; i < ret; i++) {
                    target_grouplist[i] = tswapid(high2lowgid(grouplist[i]));
                }
                unlock_user(target_grouplist, arg2,
                            gidsetsize * sizeof(target_id));
            }
            return ret;
        }
    case TARGET_NR_setgroups:
        { /* the same code as for TARGET_NR_setgroups32 */
            int gidsetsize = arg1;
            target_id *target_grouplist;
            g_autofree gid_t *grouplist = NULL;
            int i;

            if (gidsetsize > NGROUPS_MAX || gidsetsize < 0) {
                return -TARGET_EINVAL;
            }
            if (gidsetsize > 0) {
                grouplist = g_try_new(gid_t, gidsetsize);
                if (!grouplist) {
                    return -TARGET_ENOMEM;
                }
                target_grouplist = lock_user(VERIFY_READ, arg2,
                                             gidsetsize * sizeof(target_id), 1);
                if (!target_grouplist) {
                    return -TARGET_EFAULT;
                }
                for (i = 0; i < gidsetsize; i++) {
                    grouplist[i] = low2highgid(tswapid(target_grouplist[i]));
                }
                unlock_user(target_grouplist, arg2,
                            gidsetsize * sizeof(target_id));
            }
            return get_errno(setgroups(gidsetsize, grouplist));
        }
    case TARGET_NR_fchown:
        return get_errno(fchown(arg1, low2highuid(arg2), low2highgid(arg3)));
#if defined(TARGET_NR_fchownat)
    case TARGET_NR_fchownat:
        if (!(p = lock_user_string(arg2))) 
            return -TARGET_EFAULT;
        ret = get_errno(fchownat(arg1, p, low2highuid(arg3),
                                 low2highgid(arg4), arg5));
        unlock_user(p, arg2, 0);
        return ret;
#endif
#ifdef TARGET_NR_setresuid
    case TARGET_NR_setresuid:
        return get_errno(sys_setresuid(low2highuid(arg1),
                                       low2highuid(arg2),
                                       low2highuid(arg3)));
#endif
#ifdef TARGET_NR_getresuid
    case TARGET_NR_getresuid:
        {
            uid_t ruid, euid, suid;
            ret = get_errno(getresuid(&ruid, &euid, &suid));
            if (!is_error(ret)) {
                if (put_user_id(high2lowuid(ruid), arg1)
                    || put_user_id(high2lowuid(euid), arg2)
                    || put_user_id(high2lowuid(suid), arg3))
                    return -TARGET_EFAULT;
            }
        }
        return ret;
#endif
#ifdef TARGET_NR_getresgid
    case TARGET_NR_setresgid:
        return get_errno(sys_setresgid(low2highgid(arg1),
                                       low2highgid(arg2),
                                       low2highgid(arg3)));
#endif
#ifdef TARGET_NR_getresgid
    case TARGET_NR_getresgid:
        {
            gid_t rgid, egid, sgid;
            ret = get_errno(getresgid(&rgid, &egid, &sgid));
            if (!is_error(ret)) {
                if (put_user_id(high2lowgid(rgid), arg1)
                    || put_user_id(high2lowgid(egid), arg2)
                    || put_user_id(high2lowgid(sgid), arg3))
                    return -TARGET_EFAULT;
            }
        }
        return ret;
#endif
#ifdef TARGET_NR_chown
    case TARGET_NR_chown:
        if (!(p = lock_user_string(arg1)))
            return -TARGET_EFAULT;
        ret = get_errno(chown(p, low2highuid(arg2), low2highgid(arg3)));
        unlock_user(p, arg1, 0);
        return ret;
#endif
    case TARGET_NR_setuid:
        return get_errno(sys_setuid(low2highuid(arg1)));
    case TARGET_NR_setgid:
        return get_errno(sys_setgid(low2highgid(arg1)));
    case TARGET_NR_setfsuid:
        return get_errno(setfsuid(arg1));
    case TARGET_NR_setfsgid:
        return get_errno(setfsgid(arg1));

#ifdef TARGET_NR_lchown32
    case TARGET_NR_lchown32:
        if (!(p = lock_user_string(arg1)))
            return -TARGET_EFAULT;
        ret = get_errno(lchown(p, arg2, arg3));
        unlock_user(p, arg1, 0);
        return ret;
#endif
#ifdef TARGET_NR_getuid32
    case TARGET_NR_getuid32:
        return get_errno(getuid());
#endif

#if defined(TARGET_NR_getxuid) && defined(TARGET_ALPHA)
   /* Alpha specific */
    case TARGET_NR_getxuid:
         {
            uid_t euid;
            euid=geteuid();
            cpu_env->ir[IR_A4]=euid;
         }
        return get_errno(getuid());
#endif
#if defined(TARGET_NR_getxgid) && defined(TARGET_ALPHA)
   /* Alpha specific */
    case TARGET_NR_getxgid:
         {
            uid_t egid;
            egid=getegid();
            cpu_env->ir[IR_A4]=egid;
         }
        return get_errno(getgid());
#endif
#if defined(TARGET_NR_osf_getsysinfo) && defined(TARGET_ALPHA)
    /* Alpha specific */
    case TARGET_NR_osf_getsysinfo:
        ret = -TARGET_EOPNOTSUPP;
        switch (arg1) {
          case TARGET_GSI_IEEE_FP_CONTROL:
            {
                uint64_t fpcr = cpu_alpha_load_fpcr(cpu_env);
                uint64_t swcr = cpu_env->swcr;

                swcr &= ~SWCR_STATUS_MASK;
                swcr |= (fpcr >> 35) & SWCR_STATUS_MASK;

                if (put_user_u64 (swcr, arg2))
                        return -TARGET_EFAULT;
                ret = 0;
            }
            break;

          /* case GSI_IEEE_STATE_AT_SIGNAL:
             -- Not implemented in linux kernel.
             case GSI_UACPROC:
             -- Retrieves current unaligned access state; not much used.
             case GSI_PROC_TYPE:
             -- Retrieves implver information; surely not used.
             case GSI_GET_HWRPB:
             -- Grabs a copy of the HWRPB; surely not used.
          */
        }
        return ret;
#endif
#if defined(TARGET_NR_osf_setsysinfo) && defined(TARGET_ALPHA)
    /* Alpha specific */
    case TARGET_NR_osf_setsysinfo:
        ret = -TARGET_EOPNOTSUPP;
        switch (arg1) {
          case TARGET_SSI_IEEE_FP_CONTROL:
            {
                uint64_t swcr, fpcr;

                if (get_user_u64 (swcr, arg2)) {
                    return -TARGET_EFAULT;
                }

                /*
                 * The kernel calls swcr_update_status to update the
                 * status bits from the fpcr at every point that it
                 * could be queried.  Therefore, we store the status
                 * bits only in FPCR.
                 */
                cpu_env->swcr = swcr & (SWCR_TRAP_ENABLE_MASK | SWCR_MAP_MASK);

                fpcr = cpu_alpha_load_fpcr(cpu_env);
                fpcr &= ((uint64_t)FPCR_DYN_MASK << 32);
                fpcr |= alpha_ieee_swcr_to_fpcr(swcr);
                cpu_alpha_store_fpcr(cpu_env, fpcr);
                ret = 0;
            }
            break;

          case TARGET_SSI_IEEE_RAISE_EXCEPTION:
            {
                uint64_t exc, fpcr, fex;

                if (get_user_u64(exc, arg2)) {
                    return -TARGET_EFAULT;
                }
                exc &= SWCR_STATUS_MASK;
                fpcr = cpu_alpha_load_fpcr(cpu_env);

                /* Old exceptions are not signaled.  */
                fex = alpha_ieee_fpcr_to_swcr(fpcr);
                fex = exc & ~fex;
                fex >>= SWCR_STATUS_TO_EXCSUM_SHIFT;
                fex &= (cpu_env)->swcr;

                /* Update the hardware fpcr.  */
                fpcr |= alpha_ieee_swcr_to_fpcr(exc);
                cpu_alpha_store_fpcr(cpu_env, fpcr);

                if (fex) {
                    int si_code = TARGET_FPE_FLTUNK;
                    target_siginfo_t info;

                    if (fex & SWCR_TRAP_ENABLE_DNO) {
                        si_code = TARGET_FPE_FLTUND;
                    }
                    if (fex & SWCR_TRAP_ENABLE_INE) {
                        si_code = TARGET_FPE_FLTRES;
                    }
                    if (fex & SWCR_TRAP_ENABLE_UNF) {
                        si_code = TARGET_FPE_FLTUND;
                    }
                    if (fex & SWCR_TRAP_ENABLE_OVF) {
                        si_code = TARGET_FPE_FLTOVF;
                    }
                    if (fex & SWCR_TRAP_ENABLE_DZE) {
                        si_code = TARGET_FPE_FLTDIV;
                    }
                    if (fex & SWCR_TRAP_ENABLE_INV) {
                        si_code = TARGET_FPE_FLTINV;
                    }

                    info.si_signo = SIGFPE;
                    info.si_errno = 0;
                    info.si_code = si_code;
                    info._sifields._sigfault._addr = (cpu_env)->pc;
                    queue_signal(cpu_env, info.si_signo,
                                 QEMU_SI_FAULT, &info);
                }
                ret = 0;
            }
            break;

          /* case SSI_NVPAIRS:
             -- Used with SSIN_UACPROC to enable unaligned accesses.
             case SSI_IEEE_STATE_AT_SIGNAL:
             case SSI_IEEE_IGNORE_STATE_AT_SIGNAL:
             -- Not implemented in linux kernel
          */
        }
        return ret;
#endif
#ifdef TARGET_NR_osf_sigprocmask
    /* Alpha specific.  */
    case TARGET_NR_osf_sigprocmask:
        {
            abi_ulong mask;
            int how;
            sigset_t set, oldset;

            switch(arg1) {
            case TARGET_SIG_BLOCK:
                how = SIG_BLOCK;
                break;
            case TARGET_SIG_UNBLOCK:
                how = SIG_UNBLOCK;
                break;
            case TARGET_SIG_SETMASK:
                how = SIG_SETMASK;
                break;
            default:
                return -TARGET_EINVAL;
            }
            mask = arg2;
            target_to_host_old_sigset(&set, &mask);
            ret = do_sigprocmask(how, &set, &oldset);
            if (!ret) {
                host_to_target_old_sigset(&mask, &oldset);
                ret = mask;
            }
        }
        return ret;
#endif

#ifdef TARGET_NR_getgid32
    case TARGET_NR_getgid32:
        return get_errno(getgid());
#endif
#ifdef TARGET_NR_geteuid32
    case TARGET_NR_geteuid32:
        return get_errno(geteuid());
#endif
#ifdef TARGET_NR_getegid32
    case TARGET_NR_getegid32:
        return get_errno(getegid());
#endif
#ifdef TARGET_NR_setreuid32
    case TARGET_NR_setreuid32:
        return get_errno(setreuid(arg1, arg2));
#endif
#ifdef TARGET_NR_setregid32
    case TARGET_NR_setregid32:
        return get_errno(setregid(arg1, arg2));
#endif
#ifdef TARGET_NR_getgroups32
    case TARGET_NR_getgroups32:
        { /* the same code as for TARGET_NR_getgroups */
            int gidsetsize = arg1;
            uint32_t *target_grouplist;
            g_autofree gid_t *grouplist = NULL;
            int i;

<<<<<<< HEAD
            if (gidsetsize > NGROUPS_MAX) {
=======
            if (gidsetsize > NGROUPS_MAX || gidsetsize < 0) {
>>>>>>> 78385bc7
                return -TARGET_EINVAL;
            }
            if (gidsetsize > 0) {
                grouplist = g_try_new(gid_t, gidsetsize);
                if (!grouplist) {
                    return -TARGET_ENOMEM;
                }
            }
            ret = get_errno(getgroups(gidsetsize, grouplist));
            if (!is_error(ret) && gidsetsize > 0) {
                target_grouplist = lock_user(VERIFY_WRITE, arg2,
                                             gidsetsize * 4, 0);
                if (!target_grouplist) {
                    return -TARGET_EFAULT;
                }
                for (i = 0; i < ret; i++) {
                    target_grouplist[i] = tswap32(grouplist[i]);
                }
                unlock_user(target_grouplist, arg2, gidsetsize * 4);
            }
            return ret;
        }
#endif
#ifdef TARGET_NR_setgroups32
    case TARGET_NR_setgroups32:
        { /* the same code as for TARGET_NR_setgroups */
            int gidsetsize = arg1;
            uint32_t *target_grouplist;
            g_autofree gid_t *grouplist = NULL;
            int i;

            if (gidsetsize > NGROUPS_MAX || gidsetsize < 0) {
                return -TARGET_EINVAL;
            }
            if (gidsetsize > 0) {
                grouplist = g_try_new(gid_t, gidsetsize);
                if (!grouplist) {
                    return -TARGET_ENOMEM;
                }
                target_grouplist = lock_user(VERIFY_READ, arg2,
                                             gidsetsize * 4, 1);
                if (!target_grouplist) {
                    return -TARGET_EFAULT;
                }
                for (i = 0; i < gidsetsize; i++) {
                    grouplist[i] = tswap32(target_grouplist[i]);
                }
                unlock_user(target_grouplist, arg2, 0);
            }
            return get_errno(setgroups(gidsetsize, grouplist));
        }
#endif
#ifdef TARGET_NR_fchown32
    case TARGET_NR_fchown32:
        return get_errno(fchown(arg1, arg2, arg3));
#endif
#ifdef TARGET_NR_setresuid32
    case TARGET_NR_setresuid32:
        return get_errno(sys_setresuid(arg1, arg2, arg3));
#endif
#ifdef TARGET_NR_getresuid32
    case TARGET_NR_getresuid32:
        {
            uid_t ruid, euid, suid;
            ret = get_errno(getresuid(&ruid, &euid, &suid));
            if (!is_error(ret)) {
                if (put_user_u32(ruid, arg1)
                    || put_user_u32(euid, arg2)
                    || put_user_u32(suid, arg3))
                    return -TARGET_EFAULT;
            }
        }
        return ret;
#endif
#ifdef TARGET_NR_setresgid32
    case TARGET_NR_setresgid32:
        return get_errno(sys_setresgid(arg1, arg2, arg3));
#endif
#ifdef TARGET_NR_getresgid32
    case TARGET_NR_getresgid32:
        {
            gid_t rgid, egid, sgid;
            ret = get_errno(getresgid(&rgid, &egid, &sgid));
            if (!is_error(ret)) {
                if (put_user_u32(rgid, arg1)
                    || put_user_u32(egid, arg2)
                    || put_user_u32(sgid, arg3))
                    return -TARGET_EFAULT;
            }
        }
        return ret;
#endif
#ifdef TARGET_NR_chown32
    case TARGET_NR_chown32:
        if (!(p = lock_user_string(arg1)))
            return -TARGET_EFAULT;
        ret = get_errno(chown(p, arg2, arg3));
        unlock_user(p, arg1, 0);
        return ret;
#endif
#ifdef TARGET_NR_setuid32
    case TARGET_NR_setuid32:
        return get_errno(sys_setuid(arg1));
#endif
#ifdef TARGET_NR_setgid32
    case TARGET_NR_setgid32:
        return get_errno(sys_setgid(arg1));
#endif
#ifdef TARGET_NR_setfsuid32
    case TARGET_NR_setfsuid32:
        return get_errno(setfsuid(arg1));
#endif
#ifdef TARGET_NR_setfsgid32
    case TARGET_NR_setfsgid32:
        return get_errno(setfsgid(arg1));
#endif
#ifdef TARGET_NR_mincore
    case TARGET_NR_mincore:
        {
            void *a = lock_user(VERIFY_NONE, arg1, arg2, 0);
            if (!a) {
                return -TARGET_ENOMEM;
            }
            p = lock_user_string(arg3);
            if (!p) {
                ret = -TARGET_EFAULT;
            } else {
                ret = get_errno(mincore(a, arg2, p));
                unlock_user(p, arg3, ret);
            }
            unlock_user(a, arg1, 0);
        }
        return ret;
#endif
#ifdef TARGET_NR_arm_fadvise64_64
    case TARGET_NR_arm_fadvise64_64:
        /* arm_fadvise64_64 looks like fadvise64_64 but
         * with different argument order: fd, advice, offset, len
         * rather than the usual fd, offset, len, advice.
         * Note that offset and len are both 64-bit so appear as
         * pairs of 32-bit registers.
         */
        ret = posix_fadvise(arg1, target_offset64(arg3, arg4),
                            target_offset64(arg5, arg6), arg2);
        return -host_to_target_errno(ret);
#endif

#if TARGET_ABI_BITS == 32 && !defined(TARGET_ABI_MIPSN32)

#ifdef TARGET_NR_fadvise64_64
    case TARGET_NR_fadvise64_64:
#if defined(TARGET_PPC) || defined(TARGET_XTENSA)
        /* 6 args: fd, advice, offset (high, low), len (high, low) */
        ret = arg2;
        arg2 = arg3;
        arg3 = arg4;
        arg4 = arg5;
        arg5 = arg6;
        arg6 = ret;
#else
        /* 6 args: fd, offset (high, low), len (high, low), advice */
        if (regpairs_aligned(cpu_env, num)) {
            /* offset is in (3,4), len in (5,6) and advice in 7 */
            arg2 = arg3;
            arg3 = arg4;
            arg4 = arg5;
            arg5 = arg6;
            arg6 = arg7;
        }
#endif
        ret = posix_fadvise(arg1, target_offset64(arg2, arg3),
                            target_offset64(arg4, arg5), arg6);
        return -host_to_target_errno(ret);
#endif

#ifdef TARGET_NR_fadvise64
    case TARGET_NR_fadvise64:
        /* 5 args: fd, offset (high, low), len, advice */
        if (regpairs_aligned(cpu_env, num)) {
            /* offset is in (3,4), len in 5 and advice in 6 */
            arg2 = arg3;
            arg3 = arg4;
            arg4 = arg5;
            arg5 = arg6;
        }
        ret = posix_fadvise(arg1, target_offset64(arg2, arg3), arg4, arg5);
        return -host_to_target_errno(ret);
#endif

#else /* not a 32-bit ABI */
#if defined(TARGET_NR_fadvise64_64) || defined(TARGET_NR_fadvise64)
#ifdef TARGET_NR_fadvise64_64
    case TARGET_NR_fadvise64_64:
#endif
#ifdef TARGET_NR_fadvise64
    case TARGET_NR_fadvise64:
#endif
#ifdef TARGET_S390X
        switch (arg4) {
        case 4: arg4 = POSIX_FADV_NOREUSE + 1; break; /* make sure it's an invalid value */
        case 5: arg4 = POSIX_FADV_NOREUSE + 2; break; /* ditto */
        case 6: arg4 = POSIX_FADV_DONTNEED; break;
        case 7: arg4 = POSIX_FADV_NOREUSE; break;
        default: break;
        }
#endif
        return -host_to_target_errno(posix_fadvise(arg1, arg2, arg3, arg4));
#endif
#endif /* end of 64-bit ABI fadvise handling */

#ifdef TARGET_NR_madvise
    case TARGET_NR_madvise:
        return target_madvise(arg1, arg2, arg3);
#endif
#ifdef TARGET_NR_fcntl64
    case TARGET_NR_fcntl64:
    {
        int cmd;
        struct flock64 fl;
        from_flock64_fn *copyfrom = copy_from_user_flock64;
        to_flock64_fn *copyto = copy_to_user_flock64;

#ifdef TARGET_ARM
        if (!cpu_env->eabi) {
            copyfrom = copy_from_user_oabi_flock64;
            copyto = copy_to_user_oabi_flock64;
        }
#endif

        cmd = target_to_host_fcntl_cmd(arg2);
        if (cmd == -TARGET_EINVAL) {
            return cmd;
        }

        switch(arg2) {
        case TARGET_F_GETLK64:
            ret = copyfrom(&fl, arg3);
            if (ret) {
                break;
            }
            ret = get_errno(safe_fcntl(arg1, cmd, &fl));
            if (ret == 0) {
                ret = copyto(arg3, &fl);
            }
	    break;

        case TARGET_F_SETLK64:
        case TARGET_F_SETLKW64:
            ret = copyfrom(&fl, arg3);
            if (ret) {
                break;
            }
            ret = get_errno(safe_fcntl(arg1, cmd, &fl));
	    break;
        default:
            ret = do_fcntl(arg1, arg2, arg3);
            break;
        }
        return ret;
    }
#endif
#ifdef TARGET_NR_cacheflush
    case TARGET_NR_cacheflush:
        /* self-modifying code is handled automatically, so nothing needed */
        return 0;
#endif
#ifdef TARGET_NR_getpagesize
    case TARGET_NR_getpagesize:
        return TARGET_PAGE_SIZE;
#endif
    case TARGET_NR_gettid:
        return get_errno(sys_gettid());
#ifdef TARGET_NR_readahead
    case TARGET_NR_readahead:
#if TARGET_ABI_BITS == 32 && !defined(TARGET_ABI_MIPSN32)
        if (regpairs_aligned(cpu_env, num)) {
            arg2 = arg3;
            arg3 = arg4;
            arg4 = arg5;
        }
        ret = get_errno(readahead(arg1, target_offset64(arg2, arg3) , arg4));
#else
        ret = get_errno(readahead(arg1, arg2, arg3));
#endif
        return ret;
#endif
#ifdef CONFIG_ATTR
#ifdef TARGET_NR_setxattr
    case TARGET_NR_listxattr:
    case TARGET_NR_llistxattr:
    {
        void *p, *b = 0;
        if (arg2) {
            b = lock_user(VERIFY_WRITE, arg2, arg3, 0);
            if (!b) {
                return -TARGET_EFAULT;
            }
        }
        p = lock_user_string(arg1);
        if (p) {
            if (num == TARGET_NR_listxattr) {
                ret = get_errno(listxattr(p, b, arg3));
            } else {
                ret = get_errno(llistxattr(p, b, arg3));
            }
        } else {
            ret = -TARGET_EFAULT;
        }
        unlock_user(p, arg1, 0);
        unlock_user(b, arg2, arg3);
        return ret;
    }
    case TARGET_NR_flistxattr:
    {
        void *b = 0;
        if (arg2) {
            b = lock_user(VERIFY_WRITE, arg2, arg3, 0);
            if (!b) {
                return -TARGET_EFAULT;
            }
        }
        ret = get_errno(flistxattr(arg1, b, arg3));
        unlock_user(b, arg2, arg3);
        return ret;
    }
    case TARGET_NR_setxattr:
    case TARGET_NR_lsetxattr:
        {
            void *p, *n, *v = 0;
            if (arg3) {
                v = lock_user(VERIFY_READ, arg3, arg4, 1);
                if (!v) {
                    return -TARGET_EFAULT;
                }
            }
            p = lock_user_string(arg1);
            n = lock_user_string(arg2);
            if (p && n) {
                if (num == TARGET_NR_setxattr) {
                    ret = get_errno(setxattr(p, n, v, arg4, arg5));
                } else {
                    ret = get_errno(lsetxattr(p, n, v, arg4, arg5));
                }
            } else {
                ret = -TARGET_EFAULT;
            }
            unlock_user(p, arg1, 0);
            unlock_user(n, arg2, 0);
            unlock_user(v, arg3, 0);
        }
        return ret;
    case TARGET_NR_fsetxattr:
        {
            void *n, *v = 0;
            if (arg3) {
                v = lock_user(VERIFY_READ, arg3, arg4, 1);
                if (!v) {
                    return -TARGET_EFAULT;
                }
            }
            n = lock_user_string(arg2);
            if (n) {
                ret = get_errno(fsetxattr(arg1, n, v, arg4, arg5));
            } else {
                ret = -TARGET_EFAULT;
            }
            unlock_user(n, arg2, 0);
            unlock_user(v, arg3, 0);
        }
        return ret;
    case TARGET_NR_getxattr:
    case TARGET_NR_lgetxattr:
        {
            void *p, *n, *v = 0;
            if (arg3) {
                v = lock_user(VERIFY_WRITE, arg3, arg4, 0);
                if (!v) {
                    return -TARGET_EFAULT;
                }
            }
            p = lock_user_string(arg1);
            n = lock_user_string(arg2);
            if (p && n) {
                if (num == TARGET_NR_getxattr) {
                    ret = get_errno(getxattr(p, n, v, arg4));
                } else {
                    ret = get_errno(lgetxattr(p, n, v, arg4));
                }
            } else {
                ret = -TARGET_EFAULT;
            }
            unlock_user(p, arg1, 0);
            unlock_user(n, arg2, 0);
            unlock_user(v, arg3, arg4);
        }
        return ret;
    case TARGET_NR_fgetxattr:
        {
            void *n, *v = 0;
            if (arg3) {
                v = lock_user(VERIFY_WRITE, arg3, arg4, 0);
                if (!v) {
                    return -TARGET_EFAULT;
                }
            }
            n = lock_user_string(arg2);
            if (n) {
                ret = get_errno(fgetxattr(arg1, n, v, arg4));
            } else {
                ret = -TARGET_EFAULT;
            }
            unlock_user(n, arg2, 0);
            unlock_user(v, arg3, arg4);
        }
        return ret;
    case TARGET_NR_removexattr:
    case TARGET_NR_lremovexattr:
        {
            void *p, *n;
            p = lock_user_string(arg1);
            n = lock_user_string(arg2);
            if (p && n) {
                if (num == TARGET_NR_removexattr) {
                    ret = get_errno(removexattr(p, n));
                } else {
                    ret = get_errno(lremovexattr(p, n));
                }
            } else {
                ret = -TARGET_EFAULT;
            }
            unlock_user(p, arg1, 0);
            unlock_user(n, arg2, 0);
        }
        return ret;
    case TARGET_NR_fremovexattr:
        {
            void *n;
            n = lock_user_string(arg2);
            if (n) {
                ret = get_errno(fremovexattr(arg1, n));
            } else {
                ret = -TARGET_EFAULT;
            }
            unlock_user(n, arg2, 0);
        }
        return ret;
#endif
#endif /* CONFIG_ATTR */
#ifdef TARGET_NR_set_thread_area
    case TARGET_NR_set_thread_area:
#if defined(TARGET_MIPS)
      cpu_env->active_tc.CP0_UserLocal = arg1;
      return 0;
#elif defined(TARGET_CRIS)
      if (arg1 & 0xff)
          ret = -TARGET_EINVAL;
      else {
          cpu_env->pregs[PR_PID] = arg1;
          ret = 0;
      }
      return ret;
#elif defined(TARGET_I386) && defined(TARGET_ABI32)
      return do_set_thread_area(cpu_env, arg1);
#elif defined(TARGET_M68K)
      {
          TaskState *ts = cpu->opaque;
          ts->tp_value = arg1;
          return 0;
      }
#else
      return -TARGET_ENOSYS;
#endif
#endif
#ifdef TARGET_NR_get_thread_area
    case TARGET_NR_get_thread_area:
#if defined(TARGET_I386) && defined(TARGET_ABI32)
        return do_get_thread_area(cpu_env, arg1);
#elif defined(TARGET_M68K)
        {
            TaskState *ts = cpu->opaque;
            return ts->tp_value;
        }
#else
        return -TARGET_ENOSYS;
#endif
#endif
#ifdef TARGET_NR_getdomainname
    case TARGET_NR_getdomainname:
        return -TARGET_ENOSYS;
#endif

#ifdef TARGET_NR_clock_settime
    case TARGET_NR_clock_settime:
    {
        struct timespec ts;

        ret = target_to_host_timespec(&ts, arg2);
        if (!is_error(ret)) {
            ret = get_errno(clock_settime(arg1, &ts));
        }
        return ret;
    }
#endif
#ifdef TARGET_NR_clock_settime64
    case TARGET_NR_clock_settime64:
    {
        struct timespec ts;

        ret = target_to_host_timespec64(&ts, arg2);
        if (!is_error(ret)) {
            ret = get_errno(clock_settime(arg1, &ts));
        }
        return ret;
    }
#endif
#ifdef TARGET_NR_clock_gettime
    case TARGET_NR_clock_gettime:
    {
        struct timespec ts;
        ret = get_errno(clock_gettime(arg1, &ts));
        if (!is_error(ret)) {
            ret = host_to_target_timespec(arg2, &ts);
        }
        return ret;
    }
#endif
#ifdef TARGET_NR_clock_gettime64
    case TARGET_NR_clock_gettime64:
    {
        struct timespec ts;
        ret = get_errno(clock_gettime(arg1, &ts));
        if (!is_error(ret)) {
            ret = host_to_target_timespec64(arg2, &ts);
        }
        return ret;
    }
#endif
#ifdef TARGET_NR_clock_getres
    case TARGET_NR_clock_getres:
    {
        struct timespec ts;
        ret = get_errno(clock_getres(arg1, &ts));
        if (!is_error(ret)) {
            host_to_target_timespec(arg2, &ts);
        }
        return ret;
    }
#endif
#ifdef TARGET_NR_clock_getres_time64
    case TARGET_NR_clock_getres_time64:
    {
        struct timespec ts;
        ret = get_errno(clock_getres(arg1, &ts));
        if (!is_error(ret)) {
            host_to_target_timespec64(arg2, &ts);
        }
        return ret;
    }
#endif
#ifdef TARGET_NR_clock_nanosleep
    case TARGET_NR_clock_nanosleep:
    {
        struct timespec ts;
        if (target_to_host_timespec(&ts, arg3)) {
            return -TARGET_EFAULT;
        }
        ret = get_errno(safe_clock_nanosleep(arg1, arg2,
                                             &ts, arg4 ? &ts : NULL));
        /*
         * if the call is interrupted by a signal handler, it fails
         * with error -TARGET_EINTR and if arg4 is not NULL and arg2 is not
         * TIMER_ABSTIME, it returns the remaining unslept time in arg4.
         */
        if (ret == -TARGET_EINTR && arg4 && arg2 != TIMER_ABSTIME &&
            host_to_target_timespec(arg4, &ts)) {
              return -TARGET_EFAULT;
        }

        return ret;
    }
#endif
#ifdef TARGET_NR_clock_nanosleep_time64
    case TARGET_NR_clock_nanosleep_time64:
    {
        struct timespec ts;

        if (target_to_host_timespec64(&ts, arg3)) {
            return -TARGET_EFAULT;
        }

        ret = get_errno(safe_clock_nanosleep(arg1, arg2,
                                             &ts, arg4 ? &ts : NULL));

        if (ret == -TARGET_EINTR && arg4 && arg2 != TIMER_ABSTIME &&
            host_to_target_timespec64(arg4, &ts)) {
            return -TARGET_EFAULT;
        }
        return ret;
    }
#endif

#if defined(TARGET_NR_set_tid_address)
    case TARGET_NR_set_tid_address:
    {
        TaskState *ts = cpu->opaque;
        ts->child_tidptr = arg1;
        /* do not call host set_tid_address() syscall, instead return tid() */
        return get_errno(sys_gettid());
    }
#endif

    case TARGET_NR_tkill:
        return get_errno(safe_tkill((int)arg1, target_to_host_signal(arg2)));

    case TARGET_NR_tgkill:
        return get_errno(safe_tgkill((int)arg1, (int)arg2,
                         target_to_host_signal(arg3)));

#ifdef TARGET_NR_set_robust_list
    case TARGET_NR_set_robust_list:
    case TARGET_NR_get_robust_list:
        /* The ABI for supporting robust futexes has userspace pass
         * the kernel a pointer to a linked list which is updated by
         * userspace after the syscall; the list is walked by the kernel
         * when the thread exits. Since the linked list in QEMU guest
         * memory isn't a valid linked list for the host and we have
         * no way to reliably intercept the thread-death event, we can't
         * support these. Silently return ENOSYS so that guest userspace
         * falls back to a non-robust futex implementation (which should
         * be OK except in the corner case of the guest crashing while
         * holding a mutex that is shared with another process via
         * shared memory).
         */
        return -TARGET_ENOSYS;
#endif

#if defined(TARGET_NR_utimensat)
    case TARGET_NR_utimensat:
        {
            struct timespec *tsp, ts[2];
            if (!arg3) {
                tsp = NULL;
            } else {
                if (target_to_host_timespec(ts, arg3)) {
                    return -TARGET_EFAULT;
                }
                if (target_to_host_timespec(ts + 1, arg3 +
                                            sizeof(struct target_timespec))) {
                    return -TARGET_EFAULT;
                }
                tsp = ts;
            }
            if (!arg2)
                ret = get_errno(sys_utimensat(arg1, NULL, tsp, arg4));
            else {
                if (!(p = lock_user_string(arg2))) {
                    return -TARGET_EFAULT;
                }
                ret = get_errno(sys_utimensat(arg1, path(p), tsp, arg4));
                unlock_user(p, arg2, 0);
            }
        }
        return ret;
#endif
#ifdef TARGET_NR_utimensat_time64
    case TARGET_NR_utimensat_time64:
        {
            struct timespec *tsp, ts[2];
            if (!arg3) {
                tsp = NULL;
            } else {
                if (target_to_host_timespec64(ts, arg3)) {
                    return -TARGET_EFAULT;
                }
                if (target_to_host_timespec64(ts + 1, arg3 +
                                     sizeof(struct target__kernel_timespec))) {
                    return -TARGET_EFAULT;
                }
                tsp = ts;
            }
            if (!arg2)
                ret = get_errno(sys_utimensat(arg1, NULL, tsp, arg4));
            else {
                p = lock_user_string(arg2);
                if (!p) {
                    return -TARGET_EFAULT;
                }
                ret = get_errno(sys_utimensat(arg1, path(p), tsp, arg4));
                unlock_user(p, arg2, 0);
            }
        }
        return ret;
#endif
#ifdef TARGET_NR_futex
    case TARGET_NR_futex:
        return do_futex(cpu, false, arg1, arg2, arg3, arg4, arg5, arg6);
#endif
#ifdef TARGET_NR_futex_time64
    case TARGET_NR_futex_time64:
        return do_futex(cpu, true, arg1, arg2, arg3, arg4, arg5, arg6);
#endif
#ifdef CONFIG_INOTIFY
#if defined(TARGET_NR_inotify_init)
    case TARGET_NR_inotify_init:
        ret = get_errno(inotify_init());
        if (ret >= 0) {
            fd_trans_register(ret, &target_inotify_trans);
        }
        return ret;
#endif
#if defined(TARGET_NR_inotify_init1) && defined(CONFIG_INOTIFY1)
    case TARGET_NR_inotify_init1:
        ret = get_errno(inotify_init1(target_to_host_bitmask(arg1,
                                          fcntl_flags_tbl)));
        if (ret >= 0) {
            fd_trans_register(ret, &target_inotify_trans);
        }
        return ret;
#endif
#if defined(TARGET_NR_inotify_add_watch)
    case TARGET_NR_inotify_add_watch:
        p = lock_user_string(arg2);
        ret = get_errno(inotify_add_watch(arg1, path(p), arg3));
        unlock_user(p, arg2, 0);
        return ret;
#endif
#if defined(TARGET_NR_inotify_rm_watch)
    case TARGET_NR_inotify_rm_watch:
        return get_errno(inotify_rm_watch(arg1, arg2));
#endif
#endif

#if defined(TARGET_NR_mq_open) && defined(__NR_mq_open)
    case TARGET_NR_mq_open:
        {
            struct mq_attr posix_mq_attr;
            struct mq_attr *pposix_mq_attr;
            int host_flags;

            host_flags = target_to_host_bitmask(arg2, fcntl_flags_tbl);
            pposix_mq_attr = NULL;
            if (arg4) {
                if (copy_from_user_mq_attr(&posix_mq_attr, arg4) != 0) {
                    return -TARGET_EFAULT;
                }
                pposix_mq_attr = &posix_mq_attr;
            }
            p = lock_user_string(arg1 - 1);
            if (!p) {
                return -TARGET_EFAULT;
            }
            ret = get_errno(mq_open(p, host_flags, arg3, pposix_mq_attr));
            unlock_user (p, arg1, 0);
        }
        return ret;

    case TARGET_NR_mq_unlink:
        p = lock_user_string(arg1 - 1);
        if (!p) {
            return -TARGET_EFAULT;
        }
        ret = get_errno(mq_unlink(p));
        unlock_user (p, arg1, 0);
        return ret;

#ifdef TARGET_NR_mq_timedsend
    case TARGET_NR_mq_timedsend:
        {
            struct timespec ts;

            p = lock_user (VERIFY_READ, arg2, arg3, 1);
            if (arg5 != 0) {
                if (target_to_host_timespec(&ts, arg5)) {
                    return -TARGET_EFAULT;
                }
                ret = get_errno(safe_mq_timedsend(arg1, p, arg3, arg4, &ts));
                if (!is_error(ret) && host_to_target_timespec(arg5, &ts)) {
                    return -TARGET_EFAULT;
                }
            } else {
                ret = get_errno(safe_mq_timedsend(arg1, p, arg3, arg4, NULL));
            }
            unlock_user (p, arg2, arg3);
        }
        return ret;
#endif
#ifdef TARGET_NR_mq_timedsend_time64
    case TARGET_NR_mq_timedsend_time64:
        {
            struct timespec ts;

            p = lock_user(VERIFY_READ, arg2, arg3, 1);
            if (arg5 != 0) {
                if (target_to_host_timespec64(&ts, arg5)) {
                    return -TARGET_EFAULT;
                }
                ret = get_errno(safe_mq_timedsend(arg1, p, arg3, arg4, &ts));
                if (!is_error(ret) && host_to_target_timespec64(arg5, &ts)) {
                    return -TARGET_EFAULT;
                }
            } else {
                ret = get_errno(safe_mq_timedsend(arg1, p, arg3, arg4, NULL));
            }
            unlock_user(p, arg2, arg3);
        }
        return ret;
#endif

#ifdef TARGET_NR_mq_timedreceive
    case TARGET_NR_mq_timedreceive:
        {
            struct timespec ts;
            unsigned int prio;

            p = lock_user (VERIFY_READ, arg2, arg3, 1);
            if (arg5 != 0) {
                if (target_to_host_timespec(&ts, arg5)) {
                    return -TARGET_EFAULT;
                }
                ret = get_errno(safe_mq_timedreceive(arg1, p, arg3,
                                                     &prio, &ts));
                if (!is_error(ret) && host_to_target_timespec(arg5, &ts)) {
                    return -TARGET_EFAULT;
                }
            } else {
                ret = get_errno(safe_mq_timedreceive(arg1, p, arg3,
                                                     &prio, NULL));
            }
            unlock_user (p, arg2, arg3);
            if (arg4 != 0)
                put_user_u32(prio, arg4);
        }
        return ret;
#endif
#ifdef TARGET_NR_mq_timedreceive_time64
    case TARGET_NR_mq_timedreceive_time64:
        {
            struct timespec ts;
            unsigned int prio;

            p = lock_user(VERIFY_READ, arg2, arg3, 1);
            if (arg5 != 0) {
                if (target_to_host_timespec64(&ts, arg5)) {
                    return -TARGET_EFAULT;
                }
                ret = get_errno(safe_mq_timedreceive(arg1, p, arg3,
                                                     &prio, &ts));
                if (!is_error(ret) && host_to_target_timespec64(arg5, &ts)) {
                    return -TARGET_EFAULT;
                }
            } else {
                ret = get_errno(safe_mq_timedreceive(arg1, p, arg3,
                                                     &prio, NULL));
            }
            unlock_user(p, arg2, arg3);
            if (arg4 != 0) {
                put_user_u32(prio, arg4);
            }
        }
        return ret;
#endif

    /* Not implemented for now... */
/*     case TARGET_NR_mq_notify: */
/*         break; */

    case TARGET_NR_mq_getsetattr:
        {
            struct mq_attr posix_mq_attr_in, posix_mq_attr_out;
            ret = 0;
            if (arg2 != 0) {
                copy_from_user_mq_attr(&posix_mq_attr_in, arg2);
                ret = get_errno(mq_setattr(arg1, &posix_mq_attr_in,
                                           &posix_mq_attr_out));
            } else if (arg3 != 0) {
                ret = get_errno(mq_getattr(arg1, &posix_mq_attr_out));
            }
            if (ret == 0 && arg3 != 0) {
                copy_to_user_mq_attr(arg3, &posix_mq_attr_out);
            }
        }
        return ret;
#endif

#ifdef CONFIG_SPLICE
#ifdef TARGET_NR_tee
    case TARGET_NR_tee:
        {
            ret = get_errno(tee(arg1,arg2,arg3,arg4));
        }
        return ret;
#endif
#ifdef TARGET_NR_splice
    case TARGET_NR_splice:
        {
            loff_t loff_in, loff_out;
            loff_t *ploff_in = NULL, *ploff_out = NULL;
            if (arg2) {
                if (get_user_u64(loff_in, arg2)) {
                    return -TARGET_EFAULT;
                }
                ploff_in = &loff_in;
            }
            if (arg4) {
                if (get_user_u64(loff_out, arg4)) {
                    return -TARGET_EFAULT;
                }
                ploff_out = &loff_out;
            }
            ret = get_errno(splice(arg1, ploff_in, arg3, ploff_out, arg5, arg6));
            if (arg2) {
                if (put_user_u64(loff_in, arg2)) {
                    return -TARGET_EFAULT;
                }
            }
            if (arg4) {
                if (put_user_u64(loff_out, arg4)) {
                    return -TARGET_EFAULT;
                }
            }
        }
        return ret;
#endif
#ifdef TARGET_NR_vmsplice
	case TARGET_NR_vmsplice:
        {
            struct iovec *vec = lock_iovec(VERIFY_READ, arg2, arg3, 1);
            if (vec != NULL) {
                ret = get_errno(vmsplice(arg1, vec, arg3, arg4));
                unlock_iovec(vec, arg2, arg3, 0);
            } else {
                ret = -host_to_target_errno(errno);
            }
        }
        return ret;
#endif
#endif /* CONFIG_SPLICE */
#ifdef CONFIG_EVENTFD
#if defined(TARGET_NR_eventfd)
    case TARGET_NR_eventfd:
        ret = get_errno(eventfd(arg1, 0));
        if (ret >= 0) {
            fd_trans_register(ret, &target_eventfd_trans);
        }
        return ret;
#endif
#if defined(TARGET_NR_eventfd2)
    case TARGET_NR_eventfd2:
    {
        int host_flags = arg2 & (~(TARGET_O_NONBLOCK_MASK | TARGET_O_CLOEXEC));
        if (arg2 & TARGET_O_NONBLOCK) {
            host_flags |= O_NONBLOCK;
        }
        if (arg2 & TARGET_O_CLOEXEC) {
            host_flags |= O_CLOEXEC;
        }
        ret = get_errno(eventfd(arg1, host_flags));
        if (ret >= 0) {
            fd_trans_register(ret, &target_eventfd_trans);
        }
        return ret;
    }
#endif
#endif /* CONFIG_EVENTFD  */
#if defined(CONFIG_FALLOCATE) && defined(TARGET_NR_fallocate)
    case TARGET_NR_fallocate:
#if TARGET_ABI_BITS == 32 && !defined(TARGET_ABI_MIPSN32)
        ret = get_errno(fallocate(arg1, arg2, target_offset64(arg3, arg4),
                                  target_offset64(arg5, arg6)));
#else
        ret = get_errno(fallocate(arg1, arg2, arg3, arg4));
#endif
        return ret;
#endif
#if defined(CONFIG_SYNC_FILE_RANGE)
#if defined(TARGET_NR_sync_file_range)
    case TARGET_NR_sync_file_range:
#if TARGET_ABI_BITS == 32 && !defined(TARGET_ABI_MIPSN32)
#if defined(TARGET_MIPS)
        ret = get_errno(sync_file_range(arg1, target_offset64(arg3, arg4),
                                        target_offset64(arg5, arg6), arg7));
#else
        ret = get_errno(sync_file_range(arg1, target_offset64(arg2, arg3),
                                        target_offset64(arg4, arg5), arg6));
#endif /* !TARGET_MIPS */
#else
        ret = get_errno(sync_file_range(arg1, arg2, arg3, arg4));
#endif
        return ret;
#endif
#if defined(TARGET_NR_sync_file_range2) || \
    defined(TARGET_NR_arm_sync_file_range)
#if defined(TARGET_NR_sync_file_range2)
    case TARGET_NR_sync_file_range2:
#endif
#if defined(TARGET_NR_arm_sync_file_range)
    case TARGET_NR_arm_sync_file_range:
#endif
        /* This is like sync_file_range but the arguments are reordered */
#if TARGET_ABI_BITS == 32 && !defined(TARGET_ABI_MIPSN32)
        ret = get_errno(sync_file_range(arg1, target_offset64(arg3, arg4),
                                        target_offset64(arg5, arg6), arg2));
#else
        ret = get_errno(sync_file_range(arg1, arg3, arg4, arg2));
#endif
        return ret;
#endif
#endif
#if defined(TARGET_NR_signalfd4)
    case TARGET_NR_signalfd4:
        return do_signalfd4(arg1, arg2, arg4);
#endif
#if defined(TARGET_NR_signalfd)
    case TARGET_NR_signalfd:
        return do_signalfd4(arg1, arg2, 0);
#endif
#if defined(CONFIG_EPOLL)
#if defined(TARGET_NR_epoll_create)
    case TARGET_NR_epoll_create:
        return get_errno(epoll_create(arg1));
#endif
#if defined(TARGET_NR_epoll_create1) && defined(CONFIG_EPOLL_CREATE1)
    case TARGET_NR_epoll_create1:
        return get_errno(epoll_create1(target_to_host_bitmask(arg1, fcntl_flags_tbl)));
#endif
#if defined(TARGET_NR_epoll_ctl)
    case TARGET_NR_epoll_ctl:
    {
        struct epoll_event ep;
        struct epoll_event *epp = 0;
        if (arg4) {
            if (arg2 != EPOLL_CTL_DEL) {
                struct target_epoll_event *target_ep;
                if (!lock_user_struct(VERIFY_READ, target_ep, arg4, 1)) {
                    return -TARGET_EFAULT;
                }
                ep.events = tswap32(target_ep->events);
                /*
                 * The epoll_data_t union is just opaque data to the kernel,
                 * so we transfer all 64 bits across and need not worry what
                 * actual data type it is.
                 */
                ep.data.u64 = tswap64(target_ep->data.u64);
                unlock_user_struct(target_ep, arg4, 0);
            }
            /*
             * before kernel 2.6.9, EPOLL_CTL_DEL operation required a
             * non-null pointer, even though this argument is ignored.
             *
             */
            epp = &ep;
        }
        return get_errno(epoll_ctl(arg1, arg2, arg3, epp));
    }
#endif

#if defined(TARGET_NR_epoll_wait) || defined(TARGET_NR_epoll_pwait)
#if defined(TARGET_NR_epoll_wait)
    case TARGET_NR_epoll_wait:
#endif
#if defined(TARGET_NR_epoll_pwait)
    case TARGET_NR_epoll_pwait:
#endif
    {
        struct target_epoll_event *target_ep;
        struct epoll_event *ep;
        int epfd = arg1;
        int maxevents = arg3;
        int timeout = arg4;

        if (maxevents <= 0 || maxevents > TARGET_EP_MAX_EVENTS) {
            return -TARGET_EINVAL;
        }

        target_ep = lock_user(VERIFY_WRITE, arg2,
                              maxevents * sizeof(struct target_epoll_event), 1);
        if (!target_ep) {
            return -TARGET_EFAULT;
        }

        ep = g_try_new(struct epoll_event, maxevents);
        if (!ep) {
            unlock_user(target_ep, arg2, 0);
            return -TARGET_ENOMEM;
        }

        switch (num) {
#if defined(TARGET_NR_epoll_pwait)
        case TARGET_NR_epoll_pwait:
        {
            sigset_t *set = NULL;

            if (arg5) {
                ret = process_sigsuspend_mask(&set, arg5, arg6);
                if (ret != 0) {
                    break;
                }
            }

            ret = get_errno(safe_epoll_pwait(epfd, ep, maxevents, timeout,
                                             set, SIGSET_T_SIZE));

            if (set) {
                finish_sigsuspend_mask(ret);
            }
            break;
        }
#endif
#if defined(TARGET_NR_epoll_wait)
        case TARGET_NR_epoll_wait:
            ret = get_errno(safe_epoll_pwait(epfd, ep, maxevents, timeout,
                                             NULL, 0));
            break;
#endif
        default:
            ret = -TARGET_ENOSYS;
        }
        if (!is_error(ret)) {
            int i;
            for (i = 0; i < ret; i++) {
                target_ep[i].events = tswap32(ep[i].events);
                target_ep[i].data.u64 = tswap64(ep[i].data.u64);
            }
            unlock_user(target_ep, arg2,
                        ret * sizeof(struct target_epoll_event));
        } else {
            unlock_user(target_ep, arg2, 0);
        }
        g_free(ep);
        return ret;
    }
#endif
#endif
#ifdef TARGET_NR_prlimit64
    case TARGET_NR_prlimit64:
    {
        /* args: pid, resource number, ptr to new rlimit, ptr to old rlimit */
        struct target_rlimit64 *target_rnew, *target_rold;
        struct host_rlimit64 rnew, rold, *rnewp = 0;
        int resource = target_to_host_resource(arg2);

        if (arg3 && (resource != RLIMIT_AS &&
                     resource != RLIMIT_DATA &&
                     resource != RLIMIT_STACK)) {
            if (!lock_user_struct(VERIFY_READ, target_rnew, arg3, 1)) {
                return -TARGET_EFAULT;
            }
            __get_user(rnew.rlim_cur, &target_rnew->rlim_cur);
            __get_user(rnew.rlim_max, &target_rnew->rlim_max);
            unlock_user_struct(target_rnew, arg3, 0);
            rnewp = &rnew;
        }

        ret = get_errno(sys_prlimit64(arg1, resource, rnewp, arg4 ? &rold : 0));
        if (!is_error(ret) && arg4) {
            if (!lock_user_struct(VERIFY_WRITE, target_rold, arg4, 1)) {
                return -TARGET_EFAULT;
            }
            __put_user(rold.rlim_cur, &target_rold->rlim_cur);
            __put_user(rold.rlim_max, &target_rold->rlim_max);
            unlock_user_struct(target_rold, arg4, 1);
        }
        return ret;
    }
#endif
#ifdef TARGET_NR_gethostname
    case TARGET_NR_gethostname:
    {
        char *name = lock_user(VERIFY_WRITE, arg1, arg2, 0);
        if (name) {
            ret = get_errno(gethostname(name, arg2));
            unlock_user(name, arg1, arg2);
        } else {
            ret = -TARGET_EFAULT;
        }
        return ret;
    }
#endif
#ifdef TARGET_NR_atomic_cmpxchg_32
    case TARGET_NR_atomic_cmpxchg_32:
    {
        /* should use start_exclusive from main.c */
        abi_ulong mem_value;
        if (get_user_u32(mem_value, arg6)) {
            target_siginfo_t info;
            info.si_signo = SIGSEGV;
            info.si_errno = 0;
            info.si_code = TARGET_SEGV_MAPERR;
            info._sifields._sigfault._addr = arg6;
            queue_signal(cpu_env, info.si_signo, QEMU_SI_FAULT, &info);
            ret = 0xdeadbeef;

        }
        if (mem_value == arg2)
            put_user_u32(arg1, arg6);
        return mem_value;
    }
#endif
#ifdef TARGET_NR_atomic_barrier
    case TARGET_NR_atomic_barrier:
        /* Like the kernel implementation and the
           qemu arm barrier, no-op this? */
        return 0;
#endif

#ifdef TARGET_NR_timer_create
    case TARGET_NR_timer_create:
    {
        /* args: clockid_t clockid, struct sigevent *sevp, timer_t *timerid */

        struct sigevent host_sevp = { {0}, }, *phost_sevp = NULL;

        int clkid = arg1;
        int timer_index = next_free_host_timer();

        if (timer_index < 0) {
            ret = -TARGET_EAGAIN;
        } else {
            timer_t *phtimer = g_posix_timers  + timer_index;

            if (arg2) {
                phost_sevp = &host_sevp;
                ret = target_to_host_sigevent(phost_sevp, arg2);
                if (ret != 0) {
                    free_host_timer_slot(timer_index);
                    return ret;
                }
            }

            ret = get_errno(timer_create(clkid, phost_sevp, phtimer));
            if (ret) {
                free_host_timer_slot(timer_index);
            } else {
                if (put_user(TIMER_MAGIC | timer_index, arg3, target_timer_t)) {
                    timer_delete(*phtimer);
                    free_host_timer_slot(timer_index);
                    return -TARGET_EFAULT;
                }
            }
        }
        return ret;
    }
#endif

#ifdef TARGET_NR_timer_settime
    case TARGET_NR_timer_settime:
    {
        /* args: timer_t timerid, int flags, const struct itimerspec *new_value,
         * struct itimerspec * old_value */
        target_timer_t timerid = get_timer_id(arg1);

        if (timerid < 0) {
            ret = timerid;
        } else if (arg3 == 0) {
            ret = -TARGET_EINVAL;
        } else {
            timer_t htimer = g_posix_timers[timerid];
            struct itimerspec hspec_new = {{0},}, hspec_old = {{0},};

            if (target_to_host_itimerspec(&hspec_new, arg3)) {
                return -TARGET_EFAULT;
            }
            ret = get_errno(
                          timer_settime(htimer, arg2, &hspec_new, &hspec_old));
            if (arg4 && host_to_target_itimerspec(arg4, &hspec_old)) {
                return -TARGET_EFAULT;
            }
        }
        return ret;
    }
#endif

#ifdef TARGET_NR_timer_settime64
    case TARGET_NR_timer_settime64:
    {
        target_timer_t timerid = get_timer_id(arg1);

        if (timerid < 0) {
            ret = timerid;
        } else if (arg3 == 0) {
            ret = -TARGET_EINVAL;
        } else {
            timer_t htimer = g_posix_timers[timerid];
            struct itimerspec hspec_new = {{0},}, hspec_old = {{0},};

            if (target_to_host_itimerspec64(&hspec_new, arg3)) {
                return -TARGET_EFAULT;
            }
            ret = get_errno(
                          timer_settime(htimer, arg2, &hspec_new, &hspec_old));
            if (arg4 && host_to_target_itimerspec64(arg4, &hspec_old)) {
                return -TARGET_EFAULT;
            }
        }
        return ret;
    }
#endif

#ifdef TARGET_NR_timer_gettime
    case TARGET_NR_timer_gettime:
    {
        /* args: timer_t timerid, struct itimerspec *curr_value */
        target_timer_t timerid = get_timer_id(arg1);

        if (timerid < 0) {
            ret = timerid;
        } else if (!arg2) {
            ret = -TARGET_EFAULT;
        } else {
            timer_t htimer = g_posix_timers[timerid];
            struct itimerspec hspec;
            ret = get_errno(timer_gettime(htimer, &hspec));

            if (host_to_target_itimerspec(arg2, &hspec)) {
                ret = -TARGET_EFAULT;
            }
        }
        return ret;
    }
#endif

#ifdef TARGET_NR_timer_gettime64
    case TARGET_NR_timer_gettime64:
    {
        /* args: timer_t timerid, struct itimerspec64 *curr_value */
        target_timer_t timerid = get_timer_id(arg1);

        if (timerid < 0) {
            ret = timerid;
        } else if (!arg2) {
            ret = -TARGET_EFAULT;
        } else {
            timer_t htimer = g_posix_timers[timerid];
            struct itimerspec hspec;
            ret = get_errno(timer_gettime(htimer, &hspec));

            if (host_to_target_itimerspec64(arg2, &hspec)) {
                ret = -TARGET_EFAULT;
            }
        }
        return ret;
    }
#endif

#ifdef TARGET_NR_timer_getoverrun
    case TARGET_NR_timer_getoverrun:
    {
        /* args: timer_t timerid */
        target_timer_t timerid = get_timer_id(arg1);

        if (timerid < 0) {
            ret = timerid;
        } else {
            timer_t htimer = g_posix_timers[timerid];
            ret = get_errno(timer_getoverrun(htimer));
        }
        return ret;
    }
#endif

#ifdef TARGET_NR_timer_delete
    case TARGET_NR_timer_delete:
    {
        /* args: timer_t timerid */
        target_timer_t timerid = get_timer_id(arg1);

        if (timerid < 0) {
            ret = timerid;
        } else {
            timer_t htimer = g_posix_timers[timerid];
            ret = get_errno(timer_delete(htimer));
            free_host_timer_slot(timerid);
        }
        return ret;
    }
#endif

#if defined(TARGET_NR_timerfd_create) && defined(CONFIG_TIMERFD)
    case TARGET_NR_timerfd_create:
        ret = get_errno(timerfd_create(arg1,
                        target_to_host_bitmask(arg2, fcntl_flags_tbl)));
        if (ret >= 0) {
            fd_trans_register(ret, &target_timerfd_trans);
        }
        return ret;
#endif

#if defined(TARGET_NR_timerfd_gettime) && defined(CONFIG_TIMERFD)
    case TARGET_NR_timerfd_gettime:
        {
            struct itimerspec its_curr;

            ret = get_errno(timerfd_gettime(arg1, &its_curr));

            if (arg2 && host_to_target_itimerspec(arg2, &its_curr)) {
                return -TARGET_EFAULT;
            }
        }
        return ret;
#endif

#if defined(TARGET_NR_timerfd_gettime64) && defined(CONFIG_TIMERFD)
    case TARGET_NR_timerfd_gettime64:
        {
            struct itimerspec its_curr;

            ret = get_errno(timerfd_gettime(arg1, &its_curr));

            if (arg2 && host_to_target_itimerspec64(arg2, &its_curr)) {
                return -TARGET_EFAULT;
            }
        }
        return ret;
#endif

#if defined(TARGET_NR_timerfd_settime) && defined(CONFIG_TIMERFD)
    case TARGET_NR_timerfd_settime:
        {
            struct itimerspec its_new, its_old, *p_new;

            if (arg3) {
                if (target_to_host_itimerspec(&its_new, arg3)) {
                    return -TARGET_EFAULT;
                }
                p_new = &its_new;
            } else {
                p_new = NULL;
            }

            ret = get_errno(timerfd_settime(arg1, arg2, p_new, &its_old));

            if (arg4 && host_to_target_itimerspec(arg4, &its_old)) {
                return -TARGET_EFAULT;
            }
        }
        return ret;
#endif

#if defined(TARGET_NR_timerfd_settime64) && defined(CONFIG_TIMERFD)
    case TARGET_NR_timerfd_settime64:
        {
            struct itimerspec its_new, its_old, *p_new;

            if (arg3) {
                if (target_to_host_itimerspec64(&its_new, arg3)) {
                    return -TARGET_EFAULT;
                }
                p_new = &its_new;
            } else {
                p_new = NULL;
            }

            ret = get_errno(timerfd_settime(arg1, arg2, p_new, &its_old));

            if (arg4 && host_to_target_itimerspec64(arg4, &its_old)) {
                return -TARGET_EFAULT;
            }
        }
        return ret;
#endif

#if defined(TARGET_NR_ioprio_get) && defined(__NR_ioprio_get)
    case TARGET_NR_ioprio_get:
        return get_errno(ioprio_get(arg1, arg2));
#endif

#if defined(TARGET_NR_ioprio_set) && defined(__NR_ioprio_set)
    case TARGET_NR_ioprio_set:
        return get_errno(ioprio_set(arg1, arg2, arg3));
#endif

#if defined(TARGET_NR_setns) && defined(CONFIG_SETNS)
    case TARGET_NR_setns:
        return get_errno(setns(arg1, arg2));
#endif
#if defined(TARGET_NR_unshare) && defined(CONFIG_SETNS)
    case TARGET_NR_unshare:
        return get_errno(unshare(arg1));
#endif
#if defined(TARGET_NR_kcmp) && defined(__NR_kcmp)
    case TARGET_NR_kcmp:
        return get_errno(kcmp(arg1, arg2, arg3, arg4, arg5));
#endif
#ifdef TARGET_NR_swapcontext
    case TARGET_NR_swapcontext:
        /* PowerPC specific.  */
        return do_swapcontext(cpu_env, arg1, arg2, arg3);
#endif
#ifdef TARGET_NR_memfd_create
    case TARGET_NR_memfd_create:
        p = lock_user_string(arg1);
        if (!p) {
            return -TARGET_EFAULT;
        }
        ret = get_errno(memfd_create(p, arg2));
        fd_trans_unregister(ret);
        unlock_user(p, arg1, 0);
        return ret;
#endif
#if defined TARGET_NR_membarrier && defined __NR_membarrier
    case TARGET_NR_membarrier:
        return get_errno(membarrier(arg1, arg2));
#endif

#if defined(TARGET_NR_copy_file_range) && defined(__NR_copy_file_range)
    case TARGET_NR_copy_file_range:
        {
            loff_t inoff, outoff;
            loff_t *pinoff = NULL, *poutoff = NULL;

            if (arg2) {
                if (get_user_u64(inoff, arg2)) {
                    return -TARGET_EFAULT;
                }
                pinoff = &inoff;
            }
            if (arg4) {
                if (get_user_u64(outoff, arg4)) {
                    return -TARGET_EFAULT;
                }
                poutoff = &outoff;
            }
            /* Do not sign-extend the count parameter. */
            ret = get_errno(safe_copy_file_range(arg1, pinoff, arg3, poutoff,
                                                 (abi_ulong)arg5, arg6));
            if (!is_error(ret) && ret > 0) {
                if (arg2) {
                    if (put_user_u64(inoff, arg2)) {
                        return -TARGET_EFAULT;
                    }
                }
                if (arg4) {
                    if (put_user_u64(outoff, arg4)) {
                        return -TARGET_EFAULT;
                    }
                }
            }
        }
        return ret;
#endif

#if defined(TARGET_NR_pivot_root)
    case TARGET_NR_pivot_root:
        {
            void *p2;
            p = lock_user_string(arg1); /* new_root */
            p2 = lock_user_string(arg2); /* put_old */
            if (!p || !p2) {
                ret = -TARGET_EFAULT;
            } else {
                ret = get_errno(pivot_root(p, p2));
            }
            unlock_user(p2, arg2, 0);
            unlock_user(p, arg1, 0);
        }
        return ret;
#endif

#if defined(TARGET_NR_riscv_hwprobe)
    case TARGET_NR_riscv_hwprobe:
        return do_riscv_hwprobe(cpu_env, arg1, arg2, arg3, arg4, arg5);
#endif

    default:
        qemu_log_mask(LOG_UNIMP, "Unsupported syscall: %d\n", num);
        return -TARGET_ENOSYS;
    }
    return ret;
}

abi_long do_syscall(CPUArchState *cpu_env, int num, abi_long arg1,
                    abi_long arg2, abi_long arg3, abi_long arg4,
                    abi_long arg5, abi_long arg6, abi_long arg7,
                    abi_long arg8)
{
    CPUState *cpu = env_cpu(cpu_env);
    abi_long ret;

#ifdef DEBUG_ERESTARTSYS
    /* Debug-only code for exercising the syscall-restart code paths
     * in the per-architecture cpu main loops: restart every syscall
     * the guest makes once before letting it through.
     */
    {
        static bool flag;
        flag = !flag;
        if (flag) {
            return -QEMU_ERESTARTSYS;
        }
    }
#endif

    record_syscall_start(cpu, num, arg1,
                         arg2, arg3, arg4, arg5, arg6, arg7, arg8);

    if (unlikely(qemu_loglevel_mask(LOG_STRACE))) {
        print_syscall(cpu_env, num, arg1, arg2, arg3, arg4, arg5, arg6);
    }

    ret = do_syscall1(cpu_env, num, arg1, arg2, arg3, arg4,
                      arg5, arg6, arg7, arg8);

    if (unlikely(qemu_loglevel_mask(LOG_STRACE))) {
        print_syscall_ret(cpu_env, num, ret, arg1, arg2,
                          arg3, arg4, arg5, arg6);
    }

    record_syscall_return(cpu, num, ret);
    return ret;
}<|MERGE_RESOLUTION|>--- conflicted
+++ resolved
@@ -11955,11 +11955,7 @@
             g_autofree gid_t *grouplist = NULL;
             int i;
 
-<<<<<<< HEAD
-            if (gidsetsize > NGROUPS_MAX) {
-=======
             if (gidsetsize > NGROUPS_MAX || gidsetsize < 0) {
->>>>>>> 78385bc7
                 return -TARGET_EINVAL;
             }
             if (gidsetsize > 0) {
@@ -12295,11 +12291,7 @@
             g_autofree gid_t *grouplist = NULL;
             int i;
 
-<<<<<<< HEAD
-            if (gidsetsize > NGROUPS_MAX) {
-=======
             if (gidsetsize > NGROUPS_MAX || gidsetsize < 0) {
->>>>>>> 78385bc7
                 return -TARGET_EINVAL;
             }
             if (gidsetsize > 0) {
